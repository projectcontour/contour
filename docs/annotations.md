# Annotations

Contour supports the following annotations.


## Standard Kubernetes Ingress annotations

 - `kubernetes.io/ingress.class`: The Ingress class that should interpret and serve the Ingress. If not set, then all Ingress controllers serve the Ingress. If specified as `kubernetes.io/ingress.class: contour`, then Contour serves the Ingress. If any other value, Contour ignores the Ingress definition. You can override the default class `contour` with the `--ingress-class-name` flag at runtime. This can be useful while you are migrating from another controller, or if you need multiple instances of Contour.
 - `ingress.kubernetes.io/force-ssl-redirect`: Requires TLS/SSL for the Ingress to Envoy by setting the [Envoy virtual host option require_tls](https://www.envoyproxy.io/docs/envoy/latest/api-v2/api/v2/route/route.proto.html#envoy-api-field-route-virtualhost-require-tls)
<<<<<<< HEAD
 - `kubernetes.io/allow-http`: Instructs Contour to not create an Envoy HTTP route for the virtual host. The Ingress exists only for HTTPS requests. Specify `"false"` for Envoy to mark the endpoint as HTTPS only. All other values are ignored.
 - `ingress.kubernetes.io/rewrite-target`: [Target prefix rewrite](https://www.envoyproxy.io/docs/envoy/latest/api-v2/api/v2/route/route.proto#envoy-api-field-route-routeaction-prefix-rewrite).
=======
 - `kubernetes.io/ingress.allow-http`: Instructs Contour to not create an Envoy HTTP route for the virtual host. The Ingress exists only for HTTPS requests. Specify `"false"` for Envoy to mark the endpoint as HTTPS only. All other values are ignored.
>>>>>>> 1029f1bf


## Contour specific Ingress annotations

 - `contour.heptio.com/request-timeout`: [The Envoy HTTP route timeout](https://www.envoyproxy.io/docs/envoy/latest/api-v2/api/v2/route/route.proto.html#envoy-api-field-route-routeaction-timeout), specified as a [golang duration](https://golang.org/pkg/time/#ParseDuration). By default, Envoy has a 15 second timeout for a backend service to respond. Set this to `infinity` to specify that Envoy should never timeout the connection to the backend. Note that the value `0s` / zero has special semantics for Envoy.
 - `contour.heptio.com/retry-on`: [The conditions for Envoy to retry a request](https://www.envoyproxy.io/docs/envoy/latest/api-v2/api/v2/route/route.proto#envoy-api-field-route-routeaction-retrypolicy-retry-on). See also [possible values and their meanings for `retry-on`](https://www.envoyproxy.io/docs/envoy/latest/configuration/http_filters/router_filter.html#config-http-filters-router-x-envoy-retry-on).
 - `contour.heptio.com/num-retries`: [The maximum number of retries](https://www.envoyproxy.io/docs/envoy/latest/configuration/http_filters/router_filter.html#config-http-filters-router-x-envoy-max-retries) Envoy should make before abandoning and returning an error to the client. Applies only if `contour.heptio.com/retry-on` is specified.
 - `contour.heptio.com/per-try-timeout`: [The timeout per retry attempt](https://www.envoyproxy.io/docs/envoy/latest/api-v2/api/v2/route/route.proto#envoy-api-field-route-routeaction-retrypolicy-retry-on), if there should be one. Applies only if `contour.heptio.com/retry-on` is specified.

## Contour specific Service annotations

A [Kubernetes Service](https://kubernetes.io/docs/concepts/services-networking/service/) maps to an [Envoy Cluster](https://www.envoyproxy.io/docs/envoy/latest/intro/arch_overview/terminology). Envoy clusters have many settings to control specific behaviors. These annotations allow access to some of those settings.

- `contour.heptio.com/max-connections`: [The maximum number of connections](https://www.envoyproxy.io/docs/envoy/latest/api-v2/api/v2/cluster/circuit_breaker.proto#envoy-api-field-cluster-circuitbreakers-thresholds-max-connections) that a single Envoy instance allows to the Kubernetes Service; defaults to 1024.
- `contour.heptio.com/max-pending-requests`: [The maximum number of pending requests](https://www.envoyproxy.io/docs/envoy/latest/api-v2/api/v2/cluster/circuit_breaker.proto#envoy-api-field-cluster-circuitbreakers-thresholds-max-pending-requests) that a single Envoy instance allows to the Kubernetes Service; defaults to 1024.
- `contour.heptio.com/max-requests`: [The maximum parallel requests](https://www.envoyproxy.io/docs/envoy/latest/api-v2/api/v2/cluster/circuit_breaker.proto#envoy-api-field-cluster-circuitbreakers-thresholds-max-requests) a single Envoy instance allows to the Kubernetes Service; defaults to 1024
- `contour.heptio.com/max-retries` : [The maximum number of parallel retries](https://www.envoyproxy.io/docs/envoy/latest/api-v2/api/v2/cluster/circuit_breaker.proto#envoy-api-field-cluster-circuitbreakers-thresholds-max-retries) a single Envoy instance allows to the Kubernetes Service; defaults to 1024. This is independent of the per-Kubernetes Ingress number of retries (`contour.heptio.com/num-retries`) and retry-on (`contour.heptio.com/retry-on`), which control whether retries are attempted and how many times a single request can retry.
- `contour.heptio.com/upstream-protocol.{protocol}` : The protocol used in the upstream. The annotation value contains a list of port names and/or numbers separated by a comma that must match with the ones defined in the `Service` definition. For now, just `h2` is supported: `contour.heptio.com/upstream-protocol.h2: "80,443"`. Defaults to Envoy's default behaviour which is `http1` in the upstream.<|MERGE_RESOLUTION|>--- conflicted
+++ resolved
@@ -7,12 +7,9 @@
 
  - `kubernetes.io/ingress.class`: The Ingress class that should interpret and serve the Ingress. If not set, then all Ingress controllers serve the Ingress. If specified as `kubernetes.io/ingress.class: contour`, then Contour serves the Ingress. If any other value, Contour ignores the Ingress definition. You can override the default class `contour` with the `--ingress-class-name` flag at runtime. This can be useful while you are migrating from another controller, or if you need multiple instances of Contour.
  - `ingress.kubernetes.io/force-ssl-redirect`: Requires TLS/SSL for the Ingress to Envoy by setting the [Envoy virtual host option require_tls](https://www.envoyproxy.io/docs/envoy/latest/api-v2/api/v2/route/route.proto.html#envoy-api-field-route-virtualhost-require-tls)
-<<<<<<< HEAD
  - `kubernetes.io/allow-http`: Instructs Contour to not create an Envoy HTTP route for the virtual host. The Ingress exists only for HTTPS requests. Specify `"false"` for Envoy to mark the endpoint as HTTPS only. All other values are ignored.
  - `ingress.kubernetes.io/rewrite-target`: [Target prefix rewrite](https://www.envoyproxy.io/docs/envoy/latest/api-v2/api/v2/route/route.proto#envoy-api-field-route-routeaction-prefix-rewrite).
-=======
  - `kubernetes.io/ingress.allow-http`: Instructs Contour to not create an Envoy HTTP route for the virtual host. The Ingress exists only for HTTPS requests. Specify `"false"` for Envoy to mark the endpoint as HTTPS only. All other values are ignored.
->>>>>>> 1029f1bf
 
 
 ## Contour specific Ingress annotations

// Copyright Project Contour Authors
// Licensed under the Apache License, Version 2.0 (the "License");
// you may not use this file except in compliance with the License.
// You may obtain a copy of the License at
//
//     http://www.apache.org/licenses/LICENSE-2.0
//
// Unless required by applicable law or agreed to in writing, software
// distributed under the License is distributed on an "AS IS" BASIS,
// WITHOUT WARRANTIES OR CONDITIONS OF ANY KIND, either express or implied.
// See the License for the specific language governing permissions and
// limitations under the License.

//go:build conformance

package gatewayapi

import (
	"fmt"
	"os"
	"path/filepath"
	"testing"
	"time"

	"github.com/bombsimon/logrusr/v4"
	"github.com/distribution/reference"
	"github.com/sirupsen/logrus"
	"github.com/stretchr/testify/require"
	"k8s.io/apimachinery/pkg/util/sets"
	"k8s.io/client-go/kubernetes"
	"sigs.k8s.io/controller-runtime/pkg/client"
	"sigs.k8s.io/controller-runtime/pkg/client/config"
	"sigs.k8s.io/controller-runtime/pkg/log"
	v1 "sigs.k8s.io/gateway-api/apis/v1"
	"sigs.k8s.io/gateway-api/apis/v1alpha2"
	"sigs.k8s.io/gateway-api/apis/v1beta1"
	conformance_v1alpha1 "sigs.k8s.io/gateway-api/conformance/apis/v1alpha1"
	"sigs.k8s.io/gateway-api/conformance/tests"
	"sigs.k8s.io/gateway-api/conformance/utils/flags"
	"sigs.k8s.io/gateway-api/conformance/utils/suite"
	"sigs.k8s.io/yaml"
)

func TestGatewayConformance(t *testing.T) {
	log.SetLogger(logrusr.New(logrus.StandardLogger()))

	cfg, err := config.GetConfig()
	require.NoError(t, err)

	client, err := client.New(cfg, client.Options{})
	require.NoError(t, err)

	clientset, err := kubernetes.NewForConfig(cfg)
	require.NoError(t, err)

	require.NoError(t, v1alpha2.AddToScheme(client.Scheme()))
	require.NoError(t, v1beta1.AddToScheme(client.Scheme()))
	require.NoError(t, v1.AddToScheme(client.Scheme()))

	cSuiteOptions := suite.Options{
		Client: client,
		// This clientset is needed in addition to the client only because
		// controller-runtime client doesn't support non CRUD sub-resources yet (https://github.com/kubernetes-sigs/controller-runtime/issues/452).
		Clientset:                  clientset,
		GatewayClassName:           *flags.GatewayClassName,
		Debug:                      *flags.ShowDebug,
		CleanupBaseResources:       *flags.CleanupBaseResources,
		EnableAllSupportedFeatures: true,
		// Keep the list of skipped features in sync with
		// test/scripts/run-gateway-conformance.sh.
		SkipTests: []string{
			// Checks for the original request port in the returned Location
			// header which Envoy is stripping.
			// See: https://github.com/envoyproxy/envoy/issues/17318
			tests.HTTPRouteRedirectPortAndScheme.ShortName,

			// Tests newly failing with Gateway API 1.0, to be addressed.
			tests.HTTPRouteTimeoutBackendRequest.ShortName,
<<<<<<< HEAD
			tests.HTTPRouteTimeoutRequest.ShortName,
=======
			tests.GatewayWithAttachedRoutes.ShortName,
>>>>>>> 44dd9f4f
			tests.GatewayStaticAddresses.ShortName,
		},
		ExemptFeatures: sets.New(
			suite.SupportMesh,
		),
	}
	if os.Getenv("GENERATE_GATEWAY_CONFORMANCE_REPORT") == "true" {
		reportDir, ok := os.LookupEnv("GATEWAY_CONFORMANCE_REPORT_OUTDIR")
		require.True(t, ok, "GATEWAY_CONFORMANCE_REPORT_OUTDIR not set")

		image, ok := os.LookupEnv("CONTOUR_E2E_IMAGE")
		require.True(t, ok, "CONTOUR_E2E_IMAGE not set")

		imageRef, err := reference.Parse(image)
		require.NoErrorf(t, err, "CONTOUR_E2E_IMAGE invalid image ref: %s", imageRef)
		taggedImage, ok := imageRef.(reference.NamedTagged)
		require.True(t, ok)
		require.NotEmpty(t, taggedImage)

		// Workaround since the experimental suite doesn't properly
		// exclude tests we don't want to run using the ExemptFeatures
		// field.
		cSuiteOptions.EnableAllSupportedFeatures = false
		cSuiteOptions.SupportedFeatures = suite.AllFeatures.Delete(suite.MeshCoreFeatures.UnsortedList()...)

		cSuite, err := suite.NewExperimentalConformanceTestSuite(suite.ExperimentalConformanceOptions{
			Options: cSuiteOptions,
			Implementation: conformance_v1alpha1.Implementation{
				Organization: "projectcontour",
				Project:      "contour",
				URL:          "https://projectcontour.io/",
				Version:      taggedImage.Tag(),
				Contact:      []string{"@projectcontour/maintainers"},
			},
			ConformanceProfiles: sets.New[suite.ConformanceProfileName](
				suite.HTTPConformanceProfileName,
				suite.TLSConformanceProfileName,
			),
		})
		require.NoError(t, err)

		cSuite.Setup(t)
		require.NoError(t, cSuite.Run(t, tests.ConformanceTests))

		report, err := cSuite.Report()
		require.NoError(t, err, "failed generating conformance report")

		if gwAPIVersion := os.Getenv("GATEWAY_API_VERSION"); gwAPIVersion != "" {
			report.GatewayAPIVersion = gwAPIVersion
		}

		rawReport, err := yaml.Marshal(report)
		require.NoError(t, err)
		t.Logf("Conformance report:\n%s", string(rawReport))

		require.NoError(t, os.MkdirAll(reportDir, 0o755))
		outFile := filepath.Join(reportDir, fmt.Sprintf("projectcontour-contour-%d.yaml", time.Now().UnixNano()))
		require.NoError(t, os.WriteFile(outFile, rawReport, 0o600))
		t.Logf("Report written to: %s", outFile)
	} else {
		cSuite := suite.New(cSuiteOptions)
		cSuite.Setup(t)
		cSuite.Run(t, tests.ConformanceTests)
	}
}<|MERGE_RESOLUTION|>--- conflicted
+++ resolved
@@ -76,11 +76,6 @@
 
 			// Tests newly failing with Gateway API 1.0, to be addressed.
 			tests.HTTPRouteTimeoutBackendRequest.ShortName,
-<<<<<<< HEAD
-			tests.HTTPRouteTimeoutRequest.ShortName,
-=======
-			tests.GatewayWithAttachedRoutes.ShortName,
->>>>>>> 44dd9f4f
 			tests.GatewayStaticAddresses.ShortName,
 		},
 		ExemptFeatures: sets.New(

// Copyright Project Contour Authors
// Licensed under the Apache License, Version 2.0 (the "License");
// you may not use this file except in compliance with the License.
// You may obtain a copy of the License at
//
//     http://www.apache.org/licenses/LICENSE-2.0
//
// Unless required by applicable law or agreed to in writing, software
// distributed under the License is distributed on an "AS IS" BASIS,
// WITHOUT WARRANTIES OR CONDITIONS OF ANY KIND, either express or implied.
// See the License for the specific language governing permissions and
// limitations under the License.

//go:build e2e
// +build e2e

package e2e

import (
	"context"
	"os"

	"github.com/onsi/ginkgo/v2"
	contour_api_v1alpha1 "github.com/projectcontour/contour/apis/projectcontour/v1alpha1"
	"github.com/projectcontour/contour/pkg/config"
	"github.com/stretchr/testify/require"
	appsv1 "k8s.io/api/apps/v1"
	corev1 "k8s.io/api/core/v1"
	networkingv1 "k8s.io/api/networking/v1"
	metav1 "k8s.io/apimachinery/pkg/apis/meta/v1"
	"k8s.io/apimachinery/pkg/util/intstr"
	"k8s.io/utils/pointer"
	"sigs.k8s.io/controller-runtime/pkg/client"
)

// Fixtures holds references to all of the E2E fixtures helpers.
type Fixtures struct {
	// Echo provides helpers for working with the ingress-conformance-echo
	// test fixture.
	Echo *Echo

	// EchoSecure provides helpers for working with the TLS-secured
	// ingress-conformance-echo-tls test fixture.
	EchoSecure *EchoSecure
}

// Echo manages the ingress-conformance-echo fixture.
type Echo struct {
	client client.Client
	t      ginkgo.GinkgoTInterface
}

// Deploy runs DeployN with a default of 1 replica.
func (e *Echo) Deploy(ns, name string) func() {
	return e.DeployN(ns, name, 1)
}

// DeployN creates the ingress-conformance-echo fixture, specifically
// the deployment and service, in the given namespace and with the given name, or
// fails the test if it encounters an error. Number of replicas of the deployment
// can be configured. Namespace is defaulted to "default"
// and name is defaulted to "ingress-conformance-echo" if not provided. Returns
// a cleanup function.
func (e *Echo) DeployN(ns, name string, replicas int32) func() {
	valOrDefault := func(val, defaultVal string) string {
		if val != "" {
			return val
		}
		return defaultVal
	}

	ns = valOrDefault(ns, "default")
	name = valOrDefault(name, "ingress-conformance-echo")

	deployment := &appsv1.Deployment{
		ObjectMeta: metav1.ObjectMeta{
			Namespace: ns,
			Name:      name,
		},
		Spec: appsv1.DeploymentSpec{
			Replicas: pointer.Int32(replicas),
			Selector: &metav1.LabelSelector{
				MatchLabels: map[string]string{"app.kubernetes.io/name": name},
			},
			Template: corev1.PodTemplateSpec{
				ObjectMeta: metav1.ObjectMeta{
					Labels: map[string]string{"app.kubernetes.io/name": name},
				},
				Spec: corev1.PodSpec{
					TopologySpreadConstraints: []corev1.TopologySpreadConstraint{
						{
							// Attempt to spread pods across different nodes if possible.
							TopologyKey:       "kubernetes.io/hostname",
							MaxSkew:           1,
							WhenUnsatisfiable: corev1.ScheduleAnyway,
							LabelSelector: &metav1.LabelSelector{
								MatchLabels: map[string]string{"app.kubernetes.io/name": name},
							},
						},
					},
					Containers: []corev1.Container{
						{
							Name:  "conformance-echo",
							Image: "gcr.io/k8s-staging-ingressconformance/echoserver@sha256:dc59c3e517399b436fa9db58f16506bd37f3cd831a7298eaf01bd5762ec514e1",
							Env: []corev1.EnvVar{
								{
									Name:  "INGRESS_NAME",
									Value: name,
								},
								{
									Name:  "SERVICE_NAME",
									Value: name,
								},
								{
									Name: "POD_NAME",
									ValueFrom: &corev1.EnvVarSource{
										FieldRef: &corev1.ObjectFieldSelector{
											FieldPath: "metadata.name",
										},
									},
								},
								{
									Name: "NAMESPACE",
									ValueFrom: &corev1.EnvVarSource{
										FieldRef: &corev1.ObjectFieldSelector{
											FieldPath: "metadata.namespace",
										},
									},
								},
							},
							Ports: []corev1.ContainerPort{
								{
									Name:          "http-api",
									ContainerPort: 3000,
								},
							},
							ReadinessProbe: &corev1.Probe{
								ProbeHandler: corev1.ProbeHandler{
									HTTPGet: &corev1.HTTPGetAction{
										Path: "/health",
										Port: intstr.FromInt(3000),
									},
								},
							},
						},
					},
				},
			},
		},
	}
	require.NoError(e.t, e.client.Create(context.TODO(), deployment))

	service := &corev1.Service{
		ObjectMeta: metav1.ObjectMeta{
			Namespace: ns,
			Name:      name,
		},
		Spec: corev1.ServiceSpec{
			Ports: []corev1.ServicePort{
				{
					Name:       "http",
					Port:       80,
					TargetPort: intstr.FromString("http-api"),
				},
			},
			Selector: map[string]string{"app.kubernetes.io/name": name},
		},
	}
	require.NoError(e.t, e.client.Create(context.TODO(), service))

	return func() {
		require.NoError(e.t, e.client.Delete(context.TODO(), service))
		require.NoError(e.t, e.client.Delete(context.TODO(), deployment))
	}
}

// EchoSecure manages the TLS-secured ingress-conformance-echo fixture.
type EchoSecure struct {
	client client.Client
	t      ginkgo.GinkgoTInterface
}

// Deploy creates the TLS-secured ingress-conformance-echo-tls fixture, specifically
// the deployment and service, in the given namespace and with the given name, or
// fails the test if it encounters an error. Namespace is defaulted to "default"
// and name is defaulted to "ingress-conformance-echo-tls" if not provided. Returns
// a cleanup function.
func (e *EchoSecure) Deploy(ns, name string) func() {
	valOrDefault := func(val, defaultVal string) string {
		if val != "" {
			return val
		}
		return defaultVal
	}

	ns = valOrDefault(ns, "default")
	name = valOrDefault(name, "ingress-conformance-echo-tls")

	deployment := &appsv1.Deployment{
		ObjectMeta: metav1.ObjectMeta{
			Namespace: ns,
			Name:      name,
		},
		Spec: appsv1.DeploymentSpec{
			Selector: &metav1.LabelSelector{
				MatchLabels: map[string]string{"app.kubernetes.io/name": name},
			},
			Template: corev1.PodTemplateSpec{
				ObjectMeta: metav1.ObjectMeta{
					Labels: map[string]string{"app.kubernetes.io/name": name},
				},
				Spec: corev1.PodSpec{
					Containers: []corev1.Container{
						{
							Name:  "conformance-echo",
							Image: "gcr.io/k8s-staging-ingressconformance/echoserver@sha256:dc59c3e517399b436fa9db58f16506bd37f3cd831a7298eaf01bd5762ec514e1",
							Env: []corev1.EnvVar{
								{
									Name:  "INGRESS_NAME",
									Value: name,
								},
								{
									Name:  "SERVICE_NAME",
									Value: name,
								},
								{
									Name: "POD_NAME",
									ValueFrom: &corev1.EnvVarSource{
										FieldRef: &corev1.ObjectFieldSelector{
											FieldPath: "metadata.name",
										},
									},
								},
								{
									Name: "NAMESPACE",
									ValueFrom: &corev1.EnvVarSource{
										FieldRef: &corev1.ObjectFieldSelector{
											FieldPath: "metadata.namespace",
										},
									},
								},
								{
									Name:  "TLS_SERVER_CERT",
									Value: "/run/secrets/certs/tls.crt",
								},
								{
									Name:  "TLS_SERVER_PRIVKEY",
									Value: "/run/secrets/certs/tls.key",
								},
								{
									Name:  "TLS_CLIENT_CACERTS",
									Value: "/run/secrets/certs/ca.crt",
								},
							},
							Ports: []corev1.ContainerPort{
								{
									Name:          "http-api",
									ContainerPort: 3000,
								},
								{
									Name:          "https-api",
									ContainerPort: 8443,
								},
							},
							ReadinessProbe: &corev1.Probe{
								ProbeHandler: corev1.ProbeHandler{
									HTTPGet: &corev1.HTTPGetAction{
										Path: "/health",
										Port: intstr.FromInt(3000),
									},
								},
							},
							VolumeMounts: []corev1.VolumeMount{
								{
									MountPath: "/run/secrets/certs",
									Name:      "backend-server-cert",
									ReadOnly:  true,
								},
							},
						},
					},
					Volumes: []corev1.Volume{
						{
							Name: "backend-server-cert",
							VolumeSource: corev1.VolumeSource{
								Secret: &corev1.SecretVolumeSource{
									SecretName: "backend-server-cert",
								},
							},
						},
					},
				},
			},
		},
	}
	require.NoError(e.t, e.client.Create(context.TODO(), deployment))

	service := &corev1.Service{
		ObjectMeta: metav1.ObjectMeta{
			Namespace: ns,
			Name:      name,
			Annotations: map[string]string{
				"projectcontour.io/upstream-protocol.tls": "443",
			},
		},
		Spec: corev1.ServiceSpec{
			Ports: []corev1.ServicePort{
				{
					Name:       "http",
					Port:       80,
					TargetPort: intstr.FromString("http-api"),
				},
				{
					Name:       "https",
					Port:       443,
					TargetPort: intstr.FromString("https-api"),
				},
			},
			Selector: map[string]string{"app.kubernetes.io/name": name},
		},
	}
	require.NoError(e.t, e.client.Create(context.TODO(), service))

	return func() {
		require.NoError(e.t, e.client.Delete(context.TODO(), service))
		require.NoError(e.t, e.client.Delete(context.TODO(), deployment))
	}
}

// DefaultContourConfigFileParams returns a default configuration in a config
// file params object.
func DefaultContourConfigFileParams() *config.Parameters {
	return &config.Parameters{
		Server: config.ServerParameters{
			XDSServerType: config.ServerType(XDSServerTypeFromEnv()),
		},
	}
}

// DefaultContourConfiguration returns a default ContourConfiguration object.
func DefaultContourConfiguration() *contour_api_v1alpha1.ContourConfiguration {
	return &contour_api_v1alpha1.ContourConfiguration{
		ObjectMeta: metav1.ObjectMeta{
			Name:      "ingress",
			Namespace: "projectcontour",
		},
		Spec: contour_api_v1alpha1.ContourConfigurationSpec{
			XDSServer: &contour_api_v1alpha1.XDSServerConfig{
				Type:    XDSServerTypeFromEnv(),
				Address: listenAllAddress(),
				Port:    8001,
				TLS: &contour_api_v1alpha1.TLS{
					CAFile:   "/certs/ca.crt",
					CertFile: "/certs/tls.crt",
					KeyFile:  "/certs/tls.key",
					Insecure: pointer.Bool(false),
				},
			},
			Debug: &contour_api_v1alpha1.DebugConfig{
<<<<<<< HEAD
				Address:                 localAddress(),
				Port:                    6060,
				DebugLogLevel:           contour_api_v1alpha1.InfoLog,
				KubernetesDebugLogLevel: contourconfig.UIntPtr(0),
=======
				Address: "127.0.0.1",
				Port:    6060,
>>>>>>> 4c3b50f1
			},
			Health: &contour_api_v1alpha1.HealthConfig{
				Address: listenAllAddress(),
				Port:    8000,
			},
			Envoy: &contour_api_v1alpha1.EnvoyConfig{
				DefaultHTTPVersions: []contour_api_v1alpha1.HTTPVersionType{
					"HTTP/1.1", "HTTP/2",
				},
				Listener: &contour_api_v1alpha1.EnvoyListenerConfig{
					UseProxyProto:             pointer.Bool(false),
					DisableAllowChunkedLength: pointer.Bool(false),
					ConnectionBalancer:        "",
					TLS: &contour_api_v1alpha1.EnvoyTLS{
						MinimumProtocolVersion: "1.2",
						CipherSuites: []contour_api_v1alpha1.TLSCipherType{
							"[ECDHE-ECDSA-AES128-GCM-SHA256|ECDHE-ECDSA-CHACHA20-POLY1305]",
							"[ECDHE-RSA-AES128-GCM-SHA256|ECDHE-RSA-CHACHA20-POLY1305]",
							"ECDHE-ECDSA-AES256-GCM-SHA384",
							"ECDHE-RSA-AES256-GCM-SHA384",
						},
					},
				},
				Service: &contour_api_v1alpha1.NamespacedName{
					Name:      "envoy",
					Namespace: "projectcontour",
				},
				HTTPListener: &contour_api_v1alpha1.EnvoyListener{
					Address:   listenAllAddress(),
					Port:      8080,
					AccessLog: "/dev/stdout",
				},
				HTTPSListener: &contour_api_v1alpha1.EnvoyListener{
					Address:   listenAllAddress(),
					Port:      8443,
					AccessLog: "/dev/stdout",
				},
				Health: &contour_api_v1alpha1.HealthConfig{
					Address: listenAllAddress(),
					Port:    8002,
				},
				Metrics: &contour_api_v1alpha1.MetricsConfig{
					Address: listenAllAddress(),
					Port:    8002,
				},
				Logging: &contour_api_v1alpha1.EnvoyLogging{
					AccessLogFormat: contour_api_v1alpha1.EnvoyAccessLog,
				},
				Cluster: &contour_api_v1alpha1.ClusterParameters{
					DNSLookupFamily: contour_api_v1alpha1.AutoClusterDNSFamily,
				},
				Network: &contour_api_v1alpha1.NetworkParameters{
					EnvoyAdminPort: pointer.Int(9001),
				},
			},
			HTTPProxy: &contour_api_v1alpha1.HTTPProxyConfig{
				DisablePermitInsecure: pointer.Bool(false),
			},
			EnableExternalNameService: pointer.Bool(false),
			Metrics: &contour_api_v1alpha1.MetricsConfig{
				Address: listenAllAddress(),
				Port:    8000,
			},
		},
	}
}

func IngressPathTypePtr(val networkingv1.PathType) *networkingv1.PathType {
	return &val
}

func XDSServerTypeFromEnv() contour_api_v1alpha1.XDSServerType {
	// Default to contour if not provided.
	serverType := contour_api_v1alpha1.ContourServerType
	typeFromEnv, found := os.LookupEnv("CONTOUR_E2E_XDS_SERVER_TYPE")
	if found {
		serverType = contour_api_v1alpha1.XDSServerType(typeFromEnv)
	}
	return serverType
}<|MERGE_RESOLUTION|>--- conflicted
+++ resolved
@@ -357,15 +357,8 @@
 				},
 			},
 			Debug: &contour_api_v1alpha1.DebugConfig{
-<<<<<<< HEAD
-				Address:                 localAddress(),
-				Port:                    6060,
-				DebugLogLevel:           contour_api_v1alpha1.InfoLog,
-				KubernetesDebugLogLevel: contourconfig.UIntPtr(0),
-=======
-				Address: "127.0.0.1",
+				Address: localAddress(),
 				Port:    6060,
->>>>>>> 4c3b50f1
 			},
 			Health: &contour_api_v1alpha1.HealthConfig{
 				Address: listenAllAddress(),

// Copyright Project Contour Authors
// Licensed under the Apache License, Version 2.0 (the "License");
// you may not use this file except in compliance with the License.
// You may obtain a copy of the License at
//
//     http://www.apache.org/licenses/LICENSE-2.0
//
// Unless required by applicable law or agreed to in writing, software
// distributed under the License is distributed on an "AS IS" BASIS,
// WITHOUT WARRANTIES OR CONDITIONS OF ANY KIND, either express or implied.
// See the License for the specific language governing permissions and
// limitations under the License.

//go:build e2e
// +build e2e

package upgrade

import (
	"context"
	"fmt"
	"net/http"
	"os"
	"testing"

	. "github.com/onsi/ginkgo"
	"github.com/projectcontour/contour/test/e2e"
	"github.com/stretchr/testify/require"
	networking_v1 "k8s.io/api/networking/v1"
	metav1 "k8s.io/apimachinery/pkg/apis/meta/v1"
)

var (
	f = e2e.NewFramework(true)

	// Contour version we are upgrading from.
	contourUpgradeFromVersion string
)

func TestUpgrade(t *testing.T) {
	RunSpecs(t, "Upgrade Suite")
}

var _ = BeforeSuite(func() {
	contourUpgradeFromVersion = os.Getenv("CONTOUR_UPGRADE_FROM_VERSION")
	require.NotEmpty(f.T(), contourUpgradeFromVersion, "CONTOUR_UPGRADE_FROM_VERSION environment variable not supplied")
	By("Testing Contour upgrade from " + contourUpgradeFromVersion)
})

var _ = Describe("upgrading Contour", func() {
	const appHost = "upgrade-echo.test.com"

	f.NamespacedTest("contour-upgrade-test", func(namespace string) {
		Specify("applications remain routable after the upgrade", func() {
			By("deploying an app")
			f.Fixtures.Echo.Deploy(namespace, "echo")
			i := &networking_v1.Ingress{
				ObjectMeta: metav1.ObjectMeta{
					Namespace: namespace,
					Name:      "echo",
				},
				Spec: networking_v1.IngressSpec{
					Rules: []networking_v1.IngressRule{
						{
							Host: appHost,
							IngressRuleValue: networking_v1.IngressRuleValue{
								HTTP: &networking_v1.HTTPIngressRuleValue{
									Paths: []networking_v1.HTTPIngressPath{
										{
											Path:     "/",
											PathType: ingressPathTypePtr(networking_v1.PathTypePrefix),
											Backend: networking_v1.IngressBackend{
												Service: &networking_v1.IngressServiceBackend{
													Name: "echo",
													Port: networking_v1.ServiceBackendPort{Number: 80},
												},
											},
										},
									},
								},
							},
						},
					},
				},
			}
			require.NoError(f.T(), f.Client.Create(context.TODO(), i))

			By("ensuring it is routable")
			checkRoutability(appHost)

<<<<<<< HEAD
			By("deploying updated contour resources")
			require.NoError(f.T(), f.Deployment.EnsureResourcesForInclusterContour())
=======
			poller, err := e2e.StartAppPoller(f.HTTP.HTTPURLBase, appHost, http.StatusOK)
			require.NoError(f.T(), err)

			updateContourDeploymentResources()
>>>>>>> 5a56d615

			By("waiting for contour deployment to be updated")
			require.NoError(f.T(), f.Deployment.WaitForContourDeploymentUpdated())

			By("waiting for envoy daemonset to be updated")
			require.NoError(f.T(), f.Deployment.WaitForEnvoyDaemonSetUpdated())

			By("ensuring app is still routable")
			checkRoutability(appHost)

			poller.Stop()
			totalRequests, successfulRequests := poller.Results()
			fmt.Fprintf(GinkgoWriter, "Total requests: %d, successful requests: %d\n", totalRequests, successfulRequests)
			require.Greater(f.T(), totalRequests, uint(0))
			successPercentage := 100 * float64(successfulRequests) / float64(totalRequests)
			require.Greaterf(f.T(), successPercentage, float64(90.0), "success rate of %.2f%% less than 90%", successPercentage)
		})
	})
})

func ingressPathTypePtr(t networking_v1.PathType) *networking_v1.PathType {
	return &t
}

func checkRoutability(host string) {
	res, ok := f.HTTP.RequestUntil(&e2e.HTTPRequestOpts{
		Host:      host,
		Path:      "/echo",
		Condition: e2e.HasStatusCode(200),
	})
	require.NotNil(f.T(), res, "request never succeeded")
	require.Truef(f.T(), ok, "expected 200 response code, got %d", res.StatusCode)
}<|MERGE_RESOLUTION|>--- conflicted
+++ resolved
@@ -88,15 +88,11 @@
 			By("ensuring it is routable")
 			checkRoutability(appHost)
 
-<<<<<<< HEAD
-			By("deploying updated contour resources")
-			require.NoError(f.T(), f.Deployment.EnsureResourcesForInclusterContour())
-=======
 			poller, err := e2e.StartAppPoller(f.HTTP.HTTPURLBase, appHost, http.StatusOK)
 			require.NoError(f.T(), err)
 
-			updateContourDeploymentResources()
->>>>>>> 5a56d615
+			By("deploying updated contour resources")
+			require.NoError(f.T(), f.Deployment.EnsureResourcesForInclusterContour())
 
 			By("waiting for contour deployment to be updated")
 			require.NoError(f.T(), f.Deployment.WaitForContourDeploymentUpdated())

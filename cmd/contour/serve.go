--- conflicted
+++ resolved
@@ -564,16 +564,13 @@
 		globalRateLimitService:             contourConfiguration.RateLimitService,
 		maxRequestsPerConnection:           contourConfiguration.Envoy.Cluster.MaxRequestsPerConnection,
 		perConnectionBufferLimitBytes:      contourConfiguration.Envoy.Cluster.PerConnectionBufferLimitBytes,
-<<<<<<< HEAD
 		globalExternalProcessor:            contourConfiguration.GlobalExternalProcessor,
-=======
 		globalCircuitBreakerDefaults:       contourConfiguration.Envoy.Cluster.GlobalCircuitBreakerDefaults,
 		upstreamTLS: &dag.UpstreamTLS{
 			MinimumProtocolVersion: annotation.TLSVersion(contourConfiguration.Envoy.Cluster.UpstreamTLS.MinimumProtocolVersion, "1.2"),
 			MaximumProtocolVersion: annotation.TLSVersion(contourConfiguration.Envoy.Cluster.UpstreamTLS.MaximumProtocolVersion, "1.3"),
 			CipherSuites:           contourConfiguration.Envoy.Cluster.UpstreamTLS.SanitizedCipherSuites(),
 		},
->>>>>>> d82528d7
 	})
 
 	// Build the core Kubernetes event handler.
@@ -1169,12 +1166,9 @@
 	maxRequestsPerConnection           *uint32
 	perConnectionBufferLimitBytes      *uint32
 	globalRateLimitService             *contour_api_v1alpha1.RateLimitServiceConfig
-<<<<<<< HEAD
 	globalExternalProcessor            *contour_api_v1.ExternalProcessor
-=======
 	globalCircuitBreakerDefaults       *contour_api_v1alpha1.GlobalCircuitBreakerDefaults
 	upstreamTLS                        *dag.UpstreamTLS
->>>>>>> d82528d7
 }
 
 func (s *Server) getDAGBuilder(dbc dagBuilderConfig) *dag.Builder {
@@ -1270,12 +1264,9 @@
 			GlobalRateLimitService:        dbc.globalRateLimitService,
 			PerConnectionBufferLimitBytes: dbc.perConnectionBufferLimitBytes,
 			SetSourceMetadataOnRoutes:     true,
-<<<<<<< HEAD
 			GlobalExternalProcessor:       dbc.globalExternalProcessor,
-=======
 			GlobalCircuitBreakerDefaults:  dbc.globalCircuitBreakerDefaults,
 			UpstreamTLS:                   dbc.upstreamTLS,
->>>>>>> d82528d7
 		},
 	}
 

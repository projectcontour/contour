// Copyright Project Contour Authors
// Licensed under the Apache License, Version 2.0 (the "License");
// you may not use this file except in compliance with the License.
// You may obtain a copy of the License at
//
//     http://www.apache.org/licenses/LICENSE-2.0
//
// Unless required by applicable law or agreed to in writing, software
// distributed under the License is distributed on an "AS IS" BASIS,
// WITHOUT WARRANTIES OR CONDITIONS OF ANY KIND, either express or implied.
// See the License for the specific language governing permissions and
// limitations under the License.

package main

import (
	"context"
	"errors"
	"fmt"
	"net"
	"net/http"
	"os"
	"strconv"
	"time"

	"github.com/alecthomas/kingpin/v2"
	envoy_server_v3 "github.com/envoyproxy/go-control-plane/pkg/server/v3"
	contour_api_v1 "github.com/projectcontour/contour/apis/projectcontour/v1"
	contour_api_v1alpha1 "github.com/projectcontour/contour/apis/projectcontour/v1alpha1"
	"github.com/projectcontour/contour/internal/annotation"
	"github.com/projectcontour/contour/internal/contour"
	"github.com/projectcontour/contour/internal/contourconfig"
	"github.com/projectcontour/contour/internal/controller"
	"github.com/projectcontour/contour/internal/dag"
	"github.com/projectcontour/contour/internal/debug"
	envoy_v3 "github.com/projectcontour/contour/internal/envoy/v3"
	"github.com/projectcontour/contour/internal/health"
	"github.com/projectcontour/contour/internal/httpsvc"
	"github.com/projectcontour/contour/internal/k8s"
	"github.com/projectcontour/contour/internal/leadership"
	"github.com/projectcontour/contour/internal/metrics"
	"github.com/projectcontour/contour/internal/ref"
	"github.com/projectcontour/contour/internal/timeout"
	"github.com/projectcontour/contour/internal/xds"
	contour_xds_v3 "github.com/projectcontour/contour/internal/xds/v3"
	"github.com/projectcontour/contour/internal/xdscache"
	xdscache_v3 "github.com/projectcontour/contour/internal/xdscache/v3"
	"github.com/projectcontour/contour/pkg/config"
	"github.com/prometheus/client_golang/prometheus"
	"github.com/sirupsen/logrus"
	corev1 "k8s.io/api/core/v1"
	networking_v1 "k8s.io/api/networking/v1"
	"k8s.io/apimachinery/pkg/types"
	"k8s.io/apimachinery/pkg/util/sets"
	"k8s.io/client-go/kubernetes"
	"k8s.io/client-go/rest"
	"k8s.io/client-go/tools/cache"
	ctrl_cache "sigs.k8s.io/controller-runtime/pkg/cache"
	"sigs.k8s.io/controller-runtime/pkg/client"
	"sigs.k8s.io/controller-runtime/pkg/manager"
	"sigs.k8s.io/controller-runtime/pkg/manager/signals"
	controller_runtime_metrics "sigs.k8s.io/controller-runtime/pkg/metrics"
	gatewayapi_v1beta1 "sigs.k8s.io/gateway-api/apis/v1beta1"
)

// registerServe registers the serve subcommand and flags
// with the Application provided.
func registerServe(app *kingpin.Application) (*kingpin.CmdClause, *serveContext) {
	serve := app.Command("serve", "Serve xDS API traffic.")

	// The precedence of configuration for contour serve is as follows:
	// If ContourConfiguration resource is specified, it takes precedence,
	// otherwise config file, overridden by env vars, overridden by cli flags.
	// however, as -c is a cli flag, we don't know its value til cli flags
	// have been parsed. To correct this ordering we assign a post parse
	// action to -c, then parse cli flags twice (see main.main). On the second
	// parse our action will return early, resulting in the precedence order
	// we want.
	var (
		configFile string
		parsed     bool
	)
	ctx := newServeContext()

	parseConfig := func(_ *kingpin.ParseContext) error {

		if ctx.contourConfigurationName != "" && configFile != "" {
			return fmt.Errorf("cannot specify both %s and %s", "--contour-config", "-c/--config-path")
		}

		if parsed || configFile == "" {
			// if there is no config file supplied, or we've
			// already parsed it, return immediately.
			return nil
		}

		f, err := os.Open(configFile)
		if err != nil {
			return err
		}
		defer f.Close()

		params, err := config.Parse(f)
		if err != nil {
			return err
		}

		if err := params.Validate(); err != nil {
			return fmt.Errorf("invalid Contour configuration: %w", err)
		}

		parsed = true

		ctx.Config = *params

		return nil
	}
	serve.Flag("accesslog-format", "Format for Envoy access logs.").PlaceHolder("<envoy|json>").StringVar((*string)(&ctx.Config.AccessLogFormat))

	serve.Flag("config-path", "Path to base configuration.").Short('c').PlaceHolder("/path/to/file").Action(parseConfig).ExistingFileVar(&configFile)
	serve.Flag("contour-cafile", "CA bundle file name for serving gRPC with TLS.").Envar("CONTOUR_CAFILE").StringVar(&ctx.caFile)
	serve.Flag("contour-cert-file", "Contour certificate file name for serving gRPC over TLS.").PlaceHolder("/path/to/file").Envar("CONTOUR_CERT_FILE").StringVar(&ctx.contourCert)
	serve.Flag("contour-config-name", "Name of ContourConfiguration CRD.").PlaceHolder("contour").Action(parseConfig).StringVar(&ctx.contourConfigurationName)
	serve.Flag("contour-key-file", "Contour key file name for serving gRPC over TLS.").PlaceHolder("/path/to/file").Envar("CONTOUR_KEY_FILE").StringVar(&ctx.contourKey)

	serve.Flag("debug", "Enable debug logging.").Short('d').BoolVar(&ctx.Config.Debug)
	serve.Flag("debug-http-address", "Address the debug http endpoint will bind to.").PlaceHolder("<ipaddr>").StringVar(&ctx.debugAddr)
	serve.Flag("debug-http-port", "Port the debug http endpoint will bind to.").PlaceHolder("<port>").IntVar(&ctx.debugPort)
	serve.Flag("disable-feature", "Do not start an informer for the specified resources.").PlaceHolder("<extensionservices,tlsroutes,grpcroutes,tcproutes>").EnumsVar(&ctx.disabledFeatures, "extensionservices", "tlsroutes", "grpcroutes", "tcproutes")
	serve.Flag("disable-leader-election", "Disable leader election mechanism.").BoolVar(&ctx.LeaderElection.Disable)

	serve.Flag("envoy-http-access-log", "Envoy HTTP access log.").PlaceHolder("/path/to/file").StringVar(&ctx.httpAccessLog)
	serve.Flag("envoy-https-access-log", "Envoy HTTPS access log.").PlaceHolder("/path/to/file").StringVar(&ctx.httpsAccessLog)
	serve.Flag("envoy-service-http-address", "Kubernetes Service address for HTTP requests.").PlaceHolder("<ipaddr>").StringVar(&ctx.httpAddr)
	serve.Flag("envoy-service-http-port", "Kubernetes Service port for HTTP requests.").PlaceHolder("<port>").IntVar(&ctx.httpPort)
	serve.Flag("envoy-service-https-address", "Kubernetes Service address for HTTPS requests.").PlaceHolder("<ipaddr>").StringVar(&ctx.httpsAddr)
	serve.Flag("envoy-service-https-port", "Kubernetes Service port for HTTPS requests.").PlaceHolder("<port>").IntVar(&ctx.httpsPort)
	serve.Flag("envoy-service-name", "Name of the Envoy service to inspect for Ingress status details.").PlaceHolder("<name>").StringVar(&ctx.Config.EnvoyServiceName)
	serve.Flag("envoy-service-namespace", "Envoy Service Namespace.").PlaceHolder("<namespace>").StringVar(&ctx.Config.EnvoyServiceNamespace)

	serve.Flag("health-address", "Address the health HTTP endpoint will bind to.").PlaceHolder("<ipaddr>").StringVar(&ctx.healthAddr)
	serve.Flag("health-port", "Port the health HTTP endpoint will bind to.").PlaceHolder("<port>").IntVar(&ctx.healthPort)
	serve.Flag("http-address", "Address the metrics HTTP endpoint will bind to.").PlaceHolder("<ipaddr>").StringVar(&ctx.metricsAddr)
	serve.Flag("http-port", "Port the metrics HTTP endpoint will bind to.").PlaceHolder("<port>").IntVar(&ctx.metricsPort)

	serve.Flag("incluster", "Use in cluster configuration.").BoolVar(&ctx.Config.InCluster)
	serve.Flag("ingress-class-name", "Contour IngressClass name.").PlaceHolder("<name>").StringVar(&ctx.ingressClassName)
	serve.Flag("ingress-status-address", "Address to set in Ingress object status.").PlaceHolder("<address>").StringVar(&ctx.Config.IngressStatusAddress)
	serve.Flag("insecure", "Allow serving without TLS secured gRPC.").BoolVar(&ctx.PermitInsecureGRPC)

	serve.Flag("kubeconfig", "Path to kubeconfig (if not in running inside a cluster).").PlaceHolder("/path/to/file").StringVar(&ctx.Config.Kubeconfig)
	serve.Flag("kubernetes-client-burst", "Burst allowed for the Kubernetes client.").IntVar(&ctx.Config.KubeClientBurst)
	serve.Flag("kubernetes-client-qps", "QPS allowed for the Kubernetes client.").Float32Var(&ctx.Config.KubeClientQPS)
	serve.Flag("kubernetes-debug", "Enable Kubernetes client debug logging with log level.").PlaceHolder("<log level>").UintVar(&ctx.KubernetesDebug)

	serve.Flag("leader-election-lease-duration", "The duration of the leadership lease.").Default("15s").DurationVar(&ctx.LeaderElection.LeaseDuration)
	serve.Flag("leader-election-renew-deadline", "The duration leader will retry refreshing leadership before giving up.").Default("10s").DurationVar(&ctx.LeaderElection.RenewDeadline)
	serve.Flag("leader-election-resource-name", "The name of the resource (Lease) leader election will lease.").Default("leader-elect").StringVar(&ctx.LeaderElection.Name)
	serve.Flag("leader-election-resource-namespace", "The namespace of the resource (Lease) leader election will lease.").Default(config.GetenvOr("CONTOUR_NAMESPACE", "projectcontour")).StringVar(&ctx.LeaderElection.Namespace)
	serve.Flag("leader-election-retry-period", "The interval which Contour will attempt to acquire leadership lease.").Default("2s").DurationVar(&ctx.LeaderElection.RetryPeriod)

	serve.Flag("root-namespaces", "Restrict contour to searching these namespaces for root ingress routes.").PlaceHolder("<ns,ns>").StringVar(&ctx.rootNamespaces)

	serve.Flag("stats-address", "Envoy /stats interface address.").PlaceHolder("<ipaddr>").StringVar(&ctx.statsAddr)
	serve.Flag("stats-port", "Envoy /stats interface port.").PlaceHolder("<port>").IntVar(&ctx.statsPort)

	serve.Flag("use-proxy-protocol", "Use PROXY protocol for all listeners.").BoolVar(&ctx.useProxyProto)

	serve.Flag("watch-namespaces", "Restrict contour to watch resources in these namespaces only.").PlaceHolder("<ns,ns>").StringVar(&ctx.watchNamespaces)

	serve.Flag("xds-address", "xDS gRPC API address.").PlaceHolder("<ipaddr>").StringVar(&ctx.xdsAddr)
	serve.Flag("xds-port", "xDS gRPC API port.").PlaceHolder("<port>").IntVar(&ctx.xdsPort)

	return serve, ctx
}

type Server struct {
	log        logrus.FieldLogger
	ctx        *serveContext
	coreClient *kubernetes.Clientset
	mgr        manager.Manager
	registry   *prometheus.Registry
}

// NewServer returns a Server object which contains the initial configuration
// objects required to start an instance of Contour.
func NewServer(log logrus.FieldLogger, ctx *serveContext) (*Server, error) {

	var restConfigOpts []func(*rest.Config)

	if qps := ctx.Config.KubeClientQPS; qps > 0 {
		log.Debugf("Setting Kubernetes client QPS to %v", qps)
		restConfigOpts = append(restConfigOpts, k8s.OptSetQPS(qps))
	}
	if burst := ctx.Config.KubeClientBurst; burst > 0 {
		log.Debugf("Setting Kubernetes client burst to %v", burst)
		restConfigOpts = append(restConfigOpts, k8s.OptSetBurst(burst))
	}

	// Establish k8s core client connection.
	restConfig, err := k8s.NewRestConfig(ctx.Config.Kubeconfig, ctx.Config.InCluster, restConfigOpts...)
	if err != nil {
		return nil, fmt.Errorf("failed to create REST config for Kubernetes clients: %w", err)
	}

	coreClient, err := kubernetes.NewForConfig(restConfig)
	if err != nil {
		return nil, fmt.Errorf("failed to create Kubernetes clients: %w", err)
	}

	scheme, err := k8s.NewContourScheme()
	if err != nil {
		return nil, fmt.Errorf("unable to create scheme: %w", err)
	}

	// Instantiate a controller-runtime manager.
	options := manager.Options{
		Scheme:                 scheme,
		MetricsBindAddress:     "0",
		HealthProbeBindAddress: "0",
		Cache: ctrl_cache.Options{
			// ByObject is a function that allows changing incoming objects before they are cached by the informer.
			// This is useful for saving memory by removing fields that are not needed by Contour.
			ByObject: map[client.Object]ctrl_cache.ByObject{
				&corev1.Secret{}: {
					Transform: func(obj any) (any, error) {
						secret, ok := obj.(*corev1.Secret)
						// TransformFunc should handle the tombstone of type cache.DeletedFinalStateUnknown
						if !ok {
							return obj, nil
						}

						// Do not touch Secrets that might be needed.
						if secret.Type == corev1.SecretTypeTLS || secret.Type == corev1.SecretTypeOpaque {
							return obj, nil
						}

						// Other types of Secrets will never be referred to, so we can remove all data.
						// For example Secrets of type helm.sh/release.v1 can be quite large.
						// Last-applied-configuration annotation might contain a copy of the complete data.
						secret.Data = map[string][]byte{}
						secret.SetManagedFields(nil)
						secret.SetAnnotations(nil)

						return secret, nil
					}},
			},
			// DefaultTransform is called for objects that do not have a TransformByObject function.
			DefaultTransform: func(obj any) (any, error) {
				o, ok := obj.(client.Object)
				// TransformFunc should handle the tombstone of type cache.DeletedFinalStateUnknown
				if !ok {
					return obj, nil
				}

				o.SetManagedFields(nil)
				return o, nil
			},
		},
	}

	if watchedNamespaces := ctx.watchedNamespaces(); watchedNamespaces != nil {
		log.WithField("namespaces", watchedNamespaces).Info("watching subset of namespaces")
		options.Cache.Namespaces = watchedNamespaces
	}

	if ctx.LeaderElection.Disable {
		log.Info("Leader election disabled")
		options.LeaderElection = false
	} else {
		options.LeaderElection = true
		options.LeaderElectionResourceLock = "leases"
		options.LeaderElectionNamespace = ctx.LeaderElection.Namespace
		options.LeaderElectionID = ctx.LeaderElection.Name
		options.LeaseDuration = &ctx.LeaderElection.LeaseDuration
		options.RenewDeadline = &ctx.LeaderElection.RenewDeadline
		options.RetryPeriod = &ctx.LeaderElection.RetryPeriod
		options.LeaderElectionReleaseOnCancel = true
	}
	mgr, err := manager.New(restConfig, options)
	if err != nil {
		return nil, fmt.Errorf("unable to set up controller manager: %w", err)
	}

	// Use the controller-runtime registry to get the benefit of the
	// metrics collected by that library (which includes process and Go
	// statistics).
	registry := controller_runtime_metrics.Registry.(*prometheus.Registry)

	return &Server{
		log:        log,
		ctx:        ctx,
		coreClient: coreClient,
		mgr:        mgr,
		registry:   registry,
	}, nil
}

func (s *Server) getConfig() (contour_api_v1alpha1.ContourConfigurationSpec, error) {
	var userConfig contour_api_v1alpha1.ContourConfigurationSpec

	// Get the ContourConfiguration CRD if specified
	if len(s.ctx.contourConfigurationName) > 0 {
		// Determine the name/namespace of the configuration resource utilizing the environment
		// variable "CONTOUR_NAMESPACE" which should exist on the Contour deployment.
		//
		// If the env variable is not present, it will default to "projectcontour".
		contourNamespace, found := os.LookupEnv("CONTOUR_NAMESPACE")
		if !found {
			contourNamespace = "projectcontour"
		}

		contourConfig := &contour_api_v1alpha1.ContourConfiguration{}
		key := client.ObjectKey{Namespace: contourNamespace, Name: s.ctx.contourConfigurationName}

		// Using GetAPIReader() here because the manager's caches won't be started yet,
		// so reads from the manager's client (which uses the caches for reads) will fail.
		if err := s.mgr.GetAPIReader().Get(context.Background(), key, contourConfig); err != nil {
			return contour_api_v1alpha1.ContourConfigurationSpec{}, fmt.Errorf("error getting contour configuration %s: %v", key, err)
		}

		// Copy the Spec from the parsed Configuration
		userConfig = contourConfig.Spec
	} else {
		// No contour configuration passed, so convert the ServeContext into a ContourConfigurationSpec.
		userConfig = s.ctx.convertToContourConfigurationSpec()
	}

	// Overlay the user-specified config onto the default config to come up
	// with the final set of config to use.
	contourConfiguration, err := contourconfig.OverlayOnDefaults(userConfig)
	if err != nil {
		return contour_api_v1alpha1.ContourConfigurationSpec{}, err
	}

	if err := contourConfiguration.Validate(); err != nil {
		return contour_api_v1alpha1.ContourConfigurationSpec{}, err
	}

	return contourConfiguration, nil
}

// doServe runs the contour serve subcommand.
func (s *Server) doServe() error {
	// Get config. Any user-specified settings are "overlaid" onto default settings
	// to come up with the final config. Note that because the default settings (as
	// defined in contourconfig.Defaults()) instantiate structs for nearly every pointer
	// in the ContourConfigurationSpec object structure, most nil-checking can be
	// omitted in the below code. The exceptions are truly optional fields, such as
	// RateLimitService, which is not required to exist/have a default.
	contourConfiguration, err := s.getConfig()
	if err != nil {
		return err
	}

	// Check that all the necessary namespaces are being watched
	watchedNamespaces := sets.New(s.ctx.watchedNamespaces()...)
	rootNamespaces := contourConfiguration.HTTPProxy.RootNamespaces

	if len(watchedNamespaces) > 0 {
		if !watchedNamespaces.IsSuperset(sets.New(rootNamespaces...)) {
			return fmt.Errorf("not all root namespaces are being watched")
		}

		if fallbackCert := contourConfiguration.HTTPProxy.FallbackCertificate; fallbackCert != nil {
			if !watchedNamespaces.Has(fallbackCert.Namespace) {
				return fmt.Errorf("the fallbackCertificate namespace (%s) must be watched", fallbackCert.Namespace)
			}
		}
		if clientCert := contourConfiguration.Envoy.ClientCertificate; clientCert != nil {
			if !watchedNamespaces.Has(clientCert.Namespace) {
				return fmt.Errorf("the clientCertificate namespace (%s) must be watched", clientCert.Namespace)
			}
		}
	}

	// secretNamespaces is a set of namespaces that we should start secret informer for.
	// If empty, secret informer will be started for all namespaces.
	secretNamespaces := sets.New[string]()

	if len(rootNamespaces) > 0 {
		s.log.WithField("context", "root-namespaces").Infof("watching root namespaces %q", rootNamespaces)
		secretNamespaces.Insert(rootNamespaces...)

		// The fallback cert and client cert's namespaces only need to be added to secretNamespaces
		// if we're processing specific root namespaces, because otherwise, the informer will start
		// for all namespaces so the below will automatically be included.

		if fallbackCert := contourConfiguration.HTTPProxy.FallbackCertificate; fallbackCert != nil {
			s.log.WithField("context", "fallback-certificate").Infof("watching fallback certificate namespace %q", fallbackCert.Namespace)
			secretNamespaces.Insert(fallbackCert.Namespace)
		}

		if clientCert := contourConfiguration.Envoy.ClientCertificate; clientCert != nil {
			s.log.WithField("context", "envoy-client-certificate").Infof("watching client certificate namespace %q", clientCert.Namespace)
			secretNamespaces.Insert(clientCert.Namespace)
		}
	}

	timeouts, err := contourconfig.ParseTimeoutPolicy(contourConfiguration.Envoy.Timeouts)
	if err != nil {
		return err
	}

	listenerConfig := xdscache_v3.ListenerConfig{
		UseProxyProto:                *contourConfiguration.Envoy.Listener.UseProxyProto,
		HTTPAccessLog:                contourConfiguration.Envoy.HTTPListener.AccessLog,
		HTTPSAccessLog:               contourConfiguration.Envoy.HTTPSListener.AccessLog,
		AccessLogType:                contourConfiguration.Envoy.Logging.AccessLogFormat,
		AccessLogJSONFields:          contourConfiguration.Envoy.Logging.AccessLogJSONFields,
		AccessLogLevel:               contourConfiguration.Envoy.Logging.AccessLogLevel,
		AccessLogFormatString:        contourConfiguration.Envoy.Logging.AccessLogFormatString,
		AccessLogFormatterExtensions: contourConfiguration.Envoy.Logging.AccessLogFormatterExtensions(),
		MinimumTLSVersion:            annotation.MinTLSVersion(contourConfiguration.Envoy.Listener.TLS.MinimumProtocolVersion, "1.2"),
		CipherSuites:                 contourConfiguration.Envoy.Listener.TLS.SanitizedCipherSuites(),
		Timeouts:                     timeouts,
		DefaultHTTPVersions:          parseDefaultHTTPVersions(contourConfiguration.Envoy.DefaultHTTPVersions),
		AllowChunkedLength:           !*contourConfiguration.Envoy.Listener.DisableAllowChunkedLength,
		MergeSlashes:                 !*contourConfiguration.Envoy.Listener.DisableMergeSlashes,
		ServerHeaderTransformation:   contourConfiguration.Envoy.Listener.ServerHeaderTransformation,
		XffNumTrustedHops:            *contourConfiguration.Envoy.Network.XffNumTrustedHops,
		ConnectionBalancer:           contourConfiguration.Envoy.Listener.ConnectionBalancer,
		MaxRequestsPerConnection:     contourConfiguration.Envoy.Listener.MaxRequestsPerConnection,
	}

	if listenerConfig.TracingConfig, err = s.setupTracingService(contourConfiguration.Tracing); err != nil {
		return err
	}

	if listenerConfig.RateLimitConfig, err = s.setupRateLimitService(contourConfiguration); err != nil {
		return err
	}

	if listenerConfig.GlobalExternalAuthConfig, err = s.setupGlobalExternalAuthentication(contourConfiguration); err != nil {
		return err
	}

	contourMetrics := metrics.NewMetrics(s.registry)

	// Endpoints updates are handled directly by the EndpointsTranslator
	// due to their high update rate and their orthogonal nature.
	endpointHandler := xdscache_v3.NewEndpointsTranslator(s.log.WithField("context", "endpointstranslator"))

	resources := []xdscache.ResourceCache{
		xdscache_v3.NewListenerCache(listenerConfig, *contourConfiguration.Envoy.Metrics, *contourConfiguration.Envoy.Health, *contourConfiguration.Envoy.Network.EnvoyAdminPort),
		xdscache_v3.NewSecretsCache(envoy_v3.StatsSecrets(contourConfiguration.Envoy.Metrics.TLS)),
		&xdscache_v3.RouteCache{},
		&xdscache_v3.ClusterCache{},
		endpointHandler,
		&xdscache_v3.RuntimeCache{},
	}

	// snapshotHandler is used to produce new snapshots when the internal state changes for any xDS resource.
	snapshotHandler := xdscache.NewSnapshotHandler(resources, s.log.WithField("context", "snapshotHandler"))

	// register observer for endpoints updates.
	endpointHandler.Observer = contour.ComposeObservers(snapshotHandler)

	// Log that we're using the fallback certificate if configured.
	if contourConfiguration.HTTPProxy.FallbackCertificate != nil {
		s.log.WithField("context", "fallback-certificate").Infof("enabled fallback certificate with secret: %q", contourConfiguration.HTTPProxy.FallbackCertificate)
	}
	if contourConfiguration.Envoy.ClientCertificate != nil {
		s.log.WithField("context", "envoy-client-certificate").Infof("enabled client certificate with secret: %q", contourConfiguration.Envoy.ClientCertificate)
	}

	var ingressClassNames []string
	if contourConfiguration.Ingress != nil {
		ingressClassNames = contourConfiguration.Ingress.ClassNames
	}

	var clientCert *types.NamespacedName
	var fallbackCert *types.NamespacedName
	if contourConfiguration.Envoy.ClientCertificate != nil {
		clientCert = &types.NamespacedName{Name: contourConfiguration.Envoy.ClientCertificate.Name, Namespace: contourConfiguration.Envoy.ClientCertificate.Namespace}
	}
	if contourConfiguration.HTTPProxy.FallbackCertificate != nil {
		fallbackCert = &types.NamespacedName{Name: contourConfiguration.HTTPProxy.FallbackCertificate.Name, Namespace: contourConfiguration.HTTPProxy.FallbackCertificate.Namespace}
	}

	sh := k8s.NewStatusUpdateHandler(s.log.WithField("context", "StatusUpdateHandler"), s.mgr.GetClient(), contourMetrics)
	if err := s.mgr.Add(sh); err != nil {
		return err
	}

	var gatewayControllerName string
	var gatewayRef *types.NamespacedName

	if contourConfiguration.Gateway != nil {
		gatewayControllerName = contourConfiguration.Gateway.ControllerName

		if contourConfiguration.Gateway.GatewayRef != nil {
			gatewayRef = &types.NamespacedName{
				Namespace: contourConfiguration.Gateway.GatewayRef.Namespace,
				Name:      contourConfiguration.Gateway.GatewayRef.Name,
			}
		}
	}

	builder := s.getDAGBuilder(dagBuilderConfig{
		ingressClassNames:                  ingressClassNames,
		rootNamespaces:                     contourConfiguration.HTTPProxy.RootNamespaces,
		gatewayControllerName:              gatewayControllerName,
		gatewayRef:                         gatewayRef,
		disablePermitInsecure:              *contourConfiguration.HTTPProxy.DisablePermitInsecure,
		enableExternalNameService:          *contourConfiguration.EnableExternalNameService,
		dnsLookupFamily:                    contourConfiguration.Envoy.Cluster.DNSLookupFamily,
		headersPolicy:                      contourConfiguration.Policy,
		clientCert:                         clientCert,
		fallbackCert:                       fallbackCert,
		connectTimeout:                     timeouts.ConnectTimeout,
		client:                             s.mgr.GetClient(),
		metrics:                            contourMetrics,
		httpAddress:                        contourConfiguration.Envoy.HTTPListener.Address,
		httpPort:                           contourConfiguration.Envoy.HTTPListener.Port,
		httpsAddress:                       contourConfiguration.Envoy.HTTPSListener.Address,
		httpsPort:                          contourConfiguration.Envoy.HTTPSListener.Port,
		globalExternalAuthorizationService: contourConfiguration.GlobalExternalAuthorization,
<<<<<<< HEAD
		globalRateLimitService:             contourConfiguration.RateLimitService,
=======
		maxRequestsPerConnection:           contourConfiguration.Envoy.Cluster.MaxRequestsPerConnection,
>>>>>>> 1ec35b50
	})

	// Build the core Kubernetes event handler.
	observer := contour.NewRebuildMetricsObserver(
		contourMetrics,
		dag.ComposeObservers(append(xdscache.ObserversOf(resources), snapshotHandler)...),
	)
	contourHandler := contour.NewEventHandler(contour.EventHandlerConfig{
		Logger:          s.log.WithField("context", "contourEventHandler"),
		HoldoffDelay:    100 * time.Millisecond,
		HoldoffMaxDelay: 500 * time.Millisecond,
		Observer:        observer,
		StatusUpdater:   sh.Writer(),
		Builder:         builder,
	})

	// Wrap contourHandler in an EventRecorder which tracks API server events.
	eventHandler := &contour.EventRecorder{
		Next:    contourHandler,
		Counter: contourMetrics.EventHandlerOperations,
	}

	// Start to build informers.
	informerResources := map[string]client.Object{
		"httpproxies":               &contour_api_v1.HTTPProxy{},
		"tlscertificatedelegations": &contour_api_v1.TLSCertificateDelegation{},
		"extensionservices":         &contour_api_v1alpha1.ExtensionService{},
		"services":                  &corev1.Service{},
		"ingresses":                 &networking_v1.Ingress{},
	}

	// Some of the resources are optional and can be disabled, do not create informers for those.
	for _, feat := range s.ctx.disabledFeatures {
		delete(informerResources, feat)
	}

	// Inform on the remaining resources.
	for name, r := range informerResources {
		if err := informOnResource(r, eventHandler, s.mgr.GetCache()); err != nil {
			s.log.WithError(err).WithField("resource", name).Fatal("failed to create informer")
		}
	}

	// Inform on Gateway API resources.
	needsNotification := s.setupGatewayAPI(contourConfiguration, s.mgr, eventHandler, sh)

	// Inform on secrets, filtering by root namespaces.
	var handler cache.ResourceEventHandler = eventHandler

	// If root namespaces are defined, filter for secrets in only those namespaces.
	if len(secretNamespaces) > 0 {
		handler = k8s.NewNamespaceFilter(sets.List(secretNamespaces), eventHandler)
	}

	if err := informOnResource(&corev1.Secret{}, handler, s.mgr.GetCache()); err != nil {
		s.log.WithError(err).WithField("resource", "secrets").Fatal("failed to create informer")
	}

	// Inform on endpoints.
	if err := informOnResource(&corev1.Endpoints{}, &contour.EventRecorder{
		Next:    endpointHandler,
		Counter: contourMetrics.EventHandlerOperations,
	}, s.mgr.GetCache()); err != nil {
		s.log.WithError(err).WithField("resource", "endpoints").Fatal("failed to create informer")
	}

	// Register our event handler with the manager.
	if err := s.mgr.Add(contourHandler); err != nil {
		return err
	}

	// Create metrics service.
	if err := s.setupMetrics(*contourConfiguration.Metrics, *contourConfiguration.Health, s.registry); err != nil {
		return err
	}

	// Create a separate health service if required.
	if err := s.setupHealth(*contourConfiguration.Health, *contourConfiguration.Metrics); err != nil {
		return err
	}

	// Create debug service and register with mgr.
	if err := s.setupDebugService(*contourConfiguration.Debug, builder); err != nil {
		return err
	}

	// Set up ingress load balancer status writer.
	lbsw := &loadBalancerStatusWriter{
		log:                   s.log.WithField("context", "loadBalancerStatusWriter"),
		cache:                 s.mgr.GetCache(),
		lbStatus:              make(chan corev1.LoadBalancerStatus, 1),
		ingressClassNames:     ingressClassNames,
		gatewayControllerName: gatewayControllerName,
		gatewayRef:            gatewayRef,
		statusUpdater:         sh.Writer(),
	}
	if err := s.mgr.Add(lbsw); err != nil {
		return err
	}

	// Register an informer to watch envoy's service if we haven't been given static details.
	if lbAddress := contourConfiguration.Ingress.StatusAddress; len(lbAddress) > 0 {
		s.log.WithField("loadbalancer-address", lbAddress).Info("Using supplied information for Ingress status")
		lbsw.lbStatus <- parseStatusFlag(lbAddress)
	} else {
		serviceHandler := &k8s.ServiceStatusLoadBalancerWatcher{
			ServiceName: contourConfiguration.Envoy.Service.Name,
			LBStatus:    lbsw.lbStatus,
			Log:         s.log.WithField("context", "serviceStatusLoadBalancerWatcher"),
		}

		var handler cache.ResourceEventHandler = serviceHandler
		if contourConfiguration.Envoy.Service.Namespace != "" {
			handler = k8s.NewNamespaceFilter([]string{contourConfiguration.Envoy.Service.Namespace}, handler)
		}

		if err := informOnResource(&corev1.Service{}, handler, s.mgr.GetCache()); err != nil {
			s.log.WithError(err).WithField("resource", "services").Fatal("failed to create informer")
		}

		s.log.WithField("envoy-service-name", contourConfiguration.Envoy.Service.Name).
			WithField("envoy-service-namespace", contourConfiguration.Envoy.Service.Namespace).
			Info("Watching Service for Ingress status")
	}

	xdsServer := &xdsServer{
		log:             s.log,
		mgr:             s.mgr,
		registry:        s.registry,
		config:          *contourConfiguration.XDSServer,
		snapshotHandler: snapshotHandler,
		resources:       resources,
	}
	if err := s.mgr.Add(xdsServer); err != nil {
		return err
	}

	notifier := &leadership.Notifier{
		ToNotify: append([]leadership.NeedLeaderElectionNotification{
			contourHandler,
			observer,
		}, needsNotification...),
	}
	if err := s.mgr.Add(notifier); err != nil {
		return err
	}

	// GO!
	return s.mgr.Start(signals.SetupSignalHandler())
}

func (s *Server) getExtensionSvcConfig(name string, namespace string) (xdscache_v3.ExtensionServiceConfig, error) {
	extensionSvc := &contour_api_v1alpha1.ExtensionService{}
	key := client.ObjectKey{
		Namespace: namespace,
		Name:      name,
	}

	// Using GetAPIReader() here because the manager's caches won't be started yet,
	// so reads from the manager's client (which uses the caches for reads) will fail.
	if err := s.mgr.GetAPIReader().Get(context.Background(), key, extensionSvc); err != nil {
		return xdscache_v3.ExtensionServiceConfig{}, fmt.Errorf("error getting extension service %s: %v", key, err)
	}

	var responseTimeout timeout.Setting
	var err error

	if tp := extensionSvc.Spec.TimeoutPolicy; tp != nil {
		responseTimeout, err = timeout.Parse(tp.Response)
		if err != nil {
			return xdscache_v3.ExtensionServiceConfig{}, fmt.Errorf("error parsing extension service %s response timeout: %v", key, err)
		}
	}

	var sni string
	if extensionSvc.Spec.UpstreamValidation != nil {
		sni = extensionSvc.Spec.UpstreamValidation.SubjectName
	}

	extensionSvcConfig := xdscache_v3.ExtensionServiceConfig{
		ExtensionService: key,
		Timeout:          responseTimeout,
		SNI:              sni,
	}

	return extensionSvcConfig, nil
}

func (s *Server) setupTracingService(tracingConfig *contour_api_v1alpha1.TracingConfig) (*xdscache_v3.TracingConfig, error) {
	if tracingConfig == nil {
		return nil, nil
	}

	// ensure the specified ExtensionService exists
	extensionSvcConfig, err := s.getExtensionSvcConfig(tracingConfig.ExtensionService.Name, tracingConfig.ExtensionService.Namespace)
	if err != nil {
		return nil, err
	}

	var customTags []*xdscache_v3.CustomTag

	if ref.Val(tracingConfig.IncludePodDetail, true) {
		customTags = append(customTags, &xdscache_v3.CustomTag{
			TagName:         "podName",
			EnvironmentName: "HOSTNAME",
		}, &xdscache_v3.CustomTag{
			TagName:         "podNamespace",
			EnvironmentName: "CONTOUR_NAMESPACE",
		})
	}

	for _, customTag := range tracingConfig.CustomTags {
		customTags = append(customTags, &xdscache_v3.CustomTag{
			TagName:           customTag.TagName,
			Literal:           customTag.Literal,
			RequestHeaderName: customTag.RequestHeaderName,
		})
	}

	overallSampling, err := strconv.ParseFloat(ref.Val(tracingConfig.OverallSampling, "100"), 64)
	if err != nil || overallSampling == 0 {
		overallSampling = 100.0
	}

	return &xdscache_v3.TracingConfig{
		ServiceName:            ref.Val(tracingConfig.ServiceName, "contour"),
		ExtensionServiceConfig: extensionSvcConfig,
		OverallSampling:        overallSampling,
		MaxPathTagLength:       ref.Val(tracingConfig.MaxPathTagLength, 256),
		CustomTags:             customTags,
	}, nil

}

func (s *Server) setupRateLimitService(contourConfiguration contour_api_v1alpha1.ContourConfigurationSpec) (*xdscache_v3.RateLimitConfig, error) {
	if contourConfiguration.RateLimitService == nil {
		return nil, nil
	}

	// ensure the specified ExtensionService exists
	extensionSvcConfig, err := s.getExtensionSvcConfig(contourConfiguration.RateLimitService.ExtensionService.Name, contourConfiguration.RateLimitService.ExtensionService.Namespace)
	if err != nil {
		return nil, err
	}

	return &xdscache_v3.RateLimitConfig{
		ExtensionServiceConfig:      extensionSvcConfig,
		Domain:                      contourConfiguration.RateLimitService.Domain,
		FailOpen:                    ref.Val(contourConfiguration.RateLimitService.FailOpen, false),
		EnableXRateLimitHeaders:     ref.Val(contourConfiguration.RateLimitService.EnableXRateLimitHeaders, false),
		EnableResourceExhaustedCode: ref.Val(contourConfiguration.RateLimitService.EnableResourceExhaustedCode, false),
	}, nil
}

func (s *Server) setupGlobalExternalAuthentication(contourConfiguration contour_api_v1alpha1.ContourConfigurationSpec) (*xdscache_v3.GlobalExternalAuthConfig, error) {
	if contourConfiguration.GlobalExternalAuthorization == nil {
		return nil, nil
	}

	// ensure the specified ExtensionService exists
	extensionSvcConfig, err := s.getExtensionSvcConfig(contourConfiguration.GlobalExternalAuthorization.ExtensionServiceRef.Name, contourConfiguration.GlobalExternalAuthorization.ExtensionServiceRef.Namespace)
	if err != nil {
		return nil, err
	}

	var context map[string]string
	if contourConfiguration.GlobalExternalAuthorization.AuthPolicy != nil {
		context = contourConfiguration.GlobalExternalAuthorization.AuthPolicy.Context
	}

	globalExternalAuthConfig := &xdscache_v3.GlobalExternalAuthConfig{
		ExtensionServiceConfig: extensionSvcConfig,
		FailOpen:               contourConfiguration.GlobalExternalAuthorization.FailOpen,
		Context:                context,
	}

	if contourConfiguration.GlobalExternalAuthorization.WithRequestBody != nil {
		globalExternalAuthConfig.WithRequestBody = &dag.AuthorizationServerBufferSettings{
			PackAsBytes:         contourConfiguration.GlobalExternalAuthorization.WithRequestBody.PackAsBytes,
			AllowPartialMessage: contourConfiguration.GlobalExternalAuthorization.WithRequestBody.AllowPartialMessage,
			MaxRequestBytes:     contourConfiguration.GlobalExternalAuthorization.WithRequestBody.MaxRequestBytes,
		}
	}
	return globalExternalAuthConfig, nil
}

func (s *Server) setupDebugService(debugConfig contour_api_v1alpha1.DebugConfig, builder *dag.Builder) error {
	debugsvc := &debug.Service{
		Service: httpsvc.Service{
			Addr:        debugConfig.Address,
			Port:        debugConfig.Port,
			FieldLogger: s.log.WithField("context", "debugsvc"),
		},
		Builder: builder,
	}
	return s.mgr.Add(debugsvc)
}

type xdsServer struct {
	log             logrus.FieldLogger
	mgr             manager.Manager
	registry        *prometheus.Registry
	config          contour_api_v1alpha1.XDSServerConfig
	snapshotHandler *xdscache.SnapshotHandler
	resources       []xdscache.ResourceCache
}

func (x *xdsServer) NeedLeaderElection() bool {
	return false
}

func (x *xdsServer) Start(ctx context.Context) error {
	log := x.log.WithField("context", "xds")

	log.Printf("waiting for informer caches to sync")
	if !x.mgr.GetCache().WaitForCacheSync(ctx) {
		return errors.New("informer cache failed to sync")
	}
	log.Printf("informer caches synced")

	grpcServer := xds.NewServer(x.registry, grpcOptions(log, x.config.TLS)...)

	switch x.config.Type {
	case contour_api_v1alpha1.EnvoyServerType:
		v3cache := contour_xds_v3.NewSnapshotCache(false, log)
		x.snapshotHandler.AddSnapshotter(v3cache)
		contour_xds_v3.RegisterServer(envoy_server_v3.NewServer(ctx, v3cache, contour_xds_v3.NewRequestLoggingCallbacks(log)), grpcServer)
	case contour_api_v1alpha1.ContourServerType:
		contour_xds_v3.RegisterServer(contour_xds_v3.NewContourServer(log, xdscache.ResourcesOf(x.resources)...), grpcServer)
	default:
		// This can't happen due to config validation.
		log.Fatalf("invalid xDS server type %q", x.config.Type)
	}

	addr := net.JoinHostPort(x.config.Address, strconv.Itoa(x.config.Port))
	l, err := net.Listen("tcp", addr)
	if err != nil {
		return err
	}

	log = log.WithField("address", addr)
	if *x.config.TLS.Insecure {
		log = log.WithField("insecure", true)
	}

	log.Infof("started xDS server type: %q", x.config.Type)
	defer log.Info("stopped xDS server")

	go func() {
		<-ctx.Done()

		// We don't use GracefulStop here because envoy
		// has long-lived hanging xDS requests. There's no
		// mechanism to make those pending requests fail,
		// so we forcibly terminate the TCP sessions.
		grpcServer.Stop()
	}()

	return grpcServer.Serve(l)
}

// setupMetrics creates metrics service for Contour.
func (s *Server) setupMetrics(metricsConfig contour_api_v1alpha1.MetricsConfig, healthConfig contour_api_v1alpha1.HealthConfig,
	registry *prometheus.Registry) error {

	// Create metrics service and register with mgr.
	metricsvc := &httpsvc.Service{
		Addr:        metricsConfig.Address,
		Port:        metricsConfig.Port,
		FieldLogger: s.log.WithField("context", "metricsvc"),
		ServeMux:    http.ServeMux{},
	}

	metricsvc.ServeMux.Handle("/metrics", metrics.Handler(registry))

	if metricsConfig.TLS != nil {
		metricsvc.Cert = metricsConfig.TLS.CertFile
		metricsvc.Key = metricsConfig.TLS.KeyFile
		metricsvc.CABundle = metricsConfig.TLS.CAFile
	}

	if healthConfig.Address == metricsConfig.Address && healthConfig.Port == metricsConfig.Port {
		h := health.Handler(s.coreClient)
		metricsvc.ServeMux.Handle("/health", h)
		metricsvc.ServeMux.Handle("/healthz", h)
	}

	return s.mgr.Add(metricsvc)
}

func (s *Server) setupHealth(healthConfig contour_api_v1alpha1.HealthConfig,
	metricsConfig contour_api_v1alpha1.MetricsConfig) error {

	if healthConfig.Address != metricsConfig.Address || healthConfig.Port != metricsConfig.Port {
		healthsvc := &httpsvc.Service{
			Addr:        healthConfig.Address,
			Port:        healthConfig.Port,
			FieldLogger: s.log.WithField("context", "healthsvc"),
		}

		h := health.Handler(s.coreClient)
		healthsvc.ServeMux.Handle("/health", h)
		healthsvc.ServeMux.Handle("/healthz", h)

		return s.mgr.Add(healthsvc)
	}

	return nil
}

func (s *Server) setupGatewayAPI(contourConfiguration contour_api_v1alpha1.ContourConfigurationSpec,
	mgr manager.Manager, eventHandler *contour.EventRecorder, sh *k8s.StatusUpdateHandler) []leadership.NeedLeaderElectionNotification {

	needLeadershipNotification := []leadership.NeedLeaderElectionNotification{}

	// Check if GatewayAPI is configured.
	if contourConfiguration.Gateway != nil && (contourConfiguration.Gateway.GatewayRef != nil || len(contourConfiguration.Gateway.ControllerName) > 0) {
		switch {
		// If a specific gateway was specified, we don't need to run the
		// GatewayClass and Gateway controllers to determine which gateway
		// to process, we just need informers to get events.
		case contourConfiguration.Gateway.GatewayRef != nil:
			// Inform on GatewayClasses.
			if err := informOnResource(&gatewayapi_v1beta1.GatewayClass{}, eventHandler, mgr.GetCache()); err != nil {
				s.log.WithError(err).WithField("resource", "gatewayclasses").Fatal("failed to create informer")
			}

			// Inform on Gateways.
			if err := informOnResource(&gatewayapi_v1beta1.Gateway{}, eventHandler, mgr.GetCache()); err != nil {
				s.log.WithError(err).WithField("resource", "gateways").Fatal("failed to create informer")
			}
		// Otherwise, run the GatewayClass and Gateway controllers to determine
		// the appropriate gateway class and gateway to process.
		default:
			// Create and register the gatewayclass controller with the manager.
			gatewayClassControllerName := contourConfiguration.Gateway.ControllerName
			gwClass, err := controller.RegisterGatewayClassController(
				s.log.WithField("context", "gatewayclass-controller"),
				mgr,
				eventHandler,
				sh.Writer(),
				gatewayClassControllerName,
			)
			if err != nil {
				s.log.WithError(err).Fatal("failed to create gatewayclass-controller")
			}
			needLeadershipNotification = append(needLeadershipNotification, gwClass)

			// Create and register the NewGatewayController controller with the manager.
			gw, err := controller.RegisterGatewayController(
				s.log.WithField("context", "gateway-controller"),
				mgr,
				eventHandler,
				sh.Writer(),
				gatewayClassControllerName,
			)
			if err != nil {
				s.log.WithError(err).Fatal("failed to create gateway-controller")
			}
			needLeadershipNotification = append(needLeadershipNotification, gw)
		}

		// Some features may be disabled.
		features := map[string]struct{}{
			"tlsroutes":  {},
			"grpcroutes": {},
			"tcproutes":  {},
		}
		for _, f := range s.ctx.disabledFeatures {
			delete(features, f)
		}

		// Create and register the HTTPRoute controller with the manager.
		if err := controller.RegisterHTTPRouteController(s.log.WithField("context", "httproute-controller"), mgr, eventHandler); err != nil {
			s.log.WithError(err).Fatal("failed to create httproute-controller")
		}

		// Create and register the TLSRoute controller with the manager, if enabled.
		if _, enabled := features["tlsroutes"]; enabled {
			if err := controller.RegisterTLSRouteController(s.log.WithField("context", "tlsroute-controller"), mgr, eventHandler); err != nil {
				s.log.WithError(err).Fatal("failed to create tlsroute-controller")
			}
		}

		// Create and register the GRPCRoute controller with the manager, if enabled.
		if _, enabled := features["grpcroutes"]; enabled {
			if err := controller.RegisterGRPCRouteController(s.log.WithField("context", "grpcroute-controller"), mgr, eventHandler); err != nil {
				s.log.WithError(err).Fatal("failed to create grpcroute-controller")
			}
		}

		// Create and register the TCPRoute controller with the manager.
		if _, enabled := features["tcproutes"]; enabled {
			if err := controller.RegisterTCPRouteController(s.log.WithField("context", "tcproute-controller"), mgr, eventHandler); err != nil {
				s.log.WithError(err).Fatal("failed to create tcproute-controller")
			}
		}

		// Inform on ReferenceGrants.
		if err := informOnResource(&gatewayapi_v1beta1.ReferenceGrant{}, eventHandler, mgr.GetCache()); err != nil {
			s.log.WithError(err).WithField("resource", "referencegrants").Fatal("failed to create informer")
		}

		// Inform on Namespaces.
		if err := informOnResource(&corev1.Namespace{}, eventHandler, mgr.GetCache()); err != nil {
			s.log.WithError(err).WithField("resource", "namespaces").Fatal("failed to create informer")
		}
	}
	return needLeadershipNotification
}

type dagBuilderConfig struct {
	ingressClassNames                  []string
	rootNamespaces                     []string
	gatewayControllerName              string
	gatewayRef                         *types.NamespacedName
	disablePermitInsecure              bool
	enableExternalNameService          bool
	dnsLookupFamily                    contour_api_v1alpha1.ClusterDNSFamilyType
	headersPolicy                      *contour_api_v1alpha1.PolicyConfig
	clientCert                         *types.NamespacedName
	fallbackCert                       *types.NamespacedName
	connectTimeout                     time.Duration
	client                             client.Client
	metrics                            *metrics.Metrics
	httpAddress                        string
	httpPort                           int
	httpsAddress                       string
	httpsPort                          int
	globalExternalAuthorizationService *contour_api_v1.AuthorizationServer
<<<<<<< HEAD
	globalRateLimitService             *contour_api_v1alpha1.RateLimitServiceConfig
=======
	maxRequestsPerConnection           *uint32
>>>>>>> 1ec35b50
}

func (s *Server) getDAGBuilder(dbc dagBuilderConfig) *dag.Builder {

	var (
		requestHeadersPolicy       dag.HeadersPolicy
		responseHeadersPolicy      dag.HeadersPolicy
		applyHeaderPolicyToIngress bool
	)

	if dbc.headersPolicy != nil {
		if dbc.headersPolicy.RequestHeadersPolicy != nil {
			if dbc.headersPolicy.RequestHeadersPolicy.Set != nil {
				requestHeadersPolicy.Set = make(map[string]string)
				for k, v := range dbc.headersPolicy.RequestHeadersPolicy.Set {
					requestHeadersPolicy.Set[k] = v
				}
			}
			if dbc.headersPolicy.RequestHeadersPolicy.Remove != nil {
				requestHeadersPolicy.Remove = make([]string, 0, len(dbc.headersPolicy.RequestHeadersPolicy.Remove))
				requestHeadersPolicy.Remove = append(requestHeadersPolicy.Remove, dbc.headersPolicy.RequestHeadersPolicy.Remove...)
			}
		}

		if dbc.headersPolicy.ResponseHeadersPolicy != nil {
			if dbc.headersPolicy.ResponseHeadersPolicy.Set != nil {
				responseHeadersPolicy.Set = make(map[string]string)
				for k, v := range dbc.headersPolicy.ResponseHeadersPolicy.Set {
					responseHeadersPolicy.Set[k] = v
				}
			}
			if dbc.headersPolicy.ResponseHeadersPolicy.Remove != nil {
				responseHeadersPolicy.Remove = make([]string, 0, len(dbc.headersPolicy.ResponseHeadersPolicy.Remove))
				responseHeadersPolicy.Remove = append(responseHeadersPolicy.Remove, dbc.headersPolicy.ResponseHeadersPolicy.Remove...)
			}
		}

		applyHeaderPolicyToIngress = *dbc.headersPolicy.ApplyToIngress
	}

	var requestHeadersPolicyIngress dag.HeadersPolicy
	var responseHeadersPolicyIngress dag.HeadersPolicy

	if applyHeaderPolicyToIngress {
		requestHeadersPolicyIngress = requestHeadersPolicy
		responseHeadersPolicyIngress = responseHeadersPolicy
	}

	s.log.Debugf("EnableExternalNameService is set to %t", dbc.enableExternalNameService)

	// Get the appropriate DAG processors.
	dagProcessors := []dag.Processor{
		// The listener processor has to go first since it
		// adds listeners which are roots of the DAG.
		&dag.ListenerProcessor{
			HTTPAddress:  dbc.httpAddress,
			HTTPPort:     dbc.httpPort,
			HTTPSAddress: dbc.httpsAddress,
			HTTPSPort:    dbc.httpsPort,
		},
		&dag.IngressProcessor{
			EnableExternalNameService: dbc.enableExternalNameService,
			FieldLogger:               s.log.WithField("context", "IngressProcessor"),
			ClientCertificate:         dbc.clientCert,
			RequestHeadersPolicy:      &requestHeadersPolicyIngress,
			ResponseHeadersPolicy:     &responseHeadersPolicyIngress,
			ConnectTimeout:            dbc.connectTimeout,
		},
		&dag.ExtensionServiceProcessor{
			// Note that ExtensionService does not support ExternalName, if it does get added,
			// need to bring EnableExternalNameService in here too.
			FieldLogger:       s.log.WithField("context", "ExtensionServiceProcessor"),
			ClientCertificate: dbc.clientCert,
			ConnectTimeout:    dbc.connectTimeout,
		},
		&dag.HTTPProxyProcessor{
			EnableExternalNameService:   dbc.enableExternalNameService,
			DisablePermitInsecure:       dbc.disablePermitInsecure,
			FallbackCertificate:         dbc.fallbackCert,
			DNSLookupFamily:             dbc.dnsLookupFamily,
			ClientCertificate:           dbc.clientCert,
			RequestHeadersPolicy:        &requestHeadersPolicy,
			ResponseHeadersPolicy:       &responseHeadersPolicy,
			ConnectTimeout:              dbc.connectTimeout,
			GlobalExternalAuthorization: dbc.globalExternalAuthorizationService,
<<<<<<< HEAD
			RateLimitService:            dbc.globalRateLimitService,
=======
			MaxRequestsPerConnection:    dbc.maxRequestsPerConnection,
>>>>>>> 1ec35b50
		},
	}

	if len(dbc.gatewayControllerName) > 0 || dbc.gatewayRef != nil {
		dagProcessors = append(dagProcessors, &dag.GatewayAPIProcessor{
			EnableExternalNameService: dbc.enableExternalNameService,
			FieldLogger:               s.log.WithField("context", "GatewayAPIProcessor"),
			ConnectTimeout:            dbc.connectTimeout,
		})
	}

	var configuredSecretRefs []*types.NamespacedName
	if dbc.fallbackCert != nil {
		configuredSecretRefs = append(configuredSecretRefs, dbc.fallbackCert)
	}
	if dbc.clientCert != nil {
		configuredSecretRefs = append(configuredSecretRefs, dbc.clientCert)
	}

	builder := &dag.Builder{
		Source: dag.KubernetesCache{
			RootNamespaces:           dbc.rootNamespaces,
			IngressClassNames:        dbc.ingressClassNames,
			ConfiguredGatewayToCache: dbc.gatewayRef,
			ConfiguredSecretRefs:     configuredSecretRefs,
			FieldLogger:              s.log.WithField("context", "KubernetesCache"),
			Client:                   dbc.client,
			Metrics:                  dbc.metrics,
		},
		Processors: dagProcessors,
		Metrics:    dbc.metrics,
	}

	// govet complains about copying the sync.Once that's in the dag.KubernetesCache
	// but it's safe to ignore since this function is only called once.
	// nolint:govet
	return builder
}

func informOnResource(obj client.Object, handler cache.ResourceEventHandler, cache ctrl_cache.Cache) error {
	inf, err := cache.GetInformer(context.Background(), obj)
	if err != nil {
		return err
	}

	_, err = inf.AddEventHandler(handler)
	return err
}<|MERGE_RESOLUTION|>--- conflicted
+++ resolved
@@ -516,11 +516,8 @@
 		httpsAddress:                       contourConfiguration.Envoy.HTTPSListener.Address,
 		httpsPort:                          contourConfiguration.Envoy.HTTPSListener.Port,
 		globalExternalAuthorizationService: contourConfiguration.GlobalExternalAuthorization,
-<<<<<<< HEAD
 		globalRateLimitService:             contourConfiguration.RateLimitService,
-=======
 		maxRequestsPerConnection:           contourConfiguration.Envoy.Cluster.MaxRequestsPerConnection,
->>>>>>> 1ec35b50
 	})
 
 	// Build the core Kubernetes event handler.
@@ -1051,11 +1048,8 @@
 	httpsAddress                       string
 	httpsPort                          int
 	globalExternalAuthorizationService *contour_api_v1.AuthorizationServer
-<<<<<<< HEAD
+	maxRequestsPerConnection           *uint32
 	globalRateLimitService             *contour_api_v1alpha1.RateLimitServiceConfig
-=======
-	maxRequestsPerConnection           *uint32
->>>>>>> 1ec35b50
 }
 
 func (s *Server) getDAGBuilder(dbc dagBuilderConfig) *dag.Builder {
@@ -1141,11 +1135,8 @@
 			ResponseHeadersPolicy:       &responseHeadersPolicy,
 			ConnectTimeout:              dbc.connectTimeout,
 			GlobalExternalAuthorization: dbc.globalExternalAuthorizationService,
-<<<<<<< HEAD
+			MaxRequestsPerConnection:    dbc.maxRequestsPerConnection,
 			RateLimitService:            dbc.globalRateLimitService,
-=======
-			MaxRequestsPerConnection:    dbc.maxRequestsPerConnection,
->>>>>>> 1ec35b50
 		},
 	}
 

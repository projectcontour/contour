--- conflicted
+++ resolved
@@ -560,15 +560,12 @@
 		globalRateLimitService:             contourConfiguration.RateLimitService,
 		maxRequestsPerConnection:           contourConfiguration.Envoy.Cluster.MaxRequestsPerConnection,
 		perConnectionBufferLimitBytes:      contourConfiguration.Envoy.Cluster.PerConnectionBufferLimitBytes,
-<<<<<<< HEAD
 		globalCircuitBreakerDefaults:       contourConfiguration.Envoy.Cluster.GlobalCircuitBreakerDefaults,
-=======
 		upstreamTLS: &dag.UpstreamTLS{
 			MinimumProtocolVersion: annotation.TLSVersion(contourConfiguration.Envoy.Cluster.UpstreamTLS.MinimumProtocolVersion, "1.2"),
 			MaximumProtocolVersion: annotation.TLSVersion(contourConfiguration.Envoy.Cluster.UpstreamTLS.MaximumProtocolVersion, "1.3"),
 			CipherSuites:           contourConfiguration.Envoy.Cluster.UpstreamTLS.SanitizedCipherSuites(),
 		},
->>>>>>> a579ec30
 	})
 
 	// Build the core Kubernetes event handler.
@@ -1126,11 +1123,8 @@
 	maxRequestsPerConnection           *uint32
 	perConnectionBufferLimitBytes      *uint32
 	globalRateLimitService             *contour_api_v1alpha1.RateLimitServiceConfig
-<<<<<<< HEAD
 	globalCircuitBreakerDefaults       *contour_api_v1alpha1.GlobalCircuitBreakerDefaults
-=======
 	upstreamTLS                        *dag.UpstreamTLS
->>>>>>> a579ec30
 }
 
 func (s *Server) getDAGBuilder(dbc dagBuilderConfig) *dag.Builder {
@@ -1226,11 +1220,8 @@
 			GlobalRateLimitService:        dbc.globalRateLimitService,
 			PerConnectionBufferLimitBytes: dbc.perConnectionBufferLimitBytes,
 			SetSourceMetadataOnRoutes:     true,
-<<<<<<< HEAD
 			GlobalCircuitBreakerDefaults:  dbc.globalCircuitBreakerDefaults,
-=======
 			UpstreamTLS:                   dbc.upstreamTLS,
->>>>>>> a579ec30
 		},
 	}
 

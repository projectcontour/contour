--- conflicted
+++ resolved
@@ -894,8 +894,7 @@
 	return globalExternalAuthConfig, nil
 }
 
-<<<<<<< HEAD
-func (s *Server) setupGlobalExternalProcessor(contourCfg contour_api_v1alpha1.ContourConfigurationSpec) ([]xdscache_v3.GlobalExtProcConfig, error) {
+func (s *Server) setupGlobalExternalProcessor(contourCfg contour_v1alpha1.ContourConfigurationSpec) ([]xdscache_v3.GlobalExtProcConfig, error) {
 	if contourCfg.GlobalExternalProcessor == nil {
 		return nil, nil
 	}
@@ -933,10 +932,7 @@
 	return globalExtProcs, nil
 }
 
-func (s *Server) setupDebugService(debugConfig contour_api_v1alpha1.DebugConfig, builder *dag.Builder) error {
-=======
 func (s *Server) setupDebugService(debugConfig contour_v1alpha1.DebugConfig, builder *dag.Builder) error {
->>>>>>> 94e591fc
 	debugsvc := &debug.Service{
 		Service: httpsvc.Service{
 			Addr:        debugConfig.Address,
@@ -1114,14 +1110,9 @@
 	globalExternalAuthorizationService *contour_v1.AuthorizationServer
 	maxRequestsPerConnection           *uint32
 	perConnectionBufferLimitBytes      *uint32
-<<<<<<< HEAD
-	globalRateLimitService             *contour_api_v1alpha1.RateLimitServiceConfig
-	globalExternalProcessor            *contour_api_v1.ExternalProcessor
-	globalCircuitBreakerDefaults       *contour_api_v1alpha1.GlobalCircuitBreakerDefaults
-=======
 	globalRateLimitService             *contour_v1alpha1.RateLimitServiceConfig
+	globalExternalProcessor            *contour_v1.ExternalProcessor
 	globalCircuitBreakerDefaults       *contour_v1alpha1.GlobalCircuitBreakerDefaults
->>>>>>> 94e591fc
 	upstreamTLS                        *dag.UpstreamTLS
 }
 

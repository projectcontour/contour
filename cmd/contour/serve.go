--- conflicted
+++ resolved
@@ -1093,12 +1093,8 @@
 	maxRequestsPerConnection           *uint32
 	perConnectionBufferLimitBytes      *uint32
 	globalRateLimitService             *contour_v1alpha1.RateLimitServiceConfig
-<<<<<<< HEAD
 	globalExternalProcessing           *contour_v1.ExternalProcessing
-	globalCircuitBreakerDefaults       *contour_v1alpha1.GlobalCircuitBreakerDefaults
-=======
 	globalCircuitBreakerDefaults       *contour_v1alpha1.CircuitBreakers
->>>>>>> 2b298024
 	upstreamTLS                        *dag.UpstreamTLS
 }
 

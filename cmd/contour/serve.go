--- conflicted
+++ resolved
@@ -286,7 +286,6 @@
 		return err
 	}
 
-<<<<<<< HEAD
 	accessLogFormatString := ""
 	if contourConfiguration.Envoy.Logging.AccessLogFormatString != nil {
 		accessLogFormatString = *contourConfiguration.Envoy.Logging.AccessLogFormatString
@@ -324,9 +323,6 @@
 	}
 
 	if listenerConfig.RateLimitConfig, err = s.setupRateLimitService(contourConfiguration); err != nil {
-=======
-	if err := s.setupRateLimitService(contourConfiguration, &listenerConfig); err != nil {
->>>>>>> 6d784500
 		return err
 	}
 
@@ -546,21 +542,10 @@
 		Name:      contourConfiguration.RateLimitService.ExtensionService.Name,
 	}
 
-<<<<<<< HEAD
-	// ensure the specified ExtensionService exists
-	res, err := client.Get(context.Background(), namespacedName.Name, metav1.GetOptions{})
-	if err != nil {
-		return nil, fmt.Errorf("error getting rate limit extension service %s: %v", namespacedName, err)
-	}
-	var extensionSvc contour_api_v1alpha1.ExtensionService
-	if err := runtime.DefaultUnstructuredConverter.FromUnstructured(res.Object, &extensionSvc); err != nil {
-		return nil, fmt.Errorf("error converting rate limit extension service %s: %v", namespacedName, err)
-=======
 	// Using GetAPIReader() here because the manager's caches won't be started yet,
 	// so reads from the manager's client (which uses the caches for reads) will fail.
 	if err := s.mgr.GetAPIReader().Get(context.Background(), key, extensionSvc); err != nil {
-		return fmt.Errorf("error getting rate limit extension service %s: %v", key, err)
->>>>>>> 6d784500
+		return nil, fmt.Errorf("error getting rate limit extension service %s: %v", key, err)
 	}
 
 	// get the response timeout from the ExtensionService
@@ -570,21 +555,12 @@
 	if tp := extensionSvc.Spec.TimeoutPolicy; tp != nil {
 		responseTimeout, err = timeout.Parse(tp.Response)
 		if err != nil {
-<<<<<<< HEAD
-			return nil, fmt.Errorf("error parsing rate limit extension service %s response timeout: %v", namespacedName, err)
+			return nil, fmt.Errorf("error parsing rate limit extension service %s response timeout: %v", key, err)
 		}
 	}
 
 	return &xdscache_v3.RateLimitConfig{
-		ExtensionService:        *namespacedName,
-=======
-			return fmt.Errorf("error parsing rate limit extension service %s response timeout: %v", key, err)
-		}
-	}
-
-	listenerConfig.RateLimitConfig = &xdscache_v3.RateLimitConfig{
 		ExtensionService:        key,
->>>>>>> 6d784500
 		Domain:                  contourConfiguration.RateLimitService.Domain,
 		Timeout:                 responseTimeout,
 		FailOpen:                contourConfiguration.RateLimitService.FailOpen,

// Copyright Project Contour Authors
// Licensed under the Apache License, Version 2.0 (the "License");
// you may not use this file except in compliance with the License.
// You may obtain a copy of the License at
//
//     http://www.apache.org/licenses/LICENSE-2.0
//
// Unless required by applicable law or agreed to in writing, software
// distributed under the License is distributed on an "AS IS" BASIS,
// WITHOUT WARRANTIES OR CONDITIONS OF ANY KIND, either express or implied.
// See the License for the specific language governing permissions and
// limitations under the License.

package main

import (
	"context"
	"crypto/tls"
	"crypto/x509"
	"net"
	"os"
	"path/filepath"
	"reflect"
	"sort"
	"testing"
	"time"

	"github.com/pkg/errors"
	"github.com/stretchr/testify/assert"
	"github.com/stretchr/testify/require"
	"github.com/tsaarni/certyaml"
	"golang.org/x/net/http2"
	"google.golang.org/grpc"
	"k8s.io/utils/ptr"

	contour_v1 "github.com/projectcontour/contour/apis/projectcontour/v1"
	contour_v1alpha1 "github.com/projectcontour/contour/apis/projectcontour/v1alpha1"
	envoy_v3 "github.com/projectcontour/contour/internal/envoy/v3"
	"github.com/projectcontour/contour/internal/fixture"
	"github.com/projectcontour/contour/pkg/config"
)

func TestServeContextProxyRootNamespaces(t *testing.T) {
	tests := map[string]struct {
		ctx  serveContext
		want []string
	}{
		"empty": {
			ctx: serveContext{
				rootNamespaces: "",
			},
			want: nil,
		},
		"blank-ish": {
			ctx: serveContext{
				rootNamespaces: " \t ",
			},
			want: nil,
		},
		"one value": {
			ctx: serveContext{
				rootNamespaces: "projectcontour",
			},
			want: []string{"projectcontour"},
		},
		"multiple, easy": {
			ctx: serveContext{
				rootNamespaces: "prod1,prod2,prod3",
			},
			want: []string{"prod1", "prod2", "prod3"},
		},
		"multiple, hard": {
			ctx: serveContext{
				rootNamespaces: "prod1, prod2, prod3 ",
			},
			want: []string{"prod1", "prod2", "prod3"},
		},
	}

	for name, tc := range tests {
		t.Run(name, func(t *testing.T) {
			got := tc.ctx.proxyRootNamespaces()
			if !reflect.DeepEqual(got, tc.want) {
				t.Fatalf("expected: %q, got: %q", tc.want, got)
			}
		})
	}
}

func TestServeContextTLSParams(t *testing.T) {
	tests := map[string]struct {
		tls         *contour_v1alpha1.TLS
		expectError bool
	}{
		"tls supplied correctly": {
			tls: &contour_v1alpha1.TLS{
				CAFile:   "cacert.pem",
				CertFile: "contourcert.pem",
				KeyFile:  "contourkey.pem",
				Insecure: ptr.To(false),
			},
			expectError: false,
		},
		"tls partially supplied": {
			tls: &contour_v1alpha1.TLS{
				CertFile: "contourcert.pem",
				KeyFile:  "contourkey.pem",
				Insecure: ptr.To(false),
			},
			expectError: true,
		},
		"tls not supplied": {
			tls:         &contour_v1alpha1.TLS{},
			expectError: true,
		},
	}
	for name, tc := range tests {
		t.Run(name, func(t *testing.T) {
			err := verifyTLSFlags(tc.tls)
			goterror := err != nil
			if goterror != tc.expectError {
				t.Errorf("TLS Config: %s", err)
			}
		})
	}
}

func TestServeContextCertificateHandling(t *testing.T) {
	// Create trusted CA, server and client certs.
	trustedCACert := certyaml.Certificate{
		Subject: "cn=trusted-ca",
	}
	contourCertBeforeRotation := certyaml.Certificate{
		Subject:         "cn=contour-before-rotation",
		SubjectAltNames: []string{"DNS:localhost"},
		Issuer:          &trustedCACert,
	}
	contourCertAfterRotation := certyaml.Certificate{
		Subject:         "cn=contour-after-rotation",
		SubjectAltNames: []string{"DNS:localhost"},
		Issuer:          &trustedCACert,
	}
	trustedEnvoyCert := certyaml.Certificate{
		Subject: "cn=trusted-envoy",
		Issuer:  &trustedCACert,
	}

	// Create another CA and a client cert to test that untrusted clients are denied.
	untrustedCACert := certyaml.Certificate{
		Subject: "cn=untrusted-ca",
	}
	untrustedClientCert := certyaml.Certificate{
		Subject: "cn=untrusted-client",
		Issuer:  &untrustedCACert,
	}

	caCertPool := x509.NewCertPool()
	ca, err := trustedCACert.X509Certificate()
	require.NoError(t, err)
	caCertPool.AddCert(&ca)

	tests := map[string]struct {
		serverCredentials *certyaml.Certificate
		clientCredentials *certyaml.Certificate
		expectError       bool
	}{
		"successful TLS connection established": {
			serverCredentials: &contourCertBeforeRotation,
			clientCredentials: &trustedEnvoyCert,
			expectError:       false,
		},
		"rotating server credentials returns new server cert": {
			serverCredentials: &contourCertAfterRotation,
			clientCredentials: &trustedEnvoyCert,
			expectError:       false,
		},
		"rotating server credentials again to ensure rotation can be repeated": {
			serverCredentials: &contourCertBeforeRotation,
			clientCredentials: &trustedEnvoyCert,
			expectError:       false,
		},
		"fail to connect with client certificate which is not signed by correct CA": {
			serverCredentials: &contourCertBeforeRotation,
			clientCredentials: &untrustedClientCert,
			expectError:       true,
		},
	}

	// Create temporary directory to store certificates and key for the server.
	configDir, err := os.MkdirTemp("", "contour-testdata-")
	require.NoError(t, err)
	defer os.RemoveAll(configDir)

	contourTLS := &contour_v1alpha1.TLS{
		CAFile:   filepath.Join(configDir, "CAcert.pem"),
		CertFile: filepath.Join(configDir, "contourcert.pem"),
		KeyFile:  filepath.Join(configDir, "contourkey.pem"),
		Insecure: ptr.To(false),
	}

	// Initial set of credentials must be written into temp directory before
	// starting the tests to avoid error at server startup.
	err = trustedCACert.WritePEM(contourTLS.CAFile, filepath.Join(configDir, "CAkey.pem"))
	require.NoError(t, err)
	err = contourCertBeforeRotation.WritePEM(contourTLS.CertFile, contourTLS.KeyFile)
	require.NoError(t, err)

	// Start a dummy server.
	log := fixture.NewTestLogger(t)
	opts := grpcOptions(log, contourTLS)
	g := grpc.NewServer(opts...)
	require.NotNil(t, g)

	l, err := net.Listen("tcp", "localhost:")
	require.NoError(t, err)
	address := l.Addr().String()

	go func() {
		// If server fails to start, connecting to it below will fail so
		// can ignore the error.
		_ = g.Serve(l)
	}()
	defer g.GracefulStop()

	for name, tc := range tests {
		t.Run(name, func(t *testing.T) {
			// Store certificate and key to temp dir used by serveContext.
			err = tc.serverCredentials.WritePEM(contourTLS.CertFile, contourTLS.KeyFile)
			require.NoError(t, err)
			clientCert, err := tc.clientCredentials.TLSCertificate()
			require.NoError(t, err)
			receivedCert, err := tryConnect(address, clientCert, caCertPool)
			if tc.expectError {
				require.Error(t, err)
			} else {
				require.NoError(t, err)
				expectedCert, err := tc.serverCredentials.X509Certificate()
				require.NoError(t, err)
				assert.Equal(t, &expectedCert, receivedCert)
			}
		})
	}
}

func TestTlsVersionDeprecation(t *testing.T) {
	// To get tls.Config for the gRPC XDS server, we need to arrange valid TLS certificates and keys.
	// Create temporary directory to store them for the server.
	configDir, err := os.MkdirTemp("", "contour-testdata-")
	require.NoError(t, err)
	defer os.RemoveAll(configDir)

	caCert := certyaml.Certificate{
		Subject: "cn=ca",
	}
	contourCert := certyaml.Certificate{
		Subject: "cn=contourBeforeRotation",
		Issuer:  &caCert,
	}

	contourTLS := &contour_v1alpha1.TLS{
		CAFile:   filepath.Join(configDir, "CAcert.pem"),
		CertFile: filepath.Join(configDir, "contourcert.pem"),
		KeyFile:  filepath.Join(configDir, "contourkey.pem"),
		Insecure: ptr.To(false),
	}

	err = caCert.WritePEM(contourTLS.CAFile, filepath.Join(configDir, "CAkey.pem"))
	require.NoError(t, err)
	err = contourCert.WritePEM(contourTLS.CertFile, contourTLS.KeyFile)
	require.NoError(t, err)

	// Get preliminary TLS config from the serveContext.
	log := fixture.NewTestLogger(t)
	preliminaryTLSConfig := tlsconfig(log, contourTLS)

	// Get actual TLS config that will be used during TLS handshake.
	tlsConfig, err := preliminaryTLSConfig.GetConfigForClient(nil)
	require.NoError(t, err)

	assert.Equal(t, tlsConfig.MinVersion, uint16(tls.VersionTLS13))
}

// tryConnect tries to establish TLS connection to the server.
// If successful, return the server certificate.
func tryConnect(address string, clientCert tls.Certificate, caCertPool *x509.CertPool) (*x509.Certificate, error) {
	rawConn, err := net.Dial("tcp", address)
	if err != nil {
		rawConn.Close()
		return nil, errors.Wrapf(err, "error dialing %s", address)
	}

	clientConfig := &tls.Config{
		ServerName:   "localhost",
		MinVersion:   tls.VersionTLS13,
		Certificates: []tls.Certificate{clientCert},
		RootCAs:      caCertPool,
		NextProtos:   []string{http2.NextProtoTLS},
	}

	conn := tls.Client(rawConn, clientConfig)
	defer conn.Close()

	if err := peekError(conn); err != nil {
		return nil, errors.Wrap(err, "error peeking TLS alert")
	}

	return conn.ConnectionState().PeerCertificates[0], nil
}

// peekError is a workaround for TLS 1.3: due to shortened handshake, TLS alert
// from server is received at first read from the socket.
// To receive alert for bad certificate, this function tries to read one byte.
// Adapted from https://golang.org/src/crypto/tls/handshake_client_test.go
func peekError(conn net.Conn) error {
	if err := conn.SetReadDeadline(time.Now().Add(100 * time.Millisecond)); err != nil {
		return err
	}
	_, err := conn.Read(make([]byte, 1))
	if err != nil && !errors.Is(err, context.DeadlineExceeded) {
		return err
	}
	return nil
}

func TestParseHTTPVersions(t *testing.T) {
	cases := map[string]struct {
		versions      []contour_v1alpha1.HTTPVersionType
		parseVersions []envoy_v3.HTTPVersionType
	}{
		"empty": {
			versions:      []contour_v1alpha1.HTTPVersionType{},
			parseVersions: nil,
		},
		"http/1.1": {
			versions:      []contour_v1alpha1.HTTPVersionType{contour_v1alpha1.HTTPVersion1},
			parseVersions: []envoy_v3.HTTPVersionType{envoy_v3.HTTPVersion1},
		},
		"http/1.1+http/2": {
			versions:      []contour_v1alpha1.HTTPVersionType{contour_v1alpha1.HTTPVersion1, contour_v1alpha1.HTTPVersion2},
			parseVersions: []envoy_v3.HTTPVersionType{envoy_v3.HTTPVersion1, envoy_v3.HTTPVersion2},
		},
		"http/1.1+http/2 duplicated": {
			versions: []contour_v1alpha1.HTTPVersionType{
				contour_v1alpha1.HTTPVersion1, contour_v1alpha1.HTTPVersion2,
				contour_v1alpha1.HTTPVersion1, contour_v1alpha1.HTTPVersion2,
			},
			parseVersions: []envoy_v3.HTTPVersionType{envoy_v3.HTTPVersion1, envoy_v3.HTTPVersion2},
		},
	}

	for name, testcase := range cases {
		testcase := testcase
		t.Run(name, func(t *testing.T) {
			vers := parseDefaultHTTPVersions(testcase.versions)

			// parseDefaultHTTPVersions doesn't guarantee a stable result, but the order doesn't matter.
			sort.Slice(vers,
				func(i, j int) bool { return vers[i] < vers[j] })
			sort.Slice(testcase.parseVersions,
				func(i, j int) bool { return testcase.parseVersions[i] < testcase.parseVersions[j] })

			assert.Equal(t, testcase.parseVersions, vers)
		})
	}
}

func defaultContext() *serveContext {
	ctx := newServeContext()
	ctx.ServerConfig = ServerConfig{
		xdsAddr:     "127.0.0.1",
		xdsPort:     8001,
		caFile:      "/certs/ca.crt",
		contourCert: "/certs/cert.crt",
		contourKey:  "/certs/cert.key",
	}
	return ctx
}

func defaultContourConfiguration() contour_v1alpha1.ContourConfigurationSpec {
	return contour_v1alpha1.ContourConfigurationSpec{
		XDSServer: &contour_v1alpha1.XDSServerConfig{
			Address: "127.0.0.1",
			Port:    8001,
			TLS: &contour_v1alpha1.TLS{
				CAFile:   "/certs/ca.crt",
				CertFile: "/certs/cert.crt",
				KeyFile:  "/certs/cert.key",
				Insecure: ptr.To(false),
			},
		},
		Ingress: &contour_v1alpha1.IngressConfig{
			ClassNames:    nil,
			StatusAddress: "",
		},
		Debug: &contour_v1alpha1.DebugConfig{
			Address: "127.0.0.1",
			Port:    6060,
		},
		Health: &contour_v1alpha1.HealthConfig{
			Address: "0.0.0.0",
			Port:    8000,
		},
		Envoy: &contour_v1alpha1.EnvoyConfig{
			Service: &contour_v1alpha1.NamespacedName{
				Name:      "envoy",
				Namespace: "projectcontour",
			},
			Listener: &contour_v1alpha1.EnvoyListenerConfig{
				UseProxyProto:              ptr.To(false),
				DisableAllowChunkedLength:  ptr.To(false),
				DisableMergeSlashes:        ptr.To(false),
				ServerHeaderTransformation: contour_v1alpha1.OverwriteServerHeader,
				TLS: &contour_v1alpha1.EnvoyTLS{
					MinimumProtocolVersion: "",
					MaximumProtocolVersion: "",
				},
<<<<<<< HEAD
				SocketOptions: &contour_v1alpha1.SocketOptions{
					TOS:          0,
					TrafficClass: 0,
=======
				Network: &contour_v1alpha1.NetworkParameters{
					EnvoyAdminPort:            ptr.To(9001),
					XffNumTrustedHops:         ptr.To(uint32(0)),
					EnvoyStripTrailingHostDot: ptr.To(false),
>>>>>>> 38346c52
				},
			},
			HTTPListener: &contour_v1alpha1.EnvoyListener{
				Address:   "0.0.0.0",
				Port:      8080,
				AccessLog: "/dev/stdout",
			},
			HTTPSListener: &contour_v1alpha1.EnvoyListener{
				Address:   "0.0.0.0",
				Port:      8443,
				AccessLog: "/dev/stdout",
			},
			Health: &contour_v1alpha1.HealthConfig{
				Address: "0.0.0.0",
				Port:    8002,
			},
			Metrics: &contour_v1alpha1.MetricsConfig{
				Address: "0.0.0.0",
				Port:    8002,
			},
			ClientCertificate: nil,
			Logging: &contour_v1alpha1.EnvoyLogging{
				AccessLogFormat:       contour_v1alpha1.EnvoyAccessLog,
				AccessLogFormatString: "",
				AccessLogLevel:        contour_v1alpha1.LogLevelInfo,
				AccessLogJSONFields: contour_v1alpha1.AccessLogJSONFields([]string{
					"@timestamp",
					"authority",
					"bytes_received",
					"bytes_sent",
					"downstream_local_address",
					"downstream_remote_address",
					"duration",
					"method",
					"path",
					"protocol",
					"request_id",
					"requested_server_name",
					"response_code",
					"response_flags",
					"uber_trace_id",
					"upstream_cluster",
					"upstream_host",
					"upstream_local_address",
					"upstream_service_time",
					"user_agent",
					"x_forwarded_for",
					"grpc_status",
					"grpc_status_number",
				}),
			},
			DefaultHTTPVersions: nil,
			Timeouts: &contour_v1alpha1.TimeoutParameters{
				ConnectionIdleTimeout: ptr.To("60s"),
				ConnectTimeout:        ptr.To("2s"),
			},
			Cluster: &contour_v1alpha1.ClusterParameters{
				DNSLookupFamily:              contour_v1alpha1.AutoClusterDNSFamily,
				GlobalCircuitBreakerDefaults: nil,
				UpstreamTLS: &contour_v1alpha1.EnvoyTLS{
					MinimumProtocolVersion: "",
					MaximumProtocolVersion: "",
				},
			},
			Network: &contour_v1alpha1.NetworkParameters{
				EnvoyAdminPort:    ptr.To(9001),
				XffNumTrustedHops: ptr.To(uint32(0)),
			},
		},
		Gateway: nil,
		HTTPProxy: &contour_v1alpha1.HTTPProxyConfig{
			DisablePermitInsecure: ptr.To(false),
			FallbackCertificate:   nil,
		},
		EnableExternalNameService:   ptr.To(false),
		RateLimitService:            nil,
		GlobalExternalAuthorization: nil,
		Policy: &contour_v1alpha1.PolicyConfig{
			RequestHeadersPolicy:  &contour_v1alpha1.HeadersPolicy{},
			ResponseHeadersPolicy: &contour_v1alpha1.HeadersPolicy{},
			ApplyToIngress:        ptr.To(false),
		},
		Metrics: &contour_v1alpha1.MetricsConfig{
			Address: "0.0.0.0",
			Port:    8000,
		},
	}
}

func TestConvertServeContext(t *testing.T) {
	cases := map[string]struct {
		getServeContext         func(ctx *serveContext) *serveContext
		getContourConfiguration func(cfg contour_v1alpha1.ContourConfigurationSpec) contour_v1alpha1.ContourConfigurationSpec
	}{
		"default ServeContext": {
			getServeContext: func(ctx *serveContext) *serveContext {
				return ctx
			},
			getContourConfiguration: func(cfg contour_v1alpha1.ContourConfigurationSpec) contour_v1alpha1.ContourConfigurationSpec {
				return cfg
			},
		},
		"headers policy": {
			getServeContext: func(ctx *serveContext) *serveContext {
				ctx.Config.Policy = config.PolicyParameters{
					RequestHeadersPolicy: config.HeadersPolicy{
						Set:    map[string]string{"custom-request-header-set": "foo-bar", "Host": "request-bar.com"},
						Remove: []string{"custom-request-header-remove"},
					},
					ResponseHeadersPolicy: config.HeadersPolicy{
						Set:    map[string]string{"custom-response-header-set": "foo-bar", "Host": "response-bar.com"},
						Remove: []string{"custom-response-header-remove"},
					},
					ApplyToIngress: true,
				}
				return ctx
			},
			getContourConfiguration: func(cfg contour_v1alpha1.ContourConfigurationSpec) contour_v1alpha1.ContourConfigurationSpec {
				cfg.Policy = &contour_v1alpha1.PolicyConfig{
					RequestHeadersPolicy: &contour_v1alpha1.HeadersPolicy{
						Set:    map[string]string{"custom-request-header-set": "foo-bar", "Host": "request-bar.com"},
						Remove: []string{"custom-request-header-remove"},
					},
					ResponseHeadersPolicy: &contour_v1alpha1.HeadersPolicy{
						Set:    map[string]string{"custom-response-header-set": "foo-bar", "Host": "response-bar.com"},
						Remove: []string{"custom-response-header-remove"},
					},
					ApplyToIngress: ptr.To(true),
				}
				return cfg
			},
		},
		"ingress": {
			getServeContext: func(ctx *serveContext) *serveContext {
				ctx.ingressClassName = "coolclass"
				ctx.Config.IngressStatusAddress = "1.2.3.4"
				return ctx
			},
			getContourConfiguration: func(cfg contour_v1alpha1.ContourConfigurationSpec) contour_v1alpha1.ContourConfigurationSpec {
				cfg.Ingress = &contour_v1alpha1.IngressConfig{
					ClassNames:    []string{"coolclass"},
					StatusAddress: "1.2.3.4",
				}
				return cfg
			},
		},
		"gatewayapi": {
			getServeContext: func(ctx *serveContext) *serveContext {
				ctx.Config.GatewayConfig = &config.GatewayParameters{
					GatewayRef: config.NamespacedName{
						Namespace: "gateway-namespace",
						Name:      "gateway-name",
					},
				}
				return ctx
			},
			getContourConfiguration: func(cfg contour_v1alpha1.ContourConfigurationSpec) contour_v1alpha1.ContourConfigurationSpec {
				cfg.Gateway = &contour_v1alpha1.GatewayConfig{
					GatewayRef: contour_v1alpha1.NamespacedName{
						Namespace: "gateway-namespace",
						Name:      "gateway-name",
					},
				}
				return cfg
			},
		},
		"client certificate": {
			getServeContext: func(ctx *serveContext) *serveContext {
				ctx.Config.TLS.ClientCertificate = config.NamespacedName{
					Name:      "cert",
					Namespace: "secretplace",
				}
				return ctx
			},
			getContourConfiguration: func(cfg contour_v1alpha1.ContourConfigurationSpec) contour_v1alpha1.ContourConfigurationSpec {
				cfg.Envoy.ClientCertificate = &contour_v1alpha1.NamespacedName{
					Name:      "cert",
					Namespace: "secretplace",
				}
				return cfg
			},
		},
		"httpproxy": {
			getServeContext: func(ctx *serveContext) *serveContext {
				ctx.Config.DisablePermitInsecure = true
				ctx.Config.TLS.FallbackCertificate = config.NamespacedName{
					Name:      "fallbackname",
					Namespace: "fallbacknamespace",
				}
				return ctx
			},
			getContourConfiguration: func(cfg contour_v1alpha1.ContourConfigurationSpec) contour_v1alpha1.ContourConfigurationSpec {
				cfg.HTTPProxy = &contour_v1alpha1.HTTPProxyConfig{
					DisablePermitInsecure: ptr.To(true),
					FallbackCertificate: &contour_v1alpha1.NamespacedName{
						Name:      "fallbackname",
						Namespace: "fallbacknamespace",
					},
				}
				return cfg
			},
		},
		"ratelimit": {
			getServeContext: func(ctx *serveContext) *serveContext {
				ctx.Config.RateLimitService = config.RateLimitService{
					ExtensionService:            "ratens/ratelimitext",
					Domain:                      "contour",
					FailOpen:                    true,
					EnableXRateLimitHeaders:     true,
					EnableResourceExhaustedCode: true,
					DefaultGlobalRateLimitPolicy: &contour_v1.GlobalRateLimitPolicy{
						Descriptors: []contour_v1.RateLimitDescriptor{
							{
								Entries: []contour_v1.RateLimitDescriptorEntry{
									{
										GenericKey: &contour_v1.GenericKeyDescriptor{
											Key:   "foo",
											Value: "bar",
										},
									},
								},
							},
						},
					},
				}
				return ctx
			},
			getContourConfiguration: func(cfg contour_v1alpha1.ContourConfigurationSpec) contour_v1alpha1.ContourConfigurationSpec {
				cfg.RateLimitService = &contour_v1alpha1.RateLimitServiceConfig{
					ExtensionService: contour_v1alpha1.NamespacedName{
						Name:      "ratelimitext",
						Namespace: "ratens",
					},
					Domain:                      "contour",
					FailOpen:                    ptr.To(true),
					EnableXRateLimitHeaders:     ptr.To(true),
					EnableResourceExhaustedCode: ptr.To(true),
					DefaultGlobalRateLimitPolicy: &contour_v1.GlobalRateLimitPolicy{
						Descriptors: []contour_v1.RateLimitDescriptor{
							{
								Entries: []contour_v1.RateLimitDescriptorEntry{
									{
										GenericKey: &contour_v1.GenericKeyDescriptor{
											Key:   "foo",
											Value: "bar",
										},
									},
								},
							},
						},
					},
				}
				return cfg
			},
		},
		"default http versions": {
			getServeContext: func(ctx *serveContext) *serveContext {
				ctx.Config.DefaultHTTPVersions = []config.HTTPVersionType{
					config.HTTPVersion1,
				}
				return ctx
			},
			getContourConfiguration: func(cfg contour_v1alpha1.ContourConfigurationSpec) contour_v1alpha1.ContourConfigurationSpec {
				cfg.Envoy.DefaultHTTPVersions = []contour_v1alpha1.HTTPVersionType{
					contour_v1alpha1.HTTPVersion1,
				}
				return cfg
			},
		},
		"access log": {
			getServeContext: func(ctx *serveContext) *serveContext {
				ctx.Config.AccessLogFormat = config.JSONAccessLog
				ctx.Config.AccessLogFormatString = "foo-bar-baz"
				ctx.Config.AccessLogFields = []string{"custom_field"}
				return ctx
			},
			getContourConfiguration: func(cfg contour_v1alpha1.ContourConfigurationSpec) contour_v1alpha1.ContourConfigurationSpec {
				cfg.Envoy.Logging = &contour_v1alpha1.EnvoyLogging{
					AccessLogFormat:       contour_v1alpha1.JSONAccessLog,
					AccessLogFormatString: "foo-bar-baz",
					AccessLogLevel:        contour_v1alpha1.LogLevelInfo,
					AccessLogJSONFields: contour_v1alpha1.AccessLogJSONFields([]string{
						"custom_field",
					}),
				}
				return cfg
			},
		},
		"access log -- error": {
			getServeContext: func(ctx *serveContext) *serveContext {
				ctx.Config.AccessLogFormat = config.JSONAccessLog
				ctx.Config.AccessLogFormatString = "foo-bar-baz"
				ctx.Config.AccessLogFields = []string{"custom_field"}
				ctx.Config.AccessLogLevel = config.LogLevelError
				return ctx
			},
			getContourConfiguration: func(cfg contour_v1alpha1.ContourConfigurationSpec) contour_v1alpha1.ContourConfigurationSpec {
				cfg.Envoy.Logging = &contour_v1alpha1.EnvoyLogging{
					AccessLogFormat:       contour_v1alpha1.JSONAccessLog,
					AccessLogFormatString: "foo-bar-baz",
					AccessLogLevel:        contour_v1alpha1.LogLevelError,
					AccessLogJSONFields: contour_v1alpha1.AccessLogJSONFields([]string{
						"custom_field",
					}),
				}
				return cfg
			},
		},
		"access log -- critical": {
			getServeContext: func(ctx *serveContext) *serveContext {
				ctx.Config.AccessLogFormat = config.JSONAccessLog
				ctx.Config.AccessLogFormatString = "foo-bar-baz"
				ctx.Config.AccessLogFields = []string{"custom_field"}
				ctx.Config.AccessLogLevel = config.LogLevelCritical
				return ctx
			},
			getContourConfiguration: func(cfg contour_v1alpha1.ContourConfigurationSpec) contour_v1alpha1.ContourConfigurationSpec {
				cfg.Envoy.Logging = &contour_v1alpha1.EnvoyLogging{
					AccessLogFormat:       contour_v1alpha1.JSONAccessLog,
					AccessLogFormatString: "foo-bar-baz",
					AccessLogLevel:        contour_v1alpha1.LogLevelCritical,
					AccessLogJSONFields: contour_v1alpha1.AccessLogJSONFields([]string{
						"custom_field",
					}),
				}
				return cfg
			},
		},
		"disable merge slashes": {
			getServeContext: func(ctx *serveContext) *serveContext {
				ctx.Config.DisableMergeSlashes = true
				return ctx
			},
			getContourConfiguration: func(cfg contour_v1alpha1.ContourConfigurationSpec) contour_v1alpha1.ContourConfigurationSpec {
				cfg.Envoy.Listener.DisableMergeSlashes = ptr.To(true)
				return cfg
			},
		},
		"server header transformation": {
			getServeContext: func(ctx *serveContext) *serveContext {
				ctx.Config.ServerHeaderTransformation = config.AppendIfAbsentServerHeader
				return ctx
			},
			getContourConfiguration: func(cfg contour_v1alpha1.ContourConfigurationSpec) contour_v1alpha1.ContourConfigurationSpec {
				cfg.Envoy.Listener.ServerHeaderTransformation = contour_v1alpha1.AppendIfAbsentServerHeader
				return cfg
			},
		},
		"global circuit breaker defaults": {
			getServeContext: func(ctx *serveContext) *serveContext {
				ctx.Config.Cluster.GlobalCircuitBreakerDefaults = &contour_v1alpha1.CircuitBreakers{
					MaxConnections:     4,
					MaxPendingRequests: 5,
					MaxRequests:        6,
					MaxRetries:         7,
				}
				return ctx
			},
			getContourConfiguration: func(cfg contour_v1alpha1.ContourConfigurationSpec) contour_v1alpha1.ContourConfigurationSpec {
				cfg.Envoy.Cluster.GlobalCircuitBreakerDefaults = &contour_v1alpha1.CircuitBreakers{
					MaxConnections:     4,
					MaxPendingRequests: 5,
					MaxRequests:        6,
					MaxRetries:         7,
				}
				return cfg
			},
		},
		"global external authorization": {
			getServeContext: func(ctx *serveContext) *serveContext {
				ctx.Config.GlobalExternalAuthorization = config.GlobalExternalAuthorization{
					ExtensionService: "extauthns/extauthtext",
					FailOpen:         true,
					AuthPolicy: &config.GlobalAuthorizationPolicy{
						Context: map[string]string{
							"foo": "bar",
						},
					},
					WithRequestBody: &config.GlobalAuthorizationServerBufferSettings{
						MaxRequestBytes:     512,
						PackAsBytes:         true,
						AllowPartialMessage: true,
					},
				}
				return ctx
			},
			getContourConfiguration: func(cfg contour_v1alpha1.ContourConfigurationSpec) contour_v1alpha1.ContourConfigurationSpec {
				cfg.GlobalExternalAuthorization = &contour_v1.AuthorizationServer{
					ExtensionServiceRef: contour_v1.ExtensionServiceReference{
						Name:      "extauthtext",
						Namespace: "extauthns",
					},
					FailOpen: true,
					AuthPolicy: &contour_v1.AuthorizationPolicy{
						Context: map[string]string{
							"foo": "bar",
						},
						Disabled: false,
					},
					WithRequestBody: &contour_v1.AuthorizationServerBufferSettings{
						MaxRequestBytes:     512,
						PackAsBytes:         true,
						AllowPartialMessage: true,
					},
				}
				return cfg
			},
		},
		"tracing config normal": {
			getServeContext: func(ctx *serveContext) *serveContext {
				ctx.Config.Tracing = &config.Tracing{
					IncludePodDetail: ptr.To(false),
					ServiceName:      ptr.To("contour"),
					OverallSampling:  ptr.To("100"),
					MaxPathTagLength: ptr.To(uint32(256)),
					CustomTags: []config.CustomTag{
						{
							TagName: "literal",
							Literal: "this is literal",
						},
						{
							TagName:           "header",
							RequestHeaderName: ":method",
						},
					},
					ExtensionService: "otel/otel-collector",
				}
				return ctx
			},
			getContourConfiguration: func(cfg contour_v1alpha1.ContourConfigurationSpec) contour_v1alpha1.ContourConfigurationSpec {
				cfg.Tracing = &contour_v1alpha1.TracingConfig{
					IncludePodDetail: ptr.To(false),
					ServiceName:      ptr.To("contour"),
					OverallSampling:  ptr.To("100"),
					MaxPathTagLength: ptr.To(uint32(256)),
					CustomTags: []*contour_v1alpha1.CustomTag{
						{
							TagName: "literal",
							Literal: "this is literal",
						},
						{
							TagName:           "header",
							RequestHeaderName: ":method",
						},
					},
					ExtensionService: &contour_v1alpha1.NamespacedName{
						Name:      "otel-collector",
						Namespace: "otel",
					},
				}
				return cfg
			},
		},
		"tracing config only extensionService": {
			getServeContext: func(ctx *serveContext) *serveContext {
				ctx.Config.Tracing = &config.Tracing{
					ExtensionService: "otel/otel-collector",
				}
				return ctx
			},
			getContourConfiguration: func(cfg contour_v1alpha1.ContourConfigurationSpec) contour_v1alpha1.ContourConfigurationSpec {
				cfg.Tracing = &contour_v1alpha1.TracingConfig{
					ExtensionService: &contour_v1alpha1.NamespacedName{
						Name:      "otel-collector",
						Namespace: "otel",
					},
				}
				return cfg
			},
		},
		"envoy listener settings": {
			getServeContext: func(ctx *serveContext) *serveContext {
				ctx.Config.Listener.MaxRequestsPerIOCycle = ptr.To(uint32(10))
				ctx.Config.Listener.HTTP2MaxConcurrentStreams = ptr.To(uint32(30))
				ctx.Config.Listener.MaxConnectionsPerListener = ptr.To(uint32(50))
				return ctx
			},
			getContourConfiguration: func(cfg contour_v1alpha1.ContourConfigurationSpec) contour_v1alpha1.ContourConfigurationSpec {
				cfg.Envoy.Listener.MaxRequestsPerIOCycle = ptr.To(uint32(10))
				cfg.Envoy.Listener.HTTP2MaxConcurrentStreams = ptr.To(uint32(30))
				cfg.Envoy.Listener.MaxConnectionsPerListener = ptr.To(uint32(50))
				return cfg
			},
		},
	}

	for name, tc := range cases {
		t.Run(name, func(t *testing.T) {
			serveContext := tc.getServeContext(defaultContext())
			want := tc.getContourConfiguration(defaultContourConfiguration())

			assert.Equal(t, want, serveContext.convertToContourConfigurationSpec())
		})
	}
}

func TestServeContextCompressionOptions(t *testing.T) {
	cases := map[string]struct {
		serveCompression  config.CompressionAlgorithm
		configCompression contour_v1alpha1.CompressionAlgorithm
	}{
		"Brotli":   {config.CompressionBrotli, contour_v1alpha1.BrotliCompression},
		"Disabled": {config.CompressionDisabled, contour_v1alpha1.DisabledCompression},
		"Gzip":     {config.CompressionGzip, contour_v1alpha1.GzipCompression},
		"Zstd":     {config.CompressionZstd, contour_v1alpha1.ZstdCompression},
	}

	for name, tc := range cases {
		t.Run(name, func(t *testing.T) {
			testServeContext := defaultContext()
			testServeContext.Config.Compression.Algorithm = tc.serveCompression

			want := defaultContourConfiguration()
			want.Envoy.Listener.Compression = &contour_v1alpha1.EnvoyCompression{
				Algorithm: tc.configCompression,
			}

			assert.Equal(t, want, testServeContext.convertToContourConfigurationSpec())
		})
	}
}<|MERGE_RESOLUTION|>--- conflicted
+++ resolved
@@ -414,16 +414,9 @@
 					MinimumProtocolVersion: "",
 					MaximumProtocolVersion: "",
 				},
-<<<<<<< HEAD
 				SocketOptions: &contour_v1alpha1.SocketOptions{
 					TOS:          0,
 					TrafficClass: 0,
-=======
-				Network: &contour_v1alpha1.NetworkParameters{
-					EnvoyAdminPort:            ptr.To(9001),
-					XffNumTrustedHops:         ptr.To(uint32(0)),
-					EnvoyStripTrailingHostDot: ptr.To(false),
->>>>>>> 38346c52
 				},
 			},
 			HTTPListener: &contour_v1alpha1.EnvoyListener{
@@ -489,8 +482,9 @@
 				},
 			},
 			Network: &contour_v1alpha1.NetworkParameters{
-				EnvoyAdminPort:    ptr.To(9001),
-				XffNumTrustedHops: ptr.To(uint32(0)),
+				EnvoyAdminPort:            ptr.To(9001),
+				XffNumTrustedHops:         ptr.To(uint32(0)),
+				EnvoyStripTrailingHostDot: ptr.To(false),
 			},
 		},
 		Gateway: nil,

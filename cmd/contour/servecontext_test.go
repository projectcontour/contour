// Copyright Project Contour Authors
// Licensed under the Apache License, Version 2.0 (the "License");
// you may not use this file except in compliance with the License.
// You may obtain a copy of the License at
//
//     http://www.apache.org/licenses/LICENSE-2.0
//
// Unless required by applicable law or agreed to in writing, software
// distributed under the License is distributed on an "AS IS" BASIS,
// WITHOUT WARRANTIES OR CONDITIONS OF ANY KIND, either express or implied.
// See the License for the specific language governing permissions and
// limitations under the License.

package main

import (
	"crypto/tls"
	"crypto/x509"
	"net"
	"os"
	"path/filepath"
	"reflect"
	"sort"
	"testing"
	"time"

	contour_api_v1 "github.com/projectcontour/contour/apis/projectcontour/v1"
	contour_api_v1alpha1 "github.com/projectcontour/contour/apis/projectcontour/v1alpha1"
	envoy_v3 "github.com/projectcontour/contour/internal/envoy/v3"
	"github.com/projectcontour/contour/internal/fixture"
	"github.com/projectcontour/contour/internal/ref"
	"github.com/projectcontour/contour/pkg/config"
	"github.com/stretchr/testify/assert"
	"github.com/tsaarni/certyaml"
	"google.golang.org/grpc"
)

func TestServeContextProxyRootNamespaces(t *testing.T) {
	tests := map[string]struct {
		ctx  serveContext
		want []string
	}{
		"empty": {
			ctx: serveContext{
				rootNamespaces: "",
			},
			want: nil,
		},
		"blank-ish": {
			ctx: serveContext{
				rootNamespaces: " \t ",
			},
			want: nil,
		},
		"one value": {
			ctx: serveContext{
				rootNamespaces: "projectcontour",
			},
			want: []string{"projectcontour"},
		},
		"multiple, easy": {
			ctx: serveContext{
				rootNamespaces: "prod1,prod2,prod3",
			},
			want: []string{"prod1", "prod2", "prod3"},
		},
		"multiple, hard": {
			ctx: serveContext{
				rootNamespaces: "prod1, prod2, prod3 ",
			},
			want: []string{"prod1", "prod2", "prod3"},
		},
	}

	for name, tc := range tests {
		t.Run(name, func(t *testing.T) {
			got := tc.ctx.proxyRootNamespaces()
			if !reflect.DeepEqual(got, tc.want) {
				t.Fatalf("expected: %q, got: %q", tc.want, got)
			}
		})
	}
}

func TestServeContextTLSParams(t *testing.T) {
	tests := map[string]struct {
		tls         *contour_api_v1alpha1.TLS
		expectError bool
	}{
		"tls supplied correctly": {
			tls: &contour_api_v1alpha1.TLS{
				CAFile:   "cacert.pem",
				CertFile: "contourcert.pem",
				KeyFile:  "contourkey.pem",
				Insecure: ref.To(false),
			},
			expectError: false,
		},
		"tls partially supplied": {
			tls: &contour_api_v1alpha1.TLS{
				CertFile: "contourcert.pem",
				KeyFile:  "contourkey.pem",
				Insecure: ref.To(false),
			},
			expectError: true,
		},
		"tls not supplied": {
			tls:         &contour_api_v1alpha1.TLS{},
			expectError: true,
		},
	}
	for name, tc := range tests {
		t.Run(name, func(t *testing.T) {
			err := verifyTLSFlags(tc.tls)
			goterror := err != nil
			if goterror != tc.expectError {
				t.Errorf("TLS Config: %s", err)
			}
		})
	}
}

func TestServeContextCertificateHandling(t *testing.T) {
	// Create trusted CA, server and client certs.
	trustedCACert := certyaml.Certificate{
		Subject: "cn=trusted-ca",
	}
	contourCertBeforeRotation := certyaml.Certificate{
		Subject:         "cn=contour-before-rotation",
		SubjectAltNames: []string{"DNS:localhost"},
		Issuer:          &trustedCACert,
	}
	contourCertAfterRotation := certyaml.Certificate{
		Subject:         "cn=contour-after-rotation",
		SubjectAltNames: []string{"DNS:localhost"},
		Issuer:          &trustedCACert,
	}
	trustedEnvoyCert := certyaml.Certificate{
		Subject: "cn=trusted-envoy",
		Issuer:  &trustedCACert,
	}

	// Create another CA and a client cert to test that untrusted clients are denied.
	untrustedCACert := certyaml.Certificate{
		Subject: "cn=untrusted-ca",
	}
	untrustedClientCert := certyaml.Certificate{
		Subject: "cn=untrusted-client",
		Issuer:  &untrustedCACert,
	}

	caCertPool := x509.NewCertPool()
	ca, err := trustedCACert.X509Certificate()
	checkFatalErr(t, err)
	caCertPool.AddCert(&ca)

	tests := map[string]struct {
		serverCredentials *certyaml.Certificate
		clientCredentials *certyaml.Certificate
		expectError       bool
	}{
		"successful TLS connection established": {
			serverCredentials: &contourCertBeforeRotation,
			clientCredentials: &trustedEnvoyCert,
			expectError:       false,
		},
		"rotating server credentials returns new server cert": {
			serverCredentials: &contourCertAfterRotation,
			clientCredentials: &trustedEnvoyCert,
			expectError:       false,
		},
		"rotating server credentials again to ensure rotation can be repeated": {
			serverCredentials: &contourCertBeforeRotation,
			clientCredentials: &trustedEnvoyCert,
			expectError:       false,
		},
		"fail to connect with client certificate which is not signed by correct CA": {
			serverCredentials: &contourCertBeforeRotation,
			clientCredentials: &untrustedClientCert,
			expectError:       true,
		},
	}

	// Create temporary directory to store certificates and key for the server.
	configDir, err := os.MkdirTemp("", "contour-testdata-")
	checkFatalErr(t, err)
	defer os.RemoveAll(configDir)

	contourTLS := &contour_api_v1alpha1.TLS{
		CAFile:   filepath.Join(configDir, "CAcert.pem"),
		CertFile: filepath.Join(configDir, "contourcert.pem"),
		KeyFile:  filepath.Join(configDir, "contourkey.pem"),
		Insecure: ref.To(false),
	}

	// Initial set of credentials must be written into temp directory before
	// starting the tests to avoid error at server startup.
	err = trustedCACert.WritePEM(contourTLS.CAFile, filepath.Join(configDir, "CAkey.pem"))
	checkFatalErr(t, err)
	err = contourCertBeforeRotation.WritePEM(contourTLS.CertFile, contourTLS.KeyFile)
	checkFatalErr(t, err)

	// Start a dummy server.
	log := fixture.NewTestLogger(t)
	opts := grpcOptions(log, contourTLS)
	g := grpc.NewServer(opts...)
	if g == nil {
		t.Error("failed to create server")
	}

	address := "localhost:8001"
	l, err := net.Listen("tcp", address)
	checkFatalErr(t, err)

	go func() {
		err := g.Serve(l)
		checkFatalErr(t, err)
	}()
	defer g.GracefulStop()

	for name, tc := range tests {
		t.Run(name, func(t *testing.T) {
			// Store certificate and key to temp dir used by serveContext.
			err = tc.serverCredentials.WritePEM(contourTLS.CertFile, contourTLS.KeyFile)
			checkFatalErr(t, err)
			clientCert, _ := tc.clientCredentials.TLSCertificate()
			receivedCert, err := tryConnect(address, clientCert, caCertPool)
			gotError := err != nil
			if gotError != tc.expectError {
				t.Errorf("Unexpected result when connecting to the server: %s", err)
			}
			if err == nil {
				expectedCert, _ := tc.serverCredentials.X509Certificate()
				assert.Equal(t, receivedCert, &expectedCert)
			}
		})
	}
}

func TestTlsVersionDeprecation(t *testing.T) {
	// To get tls.Config for the gRPC XDS server, we need to arrange valid TLS certificates and keys.
	// Create temporary directory to store them for the server.
	configDir, err := os.MkdirTemp("", "contour-testdata-")
	checkFatalErr(t, err)
	defer os.RemoveAll(configDir)

	caCert := certyaml.Certificate{
		Subject: "cn=ca",
	}
	contourCert := certyaml.Certificate{
		Subject: "cn=contourBeforeRotation",
		Issuer:  &caCert,
	}

	contourTLS := &contour_api_v1alpha1.TLS{
		CAFile:   filepath.Join(configDir, "CAcert.pem"),
		CertFile: filepath.Join(configDir, "contourcert.pem"),
		KeyFile:  filepath.Join(configDir, "contourkey.pem"),
		Insecure: ref.To(false),
	}

	err = caCert.WritePEM(contourTLS.CAFile, filepath.Join(configDir, "CAkey.pem"))
	checkFatalErr(t, err)
	err = contourCert.WritePEM(contourTLS.CertFile, contourTLS.KeyFile)
	checkFatalErr(t, err)

	// Get preliminary TLS config from the serveContext.
	log := fixture.NewTestLogger(t)
	preliminaryTLSConfig := tlsconfig(log, contourTLS)

	// Get actual TLS config that will be used during TLS handshake.
	tlsConfig, err := preliminaryTLSConfig.GetConfigForClient(nil)
	checkFatalErr(t, err)

	assert.Equal(t, tlsConfig.MinVersion, uint16(tls.VersionTLS13))
}

func checkFatalErr(t *testing.T, err error) {
	t.Helper()
	if err != nil {
		t.Fatal(err)
	}
}

// tryConnect tries to establish TLS connection to the server.
// If successful, return the server certificate.
func tryConnect(address string, clientCert tls.Certificate, caCertPool *x509.CertPool) (*x509.Certificate, error) {
	clientConfig := &tls.Config{
		ServerName:   "localhost",
		MinVersion:   tls.VersionTLS13,
		Certificates: []tls.Certificate{clientCert},
		RootCAs:      caCertPool,
	}
	conn, err := tls.Dial("tcp", address, clientConfig)
	if err != nil {
		return nil, err
	}
	defer conn.Close()

	err = peekError(conn)
	if err != nil {
		return nil, err
	}

	return conn.ConnectionState().PeerCertificates[0], nil
}

// peekError is a workaround for TLS 1.3: due to shortened handshake, TLS alert
// from server is received at first read from the socket.
// To receive alert for bad certificate, this function tries to read one byte.
// Adapted from https://golang.org/src/crypto/tls/handshake_client_test.go
func peekError(conn net.Conn) error {
	_ = conn.SetReadDeadline(time.Now().Add(100 * time.Millisecond))
	_, err := conn.Read(make([]byte, 1))
	if err != nil {
		if netErr, ok := err.(net.Error); !ok || !netErr.Timeout() {
			return err
		}
	}
	return nil
}

func TestParseHTTPVersions(t *testing.T) {
	cases := map[string]struct {
		versions      []contour_api_v1alpha1.HTTPVersionType
		parseVersions []envoy_v3.HTTPVersionType
	}{
		"empty": {
			versions:      []contour_api_v1alpha1.HTTPVersionType{},
			parseVersions: nil,
		},
		"http/1.1": {
			versions:      []contour_api_v1alpha1.HTTPVersionType{contour_api_v1alpha1.HTTPVersion1},
			parseVersions: []envoy_v3.HTTPVersionType{envoy_v3.HTTPVersion1},
		},
		"http/1.1+http/2": {
			versions:      []contour_api_v1alpha1.HTTPVersionType{contour_api_v1alpha1.HTTPVersion1, contour_api_v1alpha1.HTTPVersion2},
			parseVersions: []envoy_v3.HTTPVersionType{envoy_v3.HTTPVersion1, envoy_v3.HTTPVersion2},
		},
		"http/1.1+http/2 duplicated": {
			versions: []contour_api_v1alpha1.HTTPVersionType{
				contour_api_v1alpha1.HTTPVersion1, contour_api_v1alpha1.HTTPVersion2,
				contour_api_v1alpha1.HTTPVersion1, contour_api_v1alpha1.HTTPVersion2},
			parseVersions: []envoy_v3.HTTPVersionType{envoy_v3.HTTPVersion1, envoy_v3.HTTPVersion2},
		},
	}

	for name, testcase := range cases {
		testcase := testcase
		t.Run(name, func(t *testing.T) {
			vers := parseDefaultHTTPVersions(testcase.versions)

			// parseDefaultHTTPVersions doesn't guarantee a stable result, but the order doesn't matter.
			sort.Slice(vers,
				func(i, j int) bool { return vers[i] < vers[j] })
			sort.Slice(testcase.parseVersions,
				func(i, j int) bool { return testcase.parseVersions[i] < testcase.parseVersions[j] })

			assert.Equal(t, testcase.parseVersions, vers)
		})
	}
}

func TestConvertServeContext(t *testing.T) {
	defaultContext := func() *serveContext {
		ctx := newServeContext()
		ctx.ServerConfig = ServerConfig{
			xdsAddr:     "127.0.0.1",
			xdsPort:     8001,
			caFile:      "/certs/ca.crt",
			contourCert: "/certs/cert.crt",
			contourKey:  "/certs/cert.key",
		}
		return ctx
	}

	defaultContourConfiguration := func() contour_api_v1alpha1.ContourConfigurationSpec {
		return contour_api_v1alpha1.ContourConfigurationSpec{
			XDSServer: &contour_api_v1alpha1.XDSServerConfig{
				Type:    contour_api_v1alpha1.ContourServerType,
				Address: "127.0.0.1",
				Port:    8001,
				TLS: &contour_api_v1alpha1.TLS{
					CAFile:   "/certs/ca.crt",
					CertFile: "/certs/cert.crt",
					KeyFile:  "/certs/cert.key",
					Insecure: ref.To(false),
				},
			},
			Ingress: &contour_api_v1alpha1.IngressConfig{
				ClassNames:    nil,
				StatusAddress: "",
			},
			Debug: &contour_api_v1alpha1.DebugConfig{
				Address: "127.0.0.1",
				Port:    6060,
			},
			Health: &contour_api_v1alpha1.HealthConfig{
				Address: "0.0.0.0",
				Port:    8000,
			},
			Envoy: &contour_api_v1alpha1.EnvoyConfig{
				Service: &contour_api_v1alpha1.NamespacedName{
					Name:      "envoy",
					Namespace: "projectcontour",
				},
				Listener: &contour_api_v1alpha1.EnvoyListenerConfig{
					UseProxyProto:              ref.To(false),
					DisableAllowChunkedLength:  ref.To(false),
					DisableMergeSlashes:        ref.To(false),
					ServerHeaderTransformation: contour_api_v1alpha1.OverwriteServerHeader,
					TLS: &contour_api_v1alpha1.EnvoyTLS{
						MinimumProtocolVersion: "",
						MaximumProtocolVersion: "",
					},
					SocketOptions: &contour_api_v1alpha1.SocketOptions{
						TOS:          0,
						TrafficClass: 0,
					},
				},
				HTTPListener: &contour_api_v1alpha1.EnvoyListener{
					Address:   "0.0.0.0",
					Port:      8080,
					AccessLog: "/dev/stdout",
				},
				HTTPSListener: &contour_api_v1alpha1.EnvoyListener{
					Address:   "0.0.0.0",
					Port:      8443,
					AccessLog: "/dev/stdout",
				},
				Health: &contour_api_v1alpha1.HealthConfig{
					Address: "0.0.0.0",
					Port:    8002,
				},
				Metrics: &contour_api_v1alpha1.MetricsConfig{
					Address: "0.0.0.0",
					Port:    8002,
				},
				ClientCertificate: nil,
				Logging: &contour_api_v1alpha1.EnvoyLogging{
					AccessLogFormat:       contour_api_v1alpha1.EnvoyAccessLog,
					AccessLogFormatString: "",
					AccessLogLevel:        contour_api_v1alpha1.LogLevelInfo,
					AccessLogJSONFields: contour_api_v1alpha1.AccessLogJSONFields([]string{
						"@timestamp",
						"authority",
						"bytes_received",
						"bytes_sent",
						"downstream_local_address",
						"downstream_remote_address",
						"duration",
						"method",
						"path",
						"protocol",
						"request_id",
						"requested_server_name",
						"response_code",
						"response_flags",
						"uber_trace_id",
						"upstream_cluster",
						"upstream_host",
						"upstream_local_address",
						"upstream_service_time",
						"user_agent",
						"x_forwarded_for",
						"grpc_status",
						"grpc_status_number",
					}),
				},
				DefaultHTTPVersions: nil,
				Timeouts: &contour_api_v1alpha1.TimeoutParameters{
					ConnectionIdleTimeout: ref.To("60s"),
					ConnectTimeout:        ref.To("2s"),
				},
				Cluster: &contour_api_v1alpha1.ClusterParameters{
<<<<<<< HEAD
					DNSLookupFamily:              contour_api_v1alpha1.AutoClusterDNSFamily,
					GlobalCircuitBreakerDefaults: nil,
=======
					DNSLookupFamily: contour_api_v1alpha1.AutoClusterDNSFamily,
					UpstreamTLS: &contour_api_v1alpha1.EnvoyTLS{
						MinimumProtocolVersion: "",
						MaximumProtocolVersion: "",
					},
>>>>>>> a579ec30
				},
				Network: &contour_api_v1alpha1.NetworkParameters{
					EnvoyAdminPort:    ref.To(9001),
					XffNumTrustedHops: ref.To(uint32(0)),
				},
			},
			Gateway: nil,
			HTTPProxy: &contour_api_v1alpha1.HTTPProxyConfig{
				DisablePermitInsecure: ref.To(false),
				FallbackCertificate:   nil,
			},
			EnableExternalNameService:   ref.To(false),
			RateLimitService:            nil,
			GlobalExternalAuthorization: nil,
			Policy: &contour_api_v1alpha1.PolicyConfig{
				RequestHeadersPolicy:  &contour_api_v1alpha1.HeadersPolicy{},
				ResponseHeadersPolicy: &contour_api_v1alpha1.HeadersPolicy{},
				ApplyToIngress:        ref.To(false),
			},
			Metrics: &contour_api_v1alpha1.MetricsConfig{
				Address: "0.0.0.0",
				Port:    8000,
			},
		}
	}

	cases := map[string]struct {
		getServeContext         func(ctx *serveContext) *serveContext
		getContourConfiguration func(cfg contour_api_v1alpha1.ContourConfigurationSpec) contour_api_v1alpha1.ContourConfigurationSpec
	}{
		"default ServeContext": {
			getServeContext: func(ctx *serveContext) *serveContext {
				return ctx
			},
			getContourConfiguration: func(cfg contour_api_v1alpha1.ContourConfigurationSpec) contour_api_v1alpha1.ContourConfigurationSpec {
				return cfg
			},
		},
		"headers policy": {
			getServeContext: func(ctx *serveContext) *serveContext {
				ctx.Config.Policy = config.PolicyParameters{
					RequestHeadersPolicy: config.HeadersPolicy{
						Set:    map[string]string{"custom-request-header-set": "foo-bar", "Host": "request-bar.com"},
						Remove: []string{"custom-request-header-remove"},
					},
					ResponseHeadersPolicy: config.HeadersPolicy{
						Set:    map[string]string{"custom-response-header-set": "foo-bar", "Host": "response-bar.com"},
						Remove: []string{"custom-response-header-remove"},
					},
					ApplyToIngress: true,
				}
				return ctx
			},
			getContourConfiguration: func(cfg contour_api_v1alpha1.ContourConfigurationSpec) contour_api_v1alpha1.ContourConfigurationSpec {
				cfg.Policy = &contour_api_v1alpha1.PolicyConfig{
					RequestHeadersPolicy: &contour_api_v1alpha1.HeadersPolicy{
						Set:    map[string]string{"custom-request-header-set": "foo-bar", "Host": "request-bar.com"},
						Remove: []string{"custom-request-header-remove"},
					},
					ResponseHeadersPolicy: &contour_api_v1alpha1.HeadersPolicy{
						Set:    map[string]string{"custom-response-header-set": "foo-bar", "Host": "response-bar.com"},
						Remove: []string{"custom-response-header-remove"},
					},
					ApplyToIngress: ref.To(true),
				}
				return cfg
			},
		},
		"ingress": {
			getServeContext: func(ctx *serveContext) *serveContext {
				ctx.ingressClassName = "coolclass"
				ctx.Config.IngressStatusAddress = "1.2.3.4"
				return ctx
			},
			getContourConfiguration: func(cfg contour_api_v1alpha1.ContourConfigurationSpec) contour_api_v1alpha1.ContourConfigurationSpec {
				cfg.Ingress = &contour_api_v1alpha1.IngressConfig{
					ClassNames:    []string{"coolclass"},
					StatusAddress: "1.2.3.4",
				}
				return cfg
			},
		},
		"gatewayapi - controller": {
			getServeContext: func(ctx *serveContext) *serveContext {
				ctx.Config.GatewayConfig = &config.GatewayParameters{
					ControllerName: "projectcontour.io/gateway-controller",
				}
				return ctx
			},
			getContourConfiguration: func(cfg contour_api_v1alpha1.ContourConfigurationSpec) contour_api_v1alpha1.ContourConfigurationSpec {
				cfg.Gateway = &contour_api_v1alpha1.GatewayConfig{
					ControllerName: "projectcontour.io/gateway-controller",
				}
				return cfg
			},
		},
		"gatewayapi - specific gateway": {
			getServeContext: func(ctx *serveContext) *serveContext {
				ctx.Config.GatewayConfig = &config.GatewayParameters{
					GatewayRef: &config.NamespacedName{
						Namespace: "gateway-namespace",
						Name:      "gateway-name",
					},
				}
				return ctx
			},
			getContourConfiguration: func(cfg contour_api_v1alpha1.ContourConfigurationSpec) contour_api_v1alpha1.ContourConfigurationSpec {
				cfg.Gateway = &contour_api_v1alpha1.GatewayConfig{
					GatewayRef: &contour_api_v1alpha1.NamespacedName{
						Namespace: "gateway-namespace",
						Name:      "gateway-name",
					},
				}
				return cfg
			},
		},
		"client certificate": {
			getServeContext: func(ctx *serveContext) *serveContext {
				ctx.Config.TLS.ClientCertificate = config.NamespacedName{
					Name:      "cert",
					Namespace: "secretplace",
				}
				return ctx
			},
			getContourConfiguration: func(cfg contour_api_v1alpha1.ContourConfigurationSpec) contour_api_v1alpha1.ContourConfigurationSpec {
				cfg.Envoy.ClientCertificate = &contour_api_v1alpha1.NamespacedName{
					Name:      "cert",
					Namespace: "secretplace",
				}
				return cfg
			},
		},
		"httpproxy": {
			getServeContext: func(ctx *serveContext) *serveContext {
				ctx.Config.DisablePermitInsecure = true
				ctx.Config.TLS.FallbackCertificate = config.NamespacedName{
					Name:      "fallbackname",
					Namespace: "fallbacknamespace",
				}
				return ctx
			},
			getContourConfiguration: func(cfg contour_api_v1alpha1.ContourConfigurationSpec) contour_api_v1alpha1.ContourConfigurationSpec {
				cfg.HTTPProxy = &contour_api_v1alpha1.HTTPProxyConfig{
					DisablePermitInsecure: ref.To(true),
					FallbackCertificate: &contour_api_v1alpha1.NamespacedName{
						Name:      "fallbackname",
						Namespace: "fallbacknamespace",
					},
				}
				return cfg
			},
		},
		"ratelimit": {
			getServeContext: func(ctx *serveContext) *serveContext {
				ctx.Config.RateLimitService = config.RateLimitService{
					ExtensionService:            "ratens/ratelimitext",
					Domain:                      "contour",
					FailOpen:                    true,
					EnableXRateLimitHeaders:     true,
					EnableResourceExhaustedCode: true,
					DefaultGlobalRateLimitPolicy: &contour_api_v1.GlobalRateLimitPolicy{
						Descriptors: []contour_api_v1.RateLimitDescriptor{
							{
								Entries: []contour_api_v1.RateLimitDescriptorEntry{
									{
										GenericKey: &contour_api_v1.GenericKeyDescriptor{
											Key:   "foo",
											Value: "bar",
										},
									},
								},
							},
						},
					},
				}
				return ctx
			},
			getContourConfiguration: func(cfg contour_api_v1alpha1.ContourConfigurationSpec) contour_api_v1alpha1.ContourConfigurationSpec {
				cfg.RateLimitService = &contour_api_v1alpha1.RateLimitServiceConfig{
					ExtensionService: contour_api_v1alpha1.NamespacedName{
						Name:      "ratelimitext",
						Namespace: "ratens",
					},
					Domain:                      "contour",
					FailOpen:                    ref.To(true),
					EnableXRateLimitHeaders:     ref.To(true),
					EnableResourceExhaustedCode: ref.To(true),
					DefaultGlobalRateLimitPolicy: &contour_api_v1.GlobalRateLimitPolicy{
						Descriptors: []contour_api_v1.RateLimitDescriptor{
							{
								Entries: []contour_api_v1.RateLimitDescriptorEntry{
									{
										GenericKey: &contour_api_v1.GenericKeyDescriptor{
											Key:   "foo",
											Value: "bar",
										},
									},
								},
							},
						},
					},
				}
				return cfg
			},
		},
		"default http versions": {
			getServeContext: func(ctx *serveContext) *serveContext {
				ctx.Config.DefaultHTTPVersions = []config.HTTPVersionType{
					config.HTTPVersion1,
				}
				return ctx
			},
			getContourConfiguration: func(cfg contour_api_v1alpha1.ContourConfigurationSpec) contour_api_v1alpha1.ContourConfigurationSpec {
				cfg.Envoy.DefaultHTTPVersions = []contour_api_v1alpha1.HTTPVersionType{
					contour_api_v1alpha1.HTTPVersion1,
				}
				return cfg
			},
		},
		"access log": {
			getServeContext: func(ctx *serveContext) *serveContext {
				ctx.Config.AccessLogFormat = config.JSONAccessLog
				ctx.Config.AccessLogFormatString = "foo-bar-baz"
				ctx.Config.AccessLogFields = []string{"custom_field"}
				return ctx
			},
			getContourConfiguration: func(cfg contour_api_v1alpha1.ContourConfigurationSpec) contour_api_v1alpha1.ContourConfigurationSpec {
				cfg.Envoy.Logging = &contour_api_v1alpha1.EnvoyLogging{
					AccessLogFormat:       contour_api_v1alpha1.JSONAccessLog,
					AccessLogFormatString: "foo-bar-baz",
					AccessLogLevel:        contour_api_v1alpha1.LogLevelInfo,
					AccessLogJSONFields: contour_api_v1alpha1.AccessLogJSONFields([]string{
						"custom_field",
					}),
				}
				return cfg
			},
		},
		"access log -- error": {
			getServeContext: func(ctx *serveContext) *serveContext {
				ctx.Config.AccessLogFormat = config.JSONAccessLog
				ctx.Config.AccessLogFormatString = "foo-bar-baz"
				ctx.Config.AccessLogFields = []string{"custom_field"}
				ctx.Config.AccessLogLevel = config.LogLevelError
				return ctx
			},
			getContourConfiguration: func(cfg contour_api_v1alpha1.ContourConfigurationSpec) contour_api_v1alpha1.ContourConfigurationSpec {
				cfg.Envoy.Logging = &contour_api_v1alpha1.EnvoyLogging{
					AccessLogFormat:       contour_api_v1alpha1.JSONAccessLog,
					AccessLogFormatString: "foo-bar-baz",
					AccessLogLevel:        contour_api_v1alpha1.LogLevelError,
					AccessLogJSONFields: contour_api_v1alpha1.AccessLogJSONFields([]string{
						"custom_field",
					}),
				}
				return cfg
			},
		},
		"access log -- critical": {
			getServeContext: func(ctx *serveContext) *serveContext {
				ctx.Config.AccessLogFormat = config.JSONAccessLog
				ctx.Config.AccessLogFormatString = "foo-bar-baz"
				ctx.Config.AccessLogFields = []string{"custom_field"}
				ctx.Config.AccessLogLevel = config.LogLevelCritical
				return ctx
			},
			getContourConfiguration: func(cfg contour_api_v1alpha1.ContourConfigurationSpec) contour_api_v1alpha1.ContourConfigurationSpec {
				cfg.Envoy.Logging = &contour_api_v1alpha1.EnvoyLogging{
					AccessLogFormat:       contour_api_v1alpha1.JSONAccessLog,
					AccessLogFormatString: "foo-bar-baz",
					AccessLogLevel:        contour_api_v1alpha1.LogLevelCritical,
					AccessLogJSONFields: contour_api_v1alpha1.AccessLogJSONFields([]string{
						"custom_field",
					}),
				}
				return cfg
			},
		},
		"disable merge slashes": {
			getServeContext: func(ctx *serveContext) *serveContext {
				ctx.Config.DisableMergeSlashes = true
				return ctx
			},
			getContourConfiguration: func(cfg contour_api_v1alpha1.ContourConfigurationSpec) contour_api_v1alpha1.ContourConfigurationSpec {
				cfg.Envoy.Listener.DisableMergeSlashes = ref.To(true)
				return cfg
			},
		},
		"server header transformation": {
			getServeContext: func(ctx *serveContext) *serveContext {
				ctx.Config.ServerHeaderTransformation = config.AppendIfAbsentServerHeader
				return ctx
			},
			getContourConfiguration: func(cfg contour_api_v1alpha1.ContourConfigurationSpec) contour_api_v1alpha1.ContourConfigurationSpec {
				cfg.Envoy.Listener.ServerHeaderTransformation = contour_api_v1alpha1.AppendIfAbsentServerHeader
				return cfg
			},
		},
		"global circuit breaker defaults": {
			getServeContext: func(ctx *serveContext) *serveContext {
				ctx.Config.Cluster.GlobalCircuitBreakerDefaults = &contour_api_v1alpha1.GlobalCircuitBreakerDefaults{
					MaxConnections:     4,
					MaxPendingRequests: 5,
					MaxRequests:        6,
					MaxRetries:         7,
				}
				return ctx
			},
			getContourConfiguration: func(cfg contour_api_v1alpha1.ContourConfigurationSpec) contour_api_v1alpha1.ContourConfigurationSpec {
				cfg.Envoy.Cluster.GlobalCircuitBreakerDefaults = &contour_api_v1alpha1.GlobalCircuitBreakerDefaults{
					MaxConnections:     4,
					MaxPendingRequests: 5,
					MaxRequests:        6,
					MaxRetries:         7,
				}
				return cfg
			},
		},
		"global external authorization": {
			getServeContext: func(ctx *serveContext) *serveContext {
				ctx.Config.GlobalExternalAuthorization = config.GlobalExternalAuthorization{
					ExtensionService: "extauthns/extauthtext",
					FailOpen:         true,
					AuthPolicy: &config.GlobalAuthorizationPolicy{
						Context: map[string]string{
							"foo": "bar",
						},
					},
					WithRequestBody: &config.GlobalAuthorizationServerBufferSettings{
						MaxRequestBytes:     512,
						PackAsBytes:         true,
						AllowPartialMessage: true,
					},
				}
				return ctx
			},
			getContourConfiguration: func(cfg contour_api_v1alpha1.ContourConfigurationSpec) contour_api_v1alpha1.ContourConfigurationSpec {
				cfg.GlobalExternalAuthorization = &contour_api_v1.AuthorizationServer{
					ExtensionServiceRef: contour_api_v1.ExtensionServiceReference{
						Name:      "extauthtext",
						Namespace: "extauthns",
					},
					FailOpen: true,
					AuthPolicy: &contour_api_v1.AuthorizationPolicy{
						Context: map[string]string{
							"foo": "bar",
						},
						Disabled: false,
					},
					WithRequestBody: &contour_api_v1.AuthorizationServerBufferSettings{
						MaxRequestBytes:     512,
						PackAsBytes:         true,
						AllowPartialMessage: true,
					},
				}
				return cfg
			},
		},
		"tracing config normal": {
			getServeContext: func(ctx *serveContext) *serveContext {
				ctx.Config.Tracing = &config.Tracing{
					IncludePodDetail: ref.To(false),
					ServiceName:      ref.To("contour"),
					OverallSampling:  ref.To("100"),
					MaxPathTagLength: ref.To(uint32(256)),
					CustomTags: []config.CustomTag{
						{
							TagName: "literal",
							Literal: "this is literal",
						},
						{
							TagName:           "header",
							RequestHeaderName: ":method",
						},
					},
					ExtensionService: "otel/otel-collector",
				}
				return ctx
			},
			getContourConfiguration: func(cfg contour_api_v1alpha1.ContourConfigurationSpec) contour_api_v1alpha1.ContourConfigurationSpec {
				cfg.Tracing = &contour_api_v1alpha1.TracingConfig{
					IncludePodDetail: ref.To(false),
					ServiceName:      ref.To("contour"),
					OverallSampling:  ref.To("100"),
					MaxPathTagLength: ref.To(uint32(256)),
					CustomTags: []*contour_api_v1alpha1.CustomTag{
						{
							TagName: "literal",
							Literal: "this is literal",
						},
						{
							TagName:           "header",
							RequestHeaderName: ":method",
						},
					},
					ExtensionService: &contour_api_v1alpha1.NamespacedName{
						Name:      "otel-collector",
						Namespace: "otel",
					},
				}
				return cfg
			},
		},
		"tracing config only extensionService": {
			getServeContext: func(ctx *serveContext) *serveContext {
				ctx.Config.Tracing = &config.Tracing{
					ExtensionService: "otel/otel-collector",
				}
				return ctx
			},
			getContourConfiguration: func(cfg contour_api_v1alpha1.ContourConfigurationSpec) contour_api_v1alpha1.ContourConfigurationSpec {
				cfg.Tracing = &contour_api_v1alpha1.TracingConfig{
					ExtensionService: &contour_api_v1alpha1.NamespacedName{
						Name:      "otel-collector",
						Namespace: "otel",
					},
				}
				return cfg
			},
		},
		"envoy listener settings": {
			getServeContext: func(ctx *serveContext) *serveContext {
				ctx.Config.Listener.MaxRequestsPerIOCycle = ref.To(uint32(10))
				ctx.Config.Listener.HTTP2MaxConcurrentStreams = ref.To(uint32(30))
				return ctx
			},
			getContourConfiguration: func(cfg contour_api_v1alpha1.ContourConfigurationSpec) contour_api_v1alpha1.ContourConfigurationSpec {
				cfg.Envoy.Listener.MaxRequestsPerIOCycle = ref.To(uint32(10))
				cfg.Envoy.Listener.HTTP2MaxConcurrentStreams = ref.To(uint32(30))
				return cfg
			},
		},
	}

	for name, tc := range cases {
		t.Run(name, func(t *testing.T) {
			serveContext := tc.getServeContext(defaultContext())
			want := tc.getContourConfiguration(defaultContourConfiguration())

			assert.Equal(t, want, serveContext.convertToContourConfigurationSpec())
		})
	}
}<|MERGE_RESOLUTION|>--- conflicted
+++ resolved
@@ -473,16 +473,12 @@
 					ConnectTimeout:        ref.To("2s"),
 				},
 				Cluster: &contour_api_v1alpha1.ClusterParameters{
-<<<<<<< HEAD
 					DNSLookupFamily:              contour_api_v1alpha1.AutoClusterDNSFamily,
 					GlobalCircuitBreakerDefaults: nil,
-=======
-					DNSLookupFamily: contour_api_v1alpha1.AutoClusterDNSFamily,
 					UpstreamTLS: &contour_api_v1alpha1.EnvoyTLS{
 						MinimumProtocolVersion: "",
 						MaximumProtocolVersion: "",
 					},
->>>>>>> a579ec30
 				},
 				Network: &contour_api_v1alpha1.NetworkParameters{
 					EnvoyAdminPort:    ref.To(9001),

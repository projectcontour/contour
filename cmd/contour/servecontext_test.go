--- conflicted
+++ resolved
@@ -376,11 +376,9 @@
 	return ctx
 }
 
-<<<<<<< HEAD
 func defaultContourConfiguration() contour_v1alpha1.ContourConfigurationSpec {
 	return contour_v1alpha1.ContourConfigurationSpec{
 		XDSServer: &contour_v1alpha1.XDSServerConfig{
-			Type:    contour_v1alpha1.EnvoyServerType,
 			Address: "127.0.0.1",
 			Port:    8001,
 			TLS: &contour_v1alpha1.TLS{
@@ -388,27 +386,6 @@
 				CertFile: "/certs/cert.crt",
 				KeyFile:  "/certs/cert.key",
 				Insecure: ptr.To(false),
-=======
-	defaultContourConfiguration := func() contour_v1alpha1.ContourConfigurationSpec {
-		return contour_v1alpha1.ContourConfigurationSpec{
-			XDSServer: &contour_v1alpha1.XDSServerConfig{
-				Address: "127.0.0.1",
-				Port:    8001,
-				TLS: &contour_v1alpha1.TLS{
-					CAFile:   "/certs/ca.crt",
-					CertFile: "/certs/cert.crt",
-					KeyFile:  "/certs/cert.key",
-					Insecure: ptr.To(false),
-				},
-			},
-			Ingress: &contour_v1alpha1.IngressConfig{
-				ClassNames:    nil,
-				StatusAddress: "",
-			},
-			Debug: &contour_v1alpha1.DebugConfig{
-				Address: "127.0.0.1",
-				Port:    6060,
->>>>>>> 39c7cb9f
 			},
 		},
 		Ingress: &contour_v1alpha1.IngressConfig{

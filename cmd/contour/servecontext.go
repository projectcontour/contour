--- conflicted
+++ resolved
@@ -247,12 +247,7 @@
 }
 
 // parseDefaultHTTPVersions parses a list of supported HTTP versions
-<<<<<<< HEAD
-//
-//	(of the form "HTTP/xx") into a slice of unique version constants.
-=======
 // (of the form "HTTP/xx") into a slice of unique version constants.
->>>>>>> fb304917
 func parseDefaultHTTPVersions(versions []contour_api_v1alpha1.HTTPVersionType) []envoy_v3.HTTPVersionType {
 	wanted := map[envoy_v3.HTTPVersionType]struct{}{}
 

--- conflicted
+++ resolved
@@ -104,11 +104,7 @@
 
 // healthzHandler handles the /healthz endpoint which is used for the shutdown-manager's liveness probe.
 func (s *shutdownmanagerContext) healthzHandler(w http.ResponseWriter, r *http.Request) {
-<<<<<<< HEAD
-	if _, err := w.Write([]byte("OK")); err != nil {
-=======
 	if _, err := w.Write([]byte(http.StatusText(http.StatusOK))); err != nil {
->>>>>>> fb304917
 		s.WithField("context", "healthzHandler").Error(err)
 	}
 }
@@ -129,11 +125,7 @@
 				s.shutdownReadyCheckInterval)
 		case err == nil:
 			l.Infof("detected file %s; sending HTTP response", s.shutdownReadyFile)
-<<<<<<< HEAD
-			if _, err := w.Write([]byte("OK")); err != nil {
-=======
 			if _, err := w.Write([]byte(http.StatusText(http.StatusOK))); err != nil {
->>>>>>> fb304917
 				l.Error(err)
 			}
 			return

--- conflicted
+++ resolved
@@ -74,18 +74,11 @@
 		},
 		Envoy: &contour_api_v1alpha1.EnvoyConfig{
 			Listener: &contour_api_v1alpha1.EnvoyListenerConfig{
-<<<<<<< HEAD
-				UseProxyProto:                     pointer.Bool(false),
-				DisableAllowChunkedLength:         pointer.Bool(false),
-				DisableMergeSlashes:               pointer.Bool(false),
-				DisableServerHeaderTransformation: pointer.Bool(false),
+				UseProxyProto:                     ref.To(false),
+				DisableAllowChunkedLength:         ref.To(false),
+				DisableMergeSlashes:               ref.To(false),
+				DisableServerHeaderTransformation: ref.To(false),
 				ConnectionBalancer:                "",
-=======
-				UseProxyProto:             ref.To(false),
-				DisableAllowChunkedLength: ref.To(false),
-				DisableMergeSlashes:       ref.To(false),
-				ConnectionBalancer:        "",
->>>>>>> 798cc001
 				TLS: &contour_api_v1alpha1.EnvoyTLS{
 					MinimumProtocolVersion: "1.2",
 					CipherSuites:           contour_api_v1alpha1.DefaultTLSCiphers,

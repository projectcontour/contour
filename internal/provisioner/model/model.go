// Copyright Project Contour Authors
// Licensed under the Apache License, Version 2.0 (the "License");
// you may not use this file except in compliance with the License.
// You may obtain a copy of the License at
//
//     http://www.apache.org/licenses/LICENSE-2.0
//
// Unless required by applicable law or agreed to in writing, software
// distributed under the License is distributed on an "AS IS" BASIS,
// WITHOUT WARRANTIES OR CONDITIONS OF ANY KIND, either express or implied.
// See the License for the specific language governing permissions and
// limitations under the License.

package model

import (
	contourv1alpha1 "github.com/projectcontour/contour/apis/projectcontour/v1alpha1"
	corev1 "k8s.io/api/core/v1"
	metav1 "k8s.io/apimachinery/pkg/apis/meta/v1"
	"k8s.io/utils/pointer"
)

const (
	// OwningGatewayNameLabel is the owner reference label used for a Contour
	// created by the gateway provisioner. The value should be the name of the Gateway.
	OwningGatewayNameLabel = "projectcontour.io/owning-gateway-name"
)

// Default returns a default instance of a Contour
// for the given namespace/name.
func Default(namespace, name string) *Contour {
	return &Contour{
		ObjectMeta: metav1.ObjectMeta{
			Namespace: namespace,
			Name:      name,
		},
		Spec: ContourSpec{
			ContourReplicas:   2,
			EnvoyWorkloadType: WorkloadTypeDaemonSet,
			EnvoyReplicas:     2, // ignored if not provisioning Envoy as a deployment.
			NetworkPublishing: NetworkPublishing{
				Envoy: EnvoyNetworkPublishing{
					Type: LoadBalancerServicePublishingType,
					ContainerPorts: []ContainerPort{
						{
							Name:       "http",
							PortNumber: 8080,
						},
						{
							Name:       "https",
							PortNumber: 8443,
						},
					},
				},
			},
			ResourceLabels:      map[string]string{},
			EnvoyPodAnnotations: map[string]string{},
		},
	}
}

// Contour is the representation of an instance of Contour + Envoy.
type Contour struct {
	metav1.ObjectMeta `json:"metadata,omitempty"`

	// Spec defines the desired state of Contour.
	Spec ContourSpec `json:"spec,omitempty"`
}

// ContourNodeSelectorExists returns true if a nodeSelector is specified for Contour.
func (c *Contour) ContourNodeSelectorExists() bool {
	if c.Spec.NodePlacement != nil &&
		c.Spec.NodePlacement.Contour != nil &&
		c.Spec.NodePlacement.Contour.NodeSelector != nil {
		return true
	}

	return false
}

// ContourTolerationsExist returns true if tolerations are set for Contour.
func (c *Contour) ContourTolerationsExist() bool {
	if c.Spec.NodePlacement != nil &&
		c.Spec.NodePlacement.Contour != nil &&
		len(c.Spec.NodePlacement.Contour.Tolerations) > 0 {
		return true
	}

	return false
}

// EnvoyNodeSelectorExists returns true if a nodeSelector is specified for Envoy.
func (c *Contour) EnvoyNodeSelectorExists() bool {
	if c.Spec.NodePlacement != nil &&
		c.Spec.NodePlacement.Envoy != nil &&
		c.Spec.NodePlacement.Envoy.NodeSelector != nil {
		return true
	}

	return false
}

// EnvoyTolerationsExist returns true if tolerations are set for Envoy.
func (c *Contour) EnvoyTolerationsExist() bool {
	if c.Spec.NodePlacement != nil &&
		c.Spec.NodePlacement.Envoy != nil &&
		len(c.Spec.NodePlacement.Envoy.Tolerations) > 0 {
		return true
	}

	return false
}

// ContourSpec defines the desired state of Contour.
type ContourSpec struct {
	// ContourReplicas is the desired number of Contour replicas. If unset,
	// defaults to 2.
	ContourReplicas int32

	// EnvoyReplicas is the desired number of Envoy replicas. If WorkloadType
	// is not "Deployment", this field is ignored. Otherwise, if unset,
	// defaults to 2.
	EnvoyReplicas int32

	// NetworkPublishing defines the schema for publishing Contour to a network.
	//
	// See each field for additional details.
	NetworkPublishing NetworkPublishing

	// GatewayControllerName is used to determine which GatewayClass
	// Contour reconciles. The string takes the form of
	// "projectcontour.io/<namespace>/contour". If unset, Contour will not
	// reconcile Gateway API resources.
	GatewayControllerName *string

	// IngressClassName is the name of the IngressClass used by Contour. If unset,
	// Contour will process all ingress objects without an ingress class annotation
	// or ingress objects with an annotation matching ingress-class=contour. When
	// specified, Contour will only process ingress objects that match the provided
	// class.
	//
	// For additional IngressClass details, refer to:
	//   https://projectcontour.io/docs/main/config/annotations/#ingress-class
	IngressClassName *string

	// LogLevel sets the log level for Contour
	// Allowed values are "info", "debug".
	LogLevel contourv1alpha1.LogLevel

	// NodePlacement enables scheduling of Contour and Envoy pods onto specific nodes.
	//
	// See each field for additional details.
	NodePlacement *NodePlacement

	// EnableExternalNameService enables ExternalName Services.
	// ExternalName Services are disabled by default due to CVE-2021-XXXXX
	// You can re-enable them by setting this setting to "true".
	// This is not recommended without understanding the security implications.
	// Please see the advisory at https://github.com/projectcontour/contour/security/advisories/GHSA-5ph6-qq5x-7jwc for the details.
	EnableExternalNameService *bool

	// RuntimeSettings is any user-defined ContourConfigurationSpec to use when provisioning.
	RuntimeSettings *contourv1alpha1.ContourConfigurationSpec

	// EnvoyWorkloadType is the way to deploy Envoy, either "DaemonSet" or "Deployment".
	EnvoyWorkloadType WorkloadType

	// KubernetesLogLevel Enable Kubernetes client debug logging with log level. If unset,
	// defaults to 0.
	KubernetesLogLevel uint8

<<<<<<< HEAD
	// Compute Resources required by envoy container.
	EnvoyResources corev1.ResourceRequirements

	// Compute Resources required by contour container.
	ContourResources corev1.ResourceRequirements
=======
	// ResourceLabels is a set of labels to add to the provisioned Contour resource(s).
	ResourceLabels map[string]string

	// EnvoyExtraVolumes holds the extra volumes to add to envoy's pod.
	EnvoyExtraVolumes []corev1.Volume

	// EnvoyExtraVolumeMounts holds the extra volume mounts to add to envoy's pod(normally used with envoyExtraVolumes).
	EnvoyExtraVolumeMounts []corev1.VolumeMount

	// EnvoyPodAnnotations holds the annotations that will be add to the envoy‘s pod.
	EnvoyPodAnnotations map[string]string
>>>>>>> d5ea558c
}

// WorkloadType is the type of Kubernetes workload to use for a component.
type WorkloadType = contourv1alpha1.WorkloadType

const (
	// A Kubernetes DaemonSet.
	WorkloadTypeDaemonSet = contourv1alpha1.WorkloadTypeDaemonSet

	// A Kubernetes Deployment.
	WorkloadTypeDeployment = contourv1alpha1.WorkloadTypeDeployment
)

// NodePlacement describes node scheduling configuration of Contour and Envoy pods.
type NodePlacement struct {
	// Contour describes node scheduling configuration of Contour pods.
	Contour *ContourNodePlacement

	// Envoy describes node scheduling configuration of Envoy pods.
	Envoy *EnvoyNodePlacement
}

// ContourNodePlacement describes node scheduling configuration for Contour pods.
// If nodeSelector and tolerations are specified, the scheduler will use both to
// determine where to place the Contour pod(s).
type ContourNodePlacement struct {
	// NodeSelector is the simplest recommended form of node selection constraint
	// and specifies a map of key-value pairs. For the Contour pod to be eligible
	// to run on a node, the node must have each of the indicated key-value pairs
	// as labels (it can have additional labels as well).
	//
	// If unset, the Contour pod(s) will be scheduled to any available node.
	NodeSelector map[string]string

	// Tolerations work with taints to ensure that Envoy pods are not scheduled
	// onto inappropriate nodes. One or more taints are applied to a node; this
	// marks that the node should not accept any pods that do not tolerate the
	// taints.
	//
	// The default is an empty list.
	//
	// See https://kubernetes.io/docs/concepts/configuration/taint-and-toleration/
	// for additional details.
	Tolerations []corev1.Toleration
}

// EnvoyNodePlacement describes node scheduling configuration for Envoy pods.
// If nodeSelector and tolerations are specified, the scheduler will use both
// to determine where to place the Envoy pod(s).
type EnvoyNodePlacement struct {
	// NodeSelector is the simplest recommended form of node selection constraint
	// and specifies a map of key-value pairs. For the Envoy pod to be eligible to
	// run on a node, the node must have each of the indicated key-value pairs as
	// labels (it can have additional labels as well).
	//
	// If unset, the Envoy pod(s) will be scheduled to any available node.
	NodeSelector map[string]string

	// Tolerations work with taints to ensure that Envoy pods are not scheduled
	// onto inappropriate nodes. One or more taints are applied to a node; this
	// marks that the node should not accept any pods that do not tolerate the taints.
	//
	// The default is an empty list.
	//
	// See https://kubernetes.io/docs/concepts/configuration/taint-and-toleration/
	// for additional details.
	Tolerations []corev1.Toleration
}

// NamespaceSpec defines the schema of a Contour namespace.
type NamespaceSpec struct {
	// Name is the name of the namespace to run Contour and dependent
	// resources. If unset, defaults to "projectcontour".
	Name string

	// RemoveOnDeletion will remove the namespace when the Contour is
	// deleted. If set to True, deletion will not occur if any of the
	// following conditions exist:
	//
	// 1. The Contour namespace is "default", "kube-system" or the
	//    contour-operator's namespace.
	//
	// 2. Another Contour exists in the namespace.
	//
	// 3. The namespace does not contain the Contour owning label.
	RemoveOnDeletion bool
}

// NetworkPublishing defines the schema for publishing Contour to a network.
type NetworkPublishing struct {
	// Envoy provides the schema for publishing the network endpoints of Envoy.
	//
	// If unset, defaults to:
	//   type: LoadBalancerService
	//   containerPorts:
	//   - name: http
	//     portNumber: 8080
	//   - name: https
	//     portNumber: 8443
	Envoy EnvoyNetworkPublishing
}

// EnvoyNetworkPublishing defines the schema to publish Envoy to a network.
type EnvoyNetworkPublishing struct {
	// Type is the type of publishing strategy to use. Valid values are:
	//
	// * LoadBalancerService
	//
	// In this configuration, network endpoints for Envoy use container networking.
	// A Kubernetes LoadBalancer Service is created to publish Envoy network
	// endpoints. The Service uses port 80 to publish Envoy's HTTP network endpoint
	// and port 443 to publish Envoy's HTTPS network endpoint.
	//
	// See: https://kubernetes.io/docs/concepts/services-networking/service/#loadbalancer
	//
	// * NodePortService
	//
	// Publishes Envoy network endpoints using a Kubernetes NodePort Service.
	//
	// In this configuration, Envoy network endpoints use container networking. A Kubernetes
	// NodePort Service is created to publish the network endpoints.
	//
	// See: https://kubernetes.io/docs/concepts/services-networking/service/#nodeport
	//
	// * ClusterIPService
	//
	// Publishes Envoy network endpoints using a Kubernetes ClusterIP Service.
	//
	// In this configuration, Envoy network endpoints use container networking. A Kubernetes
	// ClusterIP Service is created to publish the network endpoints.
	//
	// See: https://kubernetes.io/docs/concepts/services-networking/service/#publishing-services-service-types
	Type NetworkPublishingType

	// LoadBalancer holds parameters for the load balancer. Present only if type is
	// LoadBalancerService.
	//
	// If unspecified, defaults to an external Classic AWS ELB.
	LoadBalancer LoadBalancerStrategy

	// ServicePorts is a list of ports to expose on the Envoy service.
	// TODO(sk) ServicePorts, NodePorts and ContainerPorts should collapse
	// into a single struct.
	ServicePorts []ServicePort

	// NodePorts is a list of network ports to expose on each node's IP at a static
	// port number using a NodePort Service. Present only if type is NodePortService.
	// A ClusterIP Service, which the NodePort Service routes to, is automatically
	// created. You'll be able to contact the NodePort Service, from outside the
	// cluster, by requesting <NodeIP>:<NodePort>.
	//
	// If type is NodePortService and nodePorts is unspecified, two nodeports will be
	// created, one named "http" and the other named "https", with port numbers auto
	// assigned by Kubernetes API server. For additional information on the NodePort
	// Service, see:
	//
	//  https://kubernetes.io/docs/concepts/services-networking/service/#nodeport
	//
	// Names and port numbers must be unique in the list. Two ports must be specified,
	// one named "http" for Envoy's insecure service and one named "https" for Envoy's
	// secure service.
	NodePorts []NodePort

	// ContainerPorts is a list of container ports to expose from the Envoy container(s).
	// Exposing a port here gives the system additional information about the network
	// connections the Envoy container uses, but is primarily informational. Not specifying
	// a port here DOES NOT prevent that port from being exposed by Envoy. Any port which is
	// listening on the default "0.0.0.0" address inside the Envoy container will be accessible
	// from the network. Names and port numbers must be unique in the list container ports. Two
	// ports must be specified, one named "http" for Envoy's insecure service and one named
	// "https" for Envoy's secure service.
	ContainerPorts []ContainerPort

	// ServiceAnnotations is a set of annotations to add to the provisioned Envoy service.
	ServiceAnnotations map[string]string
}

type NetworkPublishingType = contourv1alpha1.NetworkPublishingType

const (
	// LoadBalancerServicePublishingType publishes a network endpoint using a Kubernetes
	// LoadBalancer Service.
	LoadBalancerServicePublishingType NetworkPublishingType = contourv1alpha1.LoadBalancerServicePublishingType

	// NodePortServicePublishingType publishes a network endpoint using a Kubernetes
	// NodePort Service.
	NodePortServicePublishingType NetworkPublishingType = contourv1alpha1.NodePortServicePublishingType

	// ClusterIPServicePublishingType publishes a network endpoint using a Kubernetes
	// ClusterIP Service.
	ClusterIPServicePublishingType NetworkPublishingType = contourv1alpha1.ClusterIPServicePublishingType
)

// LoadBalancerStrategy holds parameters for a load balancer.
type LoadBalancerStrategy struct {
	// Scope indicates the scope at which the load balancer is exposed.
	// Possible values are "External" and "Internal".
	Scope LoadBalancerScope

	// ProviderParameters contains load balancer information specific to
	// the underlying infrastructure provider.
	ProviderParameters ProviderLoadBalancerParameters

	// LoadBalancerIP is the IP (or hostname) to request
	// for the LoadBalancer service.
	LoadBalancerIP string
}

// LoadBalancerScope is the scope at which a load balancer is exposed.
// +kubebuilder:validation:Enum=Internal;External
type LoadBalancerScope string

var (
	// InternalLoadBalancer is a load balancer that is exposed only on the
	// cluster's private network.
	InternalLoadBalancer LoadBalancerScope = "Internal"

	// ExternalLoadBalancer is a load balancer that is exposed on the
	// cluster's public network (which is typically on the Internet).
	ExternalLoadBalancer LoadBalancerScope = "External"
)

// ProviderLoadBalancerParameters holds desired load balancer information
// specific to the underlying infrastructure provider.
type ProviderLoadBalancerParameters struct {
	// Type is the underlying infrastructure provider for the load balancer.
	// Allowed values are "AWS", "Azure", and "GCP".
	Type LoadBalancerProviderType

	// AWS provides configuration settings that are specific to AWS
	// load balancers.
	//
	// If empty, defaults will be applied. See specific aws fields for
	// details about their defaults.
	AWS *AWSLoadBalancerParameters

	// Azure provides configuration settings that are specific to Azure
	// load balancers.
	//
	// If empty, defaults will be applied. See specific azure fields for
	// details about their defaults.
	Azure *AzureLoadBalancerParameters

	// GCP provides configuration settings that are specific to GCP
	// load balancers.
	//
	// If empty, defaults will be applied. See specific gcp fields for
	// details about their defaults.
	GCP *GCPLoadBalancerParameters
}

// LoadBalancerProviderType is the underlying infrastructure provider for the
// load balancer. Allowed values are "AWS", "Azure", and "GCP".
type LoadBalancerProviderType string

const (
	AWSLoadBalancerProvider   LoadBalancerProviderType = "AWS"
	AzureLoadBalancerProvider LoadBalancerProviderType = "Azure"
	GCPLoadBalancerProvider   LoadBalancerProviderType = "GCP"
)

// AWSLoadBalancerParameters provides configuration settings that are specific to
// AWS load balancers.
type AWSLoadBalancerParameters struct {
	// Type is the type of AWS load balancer to manage.
	//
	// Valid values are:
	//
	// * "Classic": A Classic load balancer makes routing decisions at either the
	//   transport layer (TCP/SSL) or the application layer (HTTP/HTTPS). See
	//   the following for additional details:
	//
	//     https://docs.aws.amazon.com/AmazonECS/latest/developerguide/load-balancer-types.html#clb
	//
	// * "NLB": A Network load balancer makes routing decisions at the transport
	//   layer (TCP/SSL). See the following for additional details:
	//
	//     https://docs.aws.amazon.com/AmazonECS/latest/developerguide/load-balancer-types.html#nlb
	//
	// If unset, defaults to "Classic".
	Type AWSLoadBalancerType

	// AllocationIDs is a list of Allocation IDs of Elastic IP addresses that are
	// to be assigned to the Network Load Balancer. Works only with type NLB.
	// If you are using Amazon EKS 1.16 or later, you can assign Elastic IP addresses
	// to Network Load Balancer with AllocationIDs. The number of Allocation IDs
	// must match the number of subnets used for the load balancer.
	//
	// Example: "eipalloc-<xxxxxxxxxxxxxxxxx>"
	//
	// See: https://docs.aws.amazon.com/eks/latest/userguide/load-balancing.html
	AllocationIDs []string
}

// AWSLoadBalancerType is the type of AWS load balancer to manage.
type AWSLoadBalancerType string

const (
	AWSClassicLoadBalancer AWSLoadBalancerType = "Classic"
	AWSNetworkLoadBalancer AWSLoadBalancerType = "NLB"
)

type AzureLoadBalancerParameters struct {
	// Address is the desired load balancer IP address. If scope is "Internal", address
	// must reside in same virtual network as AKS and must not already be assigned
	// to a resource. If address does not reside in same subnet as AKS, the subnet
	// parameter is also required.
	//
	// Address must already exist (e.g. `az network public-ip create`).
	//
	// See:
	// 	 https://docs.microsoft.com/en-us/azure/aks/static-ip#create-a-service-using-the-static-ip-address
	// 	 https://docs.microsoft.com/en-us/azure/aks/internal-lb#specify-an-ip-address
	Address *string

	// ResourceGroup is the resource group name where the "address" resides. Relevant
	// only if scope is "External".
	//
	// Omit if desired IP is created in same resource group as AKS cluster.
	ResourceGroup *string

	// Subnet is the subnet name where the "address" resides. Relevant only
	// if scope is "Internal" and desired IP does not reside in same subnet as AKS.
	//
	// Omit if desired IP is in same subnet as AKS cluster.
	//
	// See: https://docs.microsoft.com/en-us/azure/aks/internal-lb#specify-an-ip-address
	Subnet *string
}

type GCPLoadBalancerParameters struct {
	// Address is the desired load balancer IP address. If scope is "Internal", the address
	// must reside in same subnet as the GKE cluster or "subnet" has to be provided.
	//
	// See:
	// 	 https://cloud.google.com/kubernetes-engine/docs/tutorials/configuring-domain-name-static-ip#use_a_service
	// 	 https://cloud.google.com/kubernetes-engine/docs/how-to/internal-load-balancing#lb_subnet
	Address *string

	// Subnet is the subnet name where the "address" resides. Relevant only
	// if scope is "Internal" and desired IP does not reside in same subnet as GKE
	// cluster.
	//
	// Omit if desired IP is in same subnet as GKE cluster.
	//
	// See: https://cloud.google.com/kubernetes-engine/docs/how-to/internal-load-balancing#lb_subnet
	Subnet *string
}

type ServicePort struct {
	Name       string
	PortNumber int32
}

// NodePort is the schema to specify a network port for a NodePort Service.
type NodePort struct {
	// Name is an IANA_SVC_NAME within the NodePort Service.
	Name string

	// PortNumber is the network port number to expose for the NodePort Service.
	// If unspecified, a port number will be assigned from the the cluster's
	// nodeport service range, i.e. --service-node-port-range flag
	// (default: 30000-32767).
	//
	// If specified, the number must:
	//
	// 1. Not be used by another NodePort Service.
	// 2. Be within the cluster's nodeport service range, i.e. --service-node-port-range
	//    flag (default: 30000-32767).
	// 3. Be a valid network port number, i.e. greater than 0 and less than 65536.
	PortNumber *int32
}

// ContainerPort is the schema to specify a network port for a container.
// A container port gives the system additional information about network
// connections a container uses, but is primarily informational.
type ContainerPort struct {
	// Name is an IANA_SVC_NAME within the pod.
	Name string

	// PortNumber is the network port number to expose on the envoy pod.
	// The number must be greater than 0 and less than 65536.
	PortNumber int32
}

const (
	// ContourAvailableConditionType indicates that the contour is running
	// and available.
	ContourAvailableConditionType = "Available"
)

// OwningSelector returns a label selector using "projectcontour.io/owning-gateway-name".
func OwningSelector(contour *Contour) *metav1.LabelSelector {
	return &metav1.LabelSelector{
		MatchLabels: map[string]string{
			OwningGatewayNameLabel: contour.Name,
		},
	}
}

// OwnerLabels returns owner labels for the provided contour.
func OwnerLabels(contour *Contour) map[string]string {
	return map[string]string{
		OwningGatewayNameLabel: contour.Name,
	}
}

// MakeNodePorts returns a nodeport slice using the ports key as the nodeport name
// and the ports value as the nodeport number.
func MakeNodePorts(ports map[string]int) []NodePort {
	nodePorts := []NodePort{}
	for k, v := range ports {
		p := NodePort{
			Name:       k,
			PortNumber: pointer.Int32Ptr(int32(v)),
		}
		nodePorts = append(nodePorts, p)
	}
	return nodePorts
}<|MERGE_RESOLUTION|>--- conflicted
+++ resolved
@@ -169,25 +169,23 @@
 	// defaults to 0.
 	KubernetesLogLevel uint8
 
-<<<<<<< HEAD
+	// ResourceLabels is a set of labels to add to the provisioned Contour resource(s).
+	ResourceLabels map[string]string
+
+	// EnvoyExtraVolumes holds the extra volumes to add to envoy's pod.
+	EnvoyExtraVolumes []corev1.Volume
+
+	// EnvoyExtraVolumeMounts holds the extra volume mounts to add to envoy's pod(normally used with envoyExtraVolumes).
+	EnvoyExtraVolumeMounts []corev1.VolumeMount
+
+	// EnvoyPodAnnotations holds the annotations that will be add to the envoy‘s pod.
+	EnvoyPodAnnotations map[string]string
+
 	// Compute Resources required by envoy container.
 	EnvoyResources corev1.ResourceRequirements
 
 	// Compute Resources required by contour container.
 	ContourResources corev1.ResourceRequirements
-=======
-	// ResourceLabels is a set of labels to add to the provisioned Contour resource(s).
-	ResourceLabels map[string]string
-
-	// EnvoyExtraVolumes holds the extra volumes to add to envoy's pod.
-	EnvoyExtraVolumes []corev1.Volume
-
-	// EnvoyExtraVolumeMounts holds the extra volume mounts to add to envoy's pod(normally used with envoyExtraVolumes).
-	EnvoyExtraVolumeMounts []corev1.VolumeMount
-
-	// EnvoyPodAnnotations holds the annotations that will be add to the envoy‘s pod.
-	EnvoyPodAnnotations map[string]string
->>>>>>> d5ea558c
 }
 
 // WorkloadType is the type of Kubernetes workload to use for a component.

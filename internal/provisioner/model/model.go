--- conflicted
+++ resolved
@@ -172,16 +172,14 @@
 	// ResourceLabels is a set of labels to add to the provisioned Contour resource(s).
 	ResourceLabels map[string]string
 
-<<<<<<< HEAD
+	// EnvoyExtraVolumes holds the extra volumes to add to envoy's pod.
+	EnvoyExtraVolumes []corev1.Volume
+
+	// EnvoyExtraVolumeMounts holds the extra volume mounts to add to envoy's pod(normally used with envoyExtraVolumes).
+	EnvoyExtraVolumeMounts []corev1.VolumeMount
+
 	// EnvoyPodAnnotations holds the annotations that will be add to the envoy‘s pod.
 	EnvoyPodAnnotations map[string]string
-=======
-	// EnvoyExtraVolumes holds the extra volumes to add to envoy's pod.
-	EnvoyExtraVolumes []corev1.Volume
-
-	// EnvoyExtraVolumeMounts holds the extra volume mounts to add to envoy's pod(normally used with envoyExtraVolumes).
-	EnvoyExtraVolumeMounts []corev1.VolumeMount
->>>>>>> 0467b840
 }
 
 // WorkloadType is the type of Kubernetes workload to use for a component.

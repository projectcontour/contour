--- conflicted
+++ resolved
@@ -57,7 +57,6 @@
 					},
 				},
 			},
-<<<<<<< HEAD
 			EnvoyUpdateStrategy: appsv1.DaemonSetUpdateStrategy{
 				Type: appsv1.RollingUpdateDaemonSetStrategyType,
 				RollingUpdate: &appsv1.RollingUpdateDaemonSet{
@@ -77,10 +76,8 @@
 					MaxUnavailable: opintstr.PointerTo(intstr.FromString("25%")),
 				},
 			},
-=======
 			ResourceLabels:      map[string]string{},
 			EnvoyPodAnnotations: map[string]string{},
->>>>>>> f746c7a1
 		},
 	}
 }
@@ -195,7 +192,6 @@
 	// defaults to 0.
 	KubernetesLogLevel uint8
 
-<<<<<<< HEAD
 	// An update strategy to replace existing Envoy DaemonSet pods with new pods.
 	// when envoy be running as a `Deployment`,it's must be nil
 	// +optional
@@ -208,7 +204,7 @@
 	// The deployment strategy to use to replace existing Contour pods with new ones.
 	// when envoy be running as a `DaemonSet`,it's must be nil
 	ContourStrategy appsv1.DeploymentStrategy
-=======
+
 	// ResourceLabels is a set of labels to add to the provisioned Contour resource(s).
 	ResourceLabels map[string]string
 
@@ -226,7 +222,6 @@
 
 	// Compute Resources required by contour container.
 	ContourResources corev1.ResourceRequirements
->>>>>>> f746c7a1
 }
 
 // WorkloadType is the type of Kubernetes workload to use for a component.

// Copyright Project Contour Authors
// Licensed under the Apache License, Version 2.0 (the "License");
// you may not use this file except in compliance with the License.
// You may obtain a copy of the License at
//
//     http://www.apache.org/licenses/LICENSE-2.0
//
// Unless required by applicable law or agreed to in writing, software
// distributed under the License is distributed on an "AS IS" BASIS,
// WITHOUT WARRANTIES OR CONDITIONS OF ANY KIND, either express or implied.
// See the License for the specific language governing permissions and
// limitations under the License.

package dataplane

import (
	"context"
	"fmt"
	"path/filepath"

	"github.com/projectcontour/contour/internal/provisioner/equality"
	opintstr "github.com/projectcontour/contour/internal/provisioner/intstr"
	"github.com/projectcontour/contour/internal/provisioner/labels"
	"github.com/projectcontour/contour/internal/provisioner/model"
	"github.com/projectcontour/contour/internal/provisioner/objects"

	appsv1 "k8s.io/api/apps/v1"
	corev1 "k8s.io/api/core/v1"
	metav1 "k8s.io/apimachinery/pkg/apis/meta/v1"
	"k8s.io/apimachinery/pkg/types"
	"k8s.io/apimachinery/pkg/util/intstr"
	"k8s.io/utils/pointer"
	"sigs.k8s.io/controller-runtime/pkg/client"
)

const (
	// EnvoyContainerName is the name of the Envoy container.
	EnvoyContainerName = "envoy"
	// ShutdownContainerName is the name of the Shutdown Manager container.
	ShutdownContainerName = "shutdown-manager"
	// envoyInitContainerName is the name of the Envoy init container.
	envoyInitContainerName = "envoy-initconfig"
	// envoyNsEnvVar is the name of the contour namespace environment variable.
	envoyNsEnvVar = "CONTOUR_NAMESPACE"
	// envoyPodEnvVar is the name of the Envoy pod name environment variable.
	envoyPodEnvVar = "ENVOY_POD_NAME"
	// envoyCertsVolName is the name of the contour certificates volume.
	envoyCertsVolName = "envoycert"
	// envoyCertsVolMntDir is the directory name of the Envoy certificates volume.
	envoyCertsVolMntDir = "certs"
	// envoyCfgVolName is the name of the Envoy configuration volume.
	envoyCfgVolName = "envoy-config"
	// envoyCfgVolMntDir is the directory name of the Envoy configuration volume.
	envoyCfgVolMntDir = "config"
	// envoyAdminVolName is the name of the Envoy admin volume.
	envoyAdminVolName = "envoy-admin"
	// envoyAdminVolMntDir is the directory name of the Envoy admin volume.
	envoyAdminVolMntDir = "admin"
	// envoyCfgFileName is the name of the Envoy configuration file.
	envoyCfgFileName = "envoy.json"
	// xdsResourceVersion is the version of the Envoy xdS resource types.
	xdsResourceVersion = "v3"
)

// EnsureDataPlane ensures an Envoy data plane (daemonset or deployment) exists for the given contour.
func EnsureDataPlane(ctx context.Context, cli client.Client, contour *model.Contour, contourImage, envoyImage string) error {

	var (
		getter  objects.ObjectGetter
		updater objects.ObjectUpdater
		desired client.Object
	)

	switch contour.Spec.EnvoyWorkloadType {
	// If a Deployment was specified, provision a Deployment.
	case model.WorkloadTypeDeployment:
		desired = desiredDeployment(contour, contourImage, envoyImage)

		updater = func(ctx context.Context, cli client.Client, contour *model.Contour, currentObj, desiredObj client.Object) error {
			current := currentObj.(*appsv1.Deployment)
			desired := desiredObj.(*appsv1.Deployment)

			differ := equality.DeploymentSelectorsDiffer(current, desired)
			if differ {
				return EnsureDataPlaneDeleted(ctx, cli, contour)
			}

			return updateDeploymentIfNeeded(ctx, cli, contour, current, desired)
		}

		getter = currentDeployment

	// The default workload type is a DaemonSet.
	default:
		desired = DesiredDaemonSet(contour, contourImage, envoyImage)

		updater = func(ctx context.Context, cli client.Client, contour *model.Contour, currentObj, desiredObj client.Object) error {
			current := currentObj.(*appsv1.DaemonSet)
			desired := desiredObj.(*appsv1.DaemonSet)

			differ := equality.DaemonSetSelectorsDiffer(current, desired)
			if differ {
				return EnsureDataPlaneDeleted(ctx, cli, contour)
			}

			return updateDaemonSetIfNeeded(ctx, cli, contour, current, desired)
		}

		getter = CurrentDaemonSet
	}

	return objects.EnsureObject(ctx, cli, contour, desired, getter, updater)

}

// EnsureDataPlaneDeleted ensures the daemonset or deployment for the provided contour is deleted
// if Contour owner labels exist.
func EnsureDataPlaneDeleted(ctx context.Context, cli client.Client, contour *model.Contour) error {
	// Need to try deleting both the DaemonSet and the Deployment because
	// we don't know which one was actually created, since we're not yet
	// using finalizers so the Gateway spec is unavailable to us at deletion
	// time.
	if err := objects.EnsureObjectDeleted(ctx, cli, contour, contour.EnvoyDataPlaneName(), CurrentDaemonSet); err != nil {
		return err
	}

	return objects.EnsureObjectDeleted(ctx, cli, contour, contour.EnvoyDataPlaneName(), currentDeployment)
}

func desiredContainers(contour *model.Contour, contourImage, envoyImage string) ([]corev1.Container, []corev1.Container) {
	var ports []corev1.ContainerPort
	for _, port := range contour.Spec.NetworkPublishing.Envoy.ContainerPorts {
		p := corev1.ContainerPort{
			Name:          port.Name,
			ContainerPort: port.PortNumber,
			Protocol:      corev1.ProtocolTCP,
		}
		ports = append(ports, p)
	}

	containers := []corev1.Container{
		{
			Name:            ShutdownContainerName,
			Image:           contourImage,
			ImagePullPolicy: corev1.PullIfNotPresent,
			Command: []string{
				"/bin/contour",
			},
			Args: []string{
				"envoy",
				"shutdown-manager",
			},
			LivenessProbe: &corev1.Probe{
				FailureThreshold: int32(3),
				ProbeHandler: corev1.ProbeHandler{
					HTTPGet: &corev1.HTTPGetAction{
						Scheme: corev1.URISchemeHTTP,
						Path:   "/healthz",
						Port:   intstr.IntOrString{IntVal: int32(8090)},
					},
				},
				InitialDelaySeconds: int32(3),
				PeriodSeconds:       int32(10),
				SuccessThreshold:    int32(1),
				TimeoutSeconds:      int32(1),
			},
			Lifecycle: &corev1.Lifecycle{
				PreStop: &corev1.LifecycleHandler{
					Exec: &corev1.ExecAction{
						Command: []string{"/bin/contour", "envoy", "shutdown"},
					},
				},
			},
			TerminationMessagePolicy: corev1.TerminationMessageReadFile,
			TerminationMessagePath:   "/dev/termination-log",
			VolumeMounts: []corev1.VolumeMount{
				{
					Name:      envoyAdminVolName,
					MountPath: filepath.Join("/", envoyAdminVolMntDir),
				},
			},
		},
		{
			Name:            EnvoyContainerName,
			Image:           envoyImage,
			ImagePullPolicy: corev1.PullIfNotPresent,
			Command: []string{
				"envoy",
			},
			Args: []string{
				"-c",
				filepath.Join("/", envoyCfgVolMntDir, envoyCfgFileName),
				fmt.Sprintf("--service-cluster $(%s)", envoyNsEnvVar),
				fmt.Sprintf("--service-node $(%s)", envoyPodEnvVar),
				"--log-level info",
			},
			Env: []corev1.EnvVar{
				{
					Name: envoyNsEnvVar,
					ValueFrom: &corev1.EnvVarSource{
						FieldRef: &corev1.ObjectFieldSelector{
							APIVersion: "v1",
							FieldPath:  "metadata.namespace",
						},
					},
				},
				{
					Name: envoyPodEnvVar,
					ValueFrom: &corev1.EnvVarSource{
						FieldRef: &corev1.ObjectFieldSelector{
							APIVersion: "v1",
							FieldPath:  "metadata.name",
						},
					},
				},
			},
			ReadinessProbe: &corev1.Probe{
				FailureThreshold: int32(3),
				ProbeHandler: corev1.ProbeHandler{
					HTTPGet: &corev1.HTTPGetAction{
						Scheme: corev1.URISchemeHTTP,
						Path:   "/ready",
						Port:   intstr.IntOrString{IntVal: int32(8002)},
					},
				},
				InitialDelaySeconds: int32(3),
				PeriodSeconds:       int32(4),
				SuccessThreshold:    int32(1),
				TimeoutSeconds:      int32(1),
			},
			Ports: ports,
			VolumeMounts: []corev1.VolumeMount{
				{
					Name:      envoyCertsVolName,
					MountPath: filepath.Join("/", envoyCertsVolMntDir),
					ReadOnly:  true,
				},
				{
					Name:      envoyCfgVolName,
					MountPath: filepath.Join("/", envoyCfgVolMntDir),
					ReadOnly:  true,
				},
				{
					Name:      envoyAdminVolName,
					MountPath: filepath.Join("/", envoyAdminVolMntDir),
				},
			},
			Lifecycle: &corev1.Lifecycle{
				PreStop: &corev1.LifecycleHandler{
					HTTPGet: &corev1.HTTPGetAction{
						Path:   "/shutdown",
						Port:   intstr.FromInt(8090),
						Scheme: "HTTP",
					},
				},
			},
			TerminationMessagePolicy: corev1.TerminationMessageReadFile,
			TerminationMessagePath:   "/dev/termination-log",
		},
	}

	initContainers := []corev1.Container{
		{
			Name:            envoyInitContainerName,
			Image:           contourImage,
			ImagePullPolicy: corev1.PullIfNotPresent,
			Command: []string{
				"contour",
			},
			Args: []string{
				"bootstrap",
				filepath.Join("/", envoyCfgVolMntDir, envoyCfgFileName),
				fmt.Sprintf("--xds-address=%s", contour.ContourServiceName()),
				fmt.Sprintf("--xds-port=%d", objects.XDSPort),
				fmt.Sprintf("--xds-resource-version=%s", xdsResourceVersion),
				fmt.Sprintf("--resources-dir=%s", filepath.Join("/", envoyCfgVolMntDir, "resources")),
				fmt.Sprintf("--envoy-cafile=%s", filepath.Join("/", envoyCertsVolMntDir, "ca.crt")),
				fmt.Sprintf("--envoy-cert-file=%s", filepath.Join("/", envoyCertsVolMntDir, "tls.crt")),
				fmt.Sprintf("--envoy-key-file=%s", filepath.Join("/", envoyCertsVolMntDir, "tls.key")),
			},
			VolumeMounts: []corev1.VolumeMount{
				{
					Name:      envoyCertsVolName,
					MountPath: filepath.Join("/", envoyCertsVolMntDir),
					ReadOnly:  true,
				},
				{
					Name:      envoyCfgVolName,
					MountPath: filepath.Join("/", envoyCfgVolMntDir),
					ReadOnly:  false,
				},
			},
			Env: []corev1.EnvVar{
				{
					Name: envoyNsEnvVar,
					ValueFrom: &corev1.EnvVarSource{
						FieldRef: &corev1.ObjectFieldSelector{
							APIVersion: "v1",
							FieldPath:  "metadata.namespace",
						},
					},
				},
			},
			TerminationMessagePolicy: corev1.TerminationMessageReadFile,
			TerminationMessagePath:   "/dev/termination-log",
		},
	}

	return initContainers, containers
}

// DesiredDaemonSet returns the desired DaemonSet for the provided contour using
// contourImage as the shutdown-manager/envoy-initconfig container images and
// envoyImage as Envoy's container image.
func DesiredDaemonSet(contour *model.Contour, contourImage, envoyImage string) *appsv1.DaemonSet {
	initContainers, containers := desiredContainers(contour, contourImage, envoyImage)

	ds := &appsv1.DaemonSet{
		ObjectMeta: metav1.ObjectMeta{
			Namespace: contour.Namespace,
			Name:      contour.EnvoyDataPlaneName(),
			Labels:    contour.AppLabels(),
		},
		Spec: appsv1.DaemonSetSpec{
			RevisionHistoryLimit: pointer.Int32Ptr(int32(10)),
			// Ensure the deamonset adopts only its own pods.
			Selector: EnvoyPodSelector(contour),
			UpdateStrategy: appsv1.DaemonSetUpdateStrategy{
				Type: appsv1.RollingUpdateDaemonSetStrategyType,
				RollingUpdate: &appsv1.RollingUpdateDaemonSet{
					MaxUnavailable: opintstr.PointerTo(intstr.FromString("10%")),
				},
			},
			Template: corev1.PodTemplateSpec{
				ObjectMeta: metav1.ObjectMeta{
<<<<<<< HEAD
					Annotations: contour.Spec.EnvoyPodAnnotations,
					Labels:      EnvoyPodSelector(contour).MatchLabels,
=======
					// TODO [danehans]: Remove the prometheus annotations when Contour is updated to
					// show how the Prometheus Operator is used to scrape Contour/Envoy metrics.
					Annotations: map[string]string{
						"prometheus.io/scrape": "true",
						"prometheus.io/port":   "8002",
						"prometheus.io/path":   "/stats/prometheus",
					},
					Labels: envoyPodLabels(contour),
>>>>>>> aa741b06
				},
				Spec: corev1.PodSpec{
					Containers:     containers,
					InitContainers: initContainers,
					Volumes: []corev1.Volume{
						{
							Name: envoyCertsVolName,
							VolumeSource: corev1.VolumeSource{
								Secret: &corev1.SecretVolumeSource{
									DefaultMode: pointer.Int32Ptr(int32(420)),
									SecretName:  contour.EnvoyCertsSecretName(),
								},
							},
						},
						{
							Name: envoyCfgVolName,
							VolumeSource: corev1.VolumeSource{
								EmptyDir: &corev1.EmptyDirVolumeSource{},
							},
						},
						{
							Name: envoyAdminVolName,
							VolumeSource: corev1.VolumeSource{
								EmptyDir: &corev1.EmptyDirVolumeSource{},
							},
						},
					},
					ServiceAccountName:            contour.EnvoyRBACNames().ServiceAccount,
					AutomountServiceAccountToken:  pointer.BoolPtr(false),
					TerminationGracePeriodSeconds: pointer.Int64Ptr(int64(300)),
					SecurityContext:               objects.NewUnprivilegedPodSecurity(),
					DNSPolicy:                     corev1.DNSClusterFirst,
					RestartPolicy:                 corev1.RestartPolicyAlways,
					SchedulerName:                 "default-scheduler",
				},
			},
		},
	}

	if contour.EnvoyNodeSelectorExists() {
		ds.Spec.Template.Spec.NodeSelector = contour.Spec.NodePlacement.Envoy.NodeSelector
	}

	if contour.EnvoyTolerationsExist() {
		ds.Spec.Template.Spec.Tolerations = contour.Spec.NodePlacement.Envoy.Tolerations
	}

	return ds
}

func desiredDeployment(contour *model.Contour, contourImage, envoyImage string) client.Object {
	initContainers, containers := desiredContainers(contour, contourImage, envoyImage)

	deployment := &appsv1.Deployment{
		ObjectMeta: metav1.ObjectMeta{
			Namespace: contour.Namespace,
			Name:      contour.EnvoyDataPlaneName(),
			Labels:    contour.AppLabels(),
		},
		Spec: appsv1.DeploymentSpec{
			Replicas:             pointer.Int32(contour.Spec.EnvoyReplicas),
			RevisionHistoryLimit: pointer.Int32Ptr(int32(10)),
			// Ensure the deamonset adopts only its own pods.
			Selector: EnvoyPodSelector(contour),
			Strategy: appsv1.DeploymentStrategy{
				Type: appsv1.RollingUpdateDeploymentStrategyType,
				RollingUpdate: &appsv1.RollingUpdateDeployment{
					MaxSurge: opintstr.PointerTo(intstr.FromString("10%")),
				},
			},
			Template: corev1.PodTemplateSpec{
				ObjectMeta: metav1.ObjectMeta{
<<<<<<< HEAD
					Annotations: contour.Spec.EnvoyPodAnnotations,
					Labels:      EnvoyPodSelector(contour).MatchLabels,
=======
					// TODO [danehans]: Remove the prometheus annotations when Contour is updated to
					// show how the Prometheus Operator is used to scrape Contour/Envoy metrics.
					Annotations: map[string]string{
						"prometheus.io/scrape": "true",
						"prometheus.io/port":   "8002",
						"prometheus.io/path":   "/stats/prometheus",
					},
					Labels: envoyPodLabels(contour),
>>>>>>> aa741b06
				},
				Spec: corev1.PodSpec{
					// TODO anti-affinity
					Affinity:       nil,
					Containers:     containers,
					InitContainers: initContainers,
					Volumes: []corev1.Volume{
						{
							Name: envoyCertsVolName,
							VolumeSource: corev1.VolumeSource{
								Secret: &corev1.SecretVolumeSource{
									DefaultMode: pointer.Int32Ptr(int32(420)),
									SecretName:  contour.EnvoyCertsSecretName(),
								},
							},
						},
						{
							Name: envoyCfgVolName,
							VolumeSource: corev1.VolumeSource{
								EmptyDir: &corev1.EmptyDirVolumeSource{},
							},
						},
						{
							Name: envoyAdminVolName,
							VolumeSource: corev1.VolumeSource{
								EmptyDir: &corev1.EmptyDirVolumeSource{},
							},
						},
					},
					ServiceAccountName:            contour.EnvoyRBACNames().ServiceAccount,
					AutomountServiceAccountToken:  pointer.BoolPtr(false),
					TerminationGracePeriodSeconds: pointer.Int64Ptr(int64(300)),
					SecurityContext:               objects.NewUnprivilegedPodSecurity(),
					DNSPolicy:                     corev1.DNSClusterFirst,
					RestartPolicy:                 corev1.RestartPolicyAlways,
					SchedulerName:                 "default-scheduler",
				},
			},
		},
	}

	if contour.EnvoyNodeSelectorExists() {
		deployment.Spec.Template.Spec.NodeSelector = contour.Spec.NodePlacement.Envoy.NodeSelector
	}

	if contour.EnvoyTolerationsExist() {
		deployment.Spec.Template.Spec.Tolerations = contour.Spec.NodePlacement.Envoy.Tolerations
	}

	return deployment
}

// CurrentDaemonSet returns the current DaemonSet resource for the provided contour.
func CurrentDaemonSet(ctx context.Context, cli client.Client, namespace, name string) (client.Object, error) {
	ds := &appsv1.DaemonSet{}
	key := types.NamespacedName{
		Namespace: namespace,
		Name:      name,
	}
	if err := cli.Get(ctx, key, ds); err != nil {
		return nil, err
	}
	return ds, nil
}

// currentDeployment returns the current Deployment resource for the provided contour.
func currentDeployment(ctx context.Context, cli client.Client, namespace, name string) (client.Object, error) {
	ds := &appsv1.Deployment{}
	key := types.NamespacedName{
		Namespace: namespace,
		Name:      name,
	}
	if err := cli.Get(ctx, key, ds); err != nil {
		return nil, err
	}
	return ds, nil
}

// updateDaemonSetIfNeeded updates a DaemonSet if current does not match desired,
// using contour to verify the existence of owner labels.
func updateDaemonSetIfNeeded(ctx context.Context, cli client.Client, contour *model.Contour, current, desired *appsv1.DaemonSet) error {
	if labels.Exist(current, model.OwnerLabels(contour)) {
		ds, updated := equality.DaemonsetConfigChanged(current, desired)
		if updated {
			if err := cli.Update(ctx, ds); err != nil {
				return fmt.Errorf("failed to update daemonset %s/%s: %w", ds.Namespace, ds.Name, err)
			}
			return nil
		}
	}
	return nil
}

// updateDeploymentIfNeeded updates a Deployment if current does not match desired,
// using contour to verify the existence of owner labels.
func updateDeploymentIfNeeded(ctx context.Context, cli client.Client, contour *model.Contour, current, desired *appsv1.Deployment) error {
	if labels.Exist(current, model.OwnerLabels(contour)) {
		ds, updated := equality.DeploymentConfigChanged(current, desired)
		if updated {
			if err := cli.Update(ctx, ds); err != nil {
				return fmt.Errorf("failed to update deployment %s/%s: %w", ds.Namespace, ds.Name, err)
			}
			return nil
		}
	}
	return nil
}

// EnvoyPodSelector returns a label selector using "app: envoy" as the
// key/value pair.
func EnvoyPodSelector(contour *model.Contour) *metav1.LabelSelector {
	return &metav1.LabelSelector{
		MatchLabels: map[string]string{
			"app": contour.EnvoyDataPlaneName(),
		},
	}
}

// envoyPodLabels returns the labels for envoy's pods
func envoyPodLabels(contour *model.Contour) map[string]string {
	labels := EnvoyPodSelector(contour).MatchLabels
	for k, v := range contour.AppLabels() {
		labels[k] = v
	}
	return labels
}<|MERGE_RESOLUTION|>--- conflicted
+++ resolved
@@ -333,19 +333,10 @@
 			},
 			Template: corev1.PodTemplateSpec{
 				ObjectMeta: metav1.ObjectMeta{
-<<<<<<< HEAD
-					Annotations: contour.Spec.EnvoyPodAnnotations,
-					Labels:      EnvoyPodSelector(contour).MatchLabels,
-=======
 					// TODO [danehans]: Remove the prometheus annotations when Contour is updated to
 					// show how the Prometheus Operator is used to scrape Contour/Envoy metrics.
-					Annotations: map[string]string{
-						"prometheus.io/scrape": "true",
-						"prometheus.io/port":   "8002",
-						"prometheus.io/path":   "/stats/prometheus",
-					},
-					Labels: envoyPodLabels(contour),
->>>>>>> aa741b06
+					Annotations: envoyPodAnnotations(contour),
+					Labels:      envoyPodLabels(contour),
 				},
 				Spec: corev1.PodSpec{
 					Containers:     containers,
@@ -418,19 +409,10 @@
 			},
 			Template: corev1.PodTemplateSpec{
 				ObjectMeta: metav1.ObjectMeta{
-<<<<<<< HEAD
-					Annotations: contour.Spec.EnvoyPodAnnotations,
-					Labels:      EnvoyPodSelector(contour).MatchLabels,
-=======
 					// TODO [danehans]: Remove the prometheus annotations when Contour is updated to
 					// show how the Prometheus Operator is used to scrape Contour/Envoy metrics.
-					Annotations: map[string]string{
-						"prometheus.io/scrape": "true",
-						"prometheus.io/port":   "8002",
-						"prometheus.io/path":   "/stats/prometheus",
-					},
-					Labels: envoyPodLabels(contour),
->>>>>>> aa741b06
+					Annotations: envoyPodAnnotations(contour),
+					Labels:      envoyPodLabels(contour),
 				},
 				Spec: corev1.PodSpec{
 					// TODO anti-affinity
@@ -556,4 +538,18 @@
 		labels[k] = v
 	}
 	return labels
+}
+
+// envoyPodAnnotations returns the annotations for envoy's pods
+func envoyPodAnnotations(contour *model.Contour) map[string]string {
+	annotations := map[string]string{}
+	for k, v := range contour.Spec.EnvoyPodAnnotations {
+		annotations[k] = v
+	}
+
+	annotations["prometheus.io/scrape"] = "true"
+	annotations["prometheus.io/port"] = "8002"
+	annotations["prometheus.io/path"] = "/stats/prometheus"
+
+	return annotations
 }
// Copyright Project Contour Authors
// Licensed under the Apache License, Version 2.0 (the "License");
// you may not use this file except in compliance with the License.
// You may obtain a copy of the License at
//
//     http://www.apache.org/licenses/LICENSE-2.0
//
// Unless required by applicable law or agreed to in writing, software
// distributed under the License is distributed on an "AS IS" BASIS,
// WITHOUT WARRANTIES OR CONDITIONS OF ANY KIND, either express or implied.
// See the License for the specific language governing permissions and
// limitations under the License.

package dataplane

import (
	"fmt"
	"testing"

	"github.com/projectcontour/contour/internal/provisioner/model"

	appsv1 "k8s.io/api/apps/v1"
	corev1 "k8s.io/api/core/v1"
	apiequality "k8s.io/apimachinery/pkg/api/equality"
	"k8s.io/apimachinery/pkg/api/resource"
)

func checkDaemonSetHasEnvVar(t *testing.T, ds *appsv1.DaemonSet, container, name string) {
	t.Helper()

	if container == envoyInitContainerName {
		for i, c := range ds.Spec.Template.Spec.InitContainers {
			if c.Name == container {
				for _, envVar := range ds.Spec.Template.Spec.InitContainers[i].Env {
					if envVar.Name == name {
						return
					}
				}
			}
		}
	} else {
		for i, c := range ds.Spec.Template.Spec.Containers {
			if c.Name == container {
				for _, envVar := range ds.Spec.Template.Spec.Containers[i].Env {
					if envVar.Name == name {
						return
					}
				}
			}
		}
	}

	t.Errorf("daemonset is missing environment variable %q", name)
}

func checkDaemonSetHasContainer(t *testing.T, ds *appsv1.DaemonSet, name string, expect bool) *corev1.Container {
	t.Helper()

	if ds.Spec.Template.Spec.Containers == nil {
		t.Error("daemonset has no containers")
	}

	if name == envoyInitContainerName {
		for _, container := range ds.Spec.Template.Spec.InitContainers {
			if container.Name == name {
				if expect {
					return &container
				}
				t.Errorf("daemonset has unexpected %q init container", name)
			}
		}
	} else {
		for _, container := range ds.Spec.Template.Spec.Containers {
			if container.Name == name {
				if expect {
					return &container
				}
				t.Errorf("daemonset has unexpected %q container", name)
			}
		}
	}
	if expect {
		t.Errorf("daemonset has no %q container", name)
	}
	return nil
}

func checkDaemonSetHasLabels(t *testing.T, ds *appsv1.DaemonSet, expected map[string]string) {
	t.Helper()

	if apiequality.Semantic.DeepEqual(ds.Labels, expected) {
		return
	}

	t.Errorf("daemonset has unexpected %q labels", ds.Labels)
}

func checkDaemonSetHasPodAnnotations(t *testing.T, ds *appsv1.DaemonSet, expected map[string]string) {
	t.Helper()

	if apiequality.Semantic.DeepEqual(ds.Spec.Template.ObjectMeta.Annotations, expected) {
		return
	}

	t.Errorf("daemonset has unexpected %q pod annotations", ds.Spec.Template.Annotations)
}

func checkContainerHasPort(t *testing.T, ds *appsv1.DaemonSet, port int32) {
	t.Helper()

	for _, c := range ds.Spec.Template.Spec.Containers {
		for _, p := range c.Ports {
			if p.ContainerPort == port {
				return
			}
		}
	}
	t.Errorf("container is missing containerPort %q", port)
}

func checkContainerHasImage(t *testing.T, container *corev1.Container, image string) {
	t.Helper()

	if container.Image == image {
		return
	}
	t.Errorf("container is missing image %q", image)
}

func checkDaemonSetHasNodeSelector(t *testing.T, ds *appsv1.DaemonSet, expected map[string]string) {
	t.Helper()

	if apiequality.Semantic.DeepEqual(ds.Spec.Template.Spec.NodeSelector, expected) {
		return
	}
	t.Errorf("deployment has unexpected node selector %q", expected)
}

<<<<<<< HEAD
func checkDaemonSetHasUpdateStrategy(t *testing.T, ds *appsv1.DaemonSet, expected appsv1.DaemonSetUpdateStrategy) {
	t.Helper()

	if apiequality.Semantic.DeepEqual(ds.Spec.UpdateStrategy, expected) {
		return
	}
	t.Errorf("daemonset has unexpected update strategy %q", expected)
}

func checkDeploymentHasStrategy(t *testing.T, ds *appsv1.Deployment, expected appsv1.DeploymentStrategy) {
	t.Helper()

	if apiequality.Semantic.DeepEqual(ds.Spec.Strategy, expected) {
		return
	}
	t.Errorf("deployment has unexpected strategy %q", expected)
}

=======
func checkDaemonSetHasVolume(t *testing.T, ds *appsv1.DaemonSet, vol corev1.Volume, volMount corev1.VolumeMount) {
	t.Helper()

	hasVol := false
	hasVolMount := false

	for _, v := range ds.Spec.Template.Spec.Volumes {
		if v.Name == vol.Name {
			hasVol = true
			if !apiequality.Semantic.DeepEqual(v, vol) {
				t.Errorf("daemonset has unexpected volume %q", vol)
			}
		}
	}

	for _, v := range ds.Spec.Template.Spec.Containers[0].VolumeMounts {
		if v.Name == volMount.Name {
			hasVolMount = true
			if !apiequality.Semantic.DeepEqual(v, volMount) {
				t.Errorf("daemonset has unexpected volume mount %q", vol)
			}
		}
	}

	if !(hasVol && hasVolMount) {
		t.Errorf("daemonset has not found volume or volumeMount")
	}

}

func checkDaemonSetHasResourceRequirements(t *testing.T, ds *appsv1.DaemonSet, expected corev1.ResourceRequirements) {
	t.Helper()

	if apiequality.Semantic.DeepEqual(ds.Spec.Template.Spec.Containers[1].Resources, expected) {
		return
	}
	t.Errorf("daemonset has unexpected resource requirements %v", expected)
}
>>>>>>> f746c7a1
func checkDaemonSetHasTolerations(t *testing.T, ds *appsv1.DaemonSet, expected []corev1.Toleration) {
	t.Helper()

	if apiequality.Semantic.DeepEqual(ds.Spec.Template.Spec.Tolerations, expected) {
		return
	}
	t.Errorf("daemonset has unexpected tolerations %v", expected)
}

func checkDaemonSecurityContext(t *testing.T, ds *appsv1.DaemonSet) {
	t.Helper()

	user := int64(65534)
	group := int64(65534)
	nonRoot := true
	expected := &corev1.PodSecurityContext{
		RunAsUser:    &user,
		RunAsGroup:   &group,
		RunAsNonRoot: &nonRoot,
	}
	if apiequality.Semantic.DeepEqual(ds.Spec.Template.Spec.SecurityContext, expected) {
		return
	}
	t.Errorf("deployment has unexpected SecurityContext %v", expected)
}

func TestDesiredDaemonSet(t *testing.T) {
	name := "ds-test"
	cntr := model.Default(fmt.Sprintf("%s-ns", name), name)
	cntr.Spec.ResourceLabels = map[string]string{
		"key": "val",
	}
	cntr.Spec.EnvoyPodAnnotations = map[string]string{
		"annotation": "value",
	}

	volTest := corev1.Volume{
		Name: "vol-test-mount",
	}
	volTestMount := corev1.VolumeMount{
		Name: volTest.Name,
	}

	cntr.Spec.EnvoyExtraVolumes = append(cntr.Spec.EnvoyExtraVolumes, volTest)
	cntr.Spec.EnvoyExtraVolumeMounts = append(cntr.Spec.EnvoyExtraVolumeMounts, volTestMount)

	testContourImage := "ghcr.io/projectcontour/contour:test"
	testEnvoyImage := "docker.io/envoyproxy/envoy:test"

	resQutoa := corev1.ResourceRequirements{
		Limits: corev1.ResourceList{
			corev1.ResourceCPU:    resource.MustParse("400m"),
			corev1.ResourceMemory: resource.MustParse("256Mi"),
		},
		Requests: corev1.ResourceList{
			corev1.ResourceCPU:    resource.MustParse("100m"),
			corev1.ResourceMemory: resource.MustParse("25Mi"),
		},
	}
	cntr.Spec.EnvoyResources = resQutoa
	ds := DesiredDaemonSet(cntr, testContourImage, testEnvoyImage)
	container := checkDaemonSetHasContainer(t, ds, EnvoyContainerName, true)
	checkContainerHasImage(t, container, testEnvoyImage)
	container = checkDaemonSetHasContainer(t, ds, ShutdownContainerName, true)
	checkContainerHasImage(t, container, testContourImage)
	container = checkDaemonSetHasContainer(t, ds, envoyInitContainerName, true)
	checkContainerHasImage(t, container, testContourImage)
	checkDaemonSetHasEnvVar(t, ds, EnvoyContainerName, envoyNsEnvVar)
	checkDaemonSetHasEnvVar(t, ds, EnvoyContainerName, envoyPodEnvVar)
	checkDaemonSetHasEnvVar(t, ds, envoyInitContainerName, envoyNsEnvVar)
	checkDaemonSetHasLabels(t, ds, cntr.AppLabels())
	for _, port := range cntr.Spec.NetworkPublishing.Envoy.ContainerPorts {
		checkContainerHasPort(t, ds, port.PortNumber)
	}
	checkDaemonSetHasNodeSelector(t, ds, nil)
	checkDaemonSetHasTolerations(t, ds, nil)
	checkDaemonSecurityContext(t, ds)
<<<<<<< HEAD
	checkDaemonSetHasUpdateStrategy(t, ds, cntr.Spec.EnvoyUpdateStrategy)
}

func TestDesiredDeployment(t *testing.T) {
	name := "deploy-test"
	cntr := model.Default(fmt.Sprintf("%s-ns", name), name)

	testContourImage := "ghcr.io/projectcontour/contour:test"
	testEnvoyImage := "docker.io/envoyproxy/envoy:test"
	deploy := desiredDeployment(cntr, testContourImage, testEnvoyImage)
	checkDeploymentHasStrategy(t, deploy, cntr.Spec.EnvoyStrategy)
=======
	checkDaemonSetHasVolume(t, ds, volTest, volTestMount)
	checkDaemonSetHasPodAnnotations(t, ds, envoyPodAnnotations(cntr))

	checkDaemonSetHasResourceRequirements(t, ds, resQutoa)
>>>>>>> f746c7a1
}

func TestNodePlacementDaemonSet(t *testing.T) {
	name := "selector-test"
	cntr := model.Default(fmt.Sprintf("%s-ns", name), name)

	selectors := map[string]string{"node-role": "envoy"}
	tolerations := []corev1.Toleration{
		{
			Operator: corev1.TolerationOpExists,
			Key:      "node-role",
			Value:    "envoy",
			Effect:   corev1.TaintEffectNoSchedule,
		},
	}

	cntr.Spec.NodePlacement = &model.NodePlacement{
		Envoy: &model.EnvoyNodePlacement{
			NodeSelector: selectors,
			Tolerations:  tolerations,
		},
	}

	testContourImage := "ghcr.io/projectcontour/contour:test"
	testEnvoyImage := "docker.io/envoyproxy/envoy:test"
	ds := DesiredDaemonSet(cntr, testContourImage, testEnvoyImage)
	checkDaemonSetHasNodeSelector(t, ds, selectors)
	checkDaemonSetHasTolerations(t, ds, tolerations)
}<|MERGE_RESOLUTION|>--- conflicted
+++ resolved
@@ -136,26 +136,6 @@
 	t.Errorf("deployment has unexpected node selector %q", expected)
 }
 
-<<<<<<< HEAD
-func checkDaemonSetHasUpdateStrategy(t *testing.T, ds *appsv1.DaemonSet, expected appsv1.DaemonSetUpdateStrategy) {
-	t.Helper()
-
-	if apiequality.Semantic.DeepEqual(ds.Spec.UpdateStrategy, expected) {
-		return
-	}
-	t.Errorf("daemonset has unexpected update strategy %q", expected)
-}
-
-func checkDeploymentHasStrategy(t *testing.T, ds *appsv1.Deployment, expected appsv1.DeploymentStrategy) {
-	t.Helper()
-
-	if apiequality.Semantic.DeepEqual(ds.Spec.Strategy, expected) {
-		return
-	}
-	t.Errorf("deployment has unexpected strategy %q", expected)
-}
-
-=======
 func checkDaemonSetHasVolume(t *testing.T, ds *appsv1.DaemonSet, vol corev1.Volume, volMount corev1.VolumeMount) {
 	t.Helper()
 
@@ -194,7 +174,24 @@
 	}
 	t.Errorf("daemonset has unexpected resource requirements %v", expected)
 }
->>>>>>> f746c7a1
+func checkDaemonSetHasUpdateStrategy(t *testing.T, ds *appsv1.DaemonSet, expected appsv1.DaemonSetUpdateStrategy) {
+	t.Helper()
+
+	if apiequality.Semantic.DeepEqual(ds.Spec.UpdateStrategy, expected) {
+		return
+	}
+	t.Errorf("daemonset has unexpected update strategy %q", expected)
+}
+
+func checkDeploymentHasStrategy(t *testing.T, ds *appsv1.Deployment, expected appsv1.DeploymentStrategy) {
+	t.Helper()
+
+	if apiequality.Semantic.DeepEqual(ds.Spec.Strategy, expected) {
+		return
+	}
+	t.Errorf("deployment has unexpected strategy %q", expected)
+}
+
 func checkDaemonSetHasTolerations(t *testing.T, ds *appsv1.DaemonSet, expected []corev1.Toleration) {
 	t.Helper()
 
@@ -272,7 +269,10 @@
 	checkDaemonSetHasNodeSelector(t, ds, nil)
 	checkDaemonSetHasTolerations(t, ds, nil)
 	checkDaemonSecurityContext(t, ds)
-<<<<<<< HEAD
+	checkDaemonSetHasVolume(t, ds, volTest, volTestMount)
+	checkDaemonSetHasPodAnnotations(t, ds, envoyPodAnnotations(cntr))
+
+	checkDaemonSetHasResourceRequirements(t, ds, resQutoa)
 	checkDaemonSetHasUpdateStrategy(t, ds, cntr.Spec.EnvoyUpdateStrategy)
 }
 
@@ -283,13 +283,7 @@
 	testContourImage := "ghcr.io/projectcontour/contour:test"
 	testEnvoyImage := "docker.io/envoyproxy/envoy:test"
 	deploy := desiredDeployment(cntr, testContourImage, testEnvoyImage)
-	checkDeploymentHasStrategy(t, deploy, cntr.Spec.EnvoyStrategy)
-=======
-	checkDaemonSetHasVolume(t, ds, volTest, volTestMount)
-	checkDaemonSetHasPodAnnotations(t, ds, envoyPodAnnotations(cntr))
-
-	checkDaemonSetHasResourceRequirements(t, ds, resQutoa)
->>>>>>> f746c7a1
+	checkDeploymentHasStrategy(t, deploy.(*appsv1.Deployment), cntr.Spec.EnvoyStrategy)
 }
 
 func TestNodePlacementDaemonSet(t *testing.T) {

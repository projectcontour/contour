--- conflicted
+++ resolved
@@ -252,11 +252,9 @@
 				}
 			}
 
-<<<<<<< HEAD
 			contourModel.Spec.LogLevel = gatewayClassParams.Spec.Contour.LogLevel
-=======
+
 			contourModel.Spec.KubernetesLogLevel = gatewayClassParams.Spec.Contour.KubernetesLogLevel
->>>>>>> 81bb0202
 		}
 
 		if gatewayClassParams.Spec.Envoy != nil {

// Copyright Project Contour Authors
// Licensed under the Apache License, Version 2.0 (the "License");
// you may not use this file except in compliance with the License.
// You may obtain a copy of the License at
//
//     http://www.apache.org/licenses/LICENSE-2.0
//
// Unless required by applicable law or agreed to in writing, software
// distributed under the License is distributed on an "AS IS" BASIS,
// WITHOUT WARRANTIES OR CONDITIONS OF ANY KIND, either express or implied.
// See the License for the specific language governing permissions and
// limitations under the License.

package controller

import (
	"context"
	"fmt"

	"github.com/go-logr/logr"
	contour_api_v1alpha1 "github.com/projectcontour/contour/apis/projectcontour/v1alpha1"
	"github.com/projectcontour/contour/internal/gatewayapi"
	"github.com/projectcontour/contour/internal/provisioner/model"
	"github.com/projectcontour/contour/internal/provisioner/objects/contourconfig"
	"github.com/projectcontour/contour/internal/provisioner/objects/dataplane"
	"github.com/projectcontour/contour/internal/provisioner/objects/deployment"
	"github.com/projectcontour/contour/internal/provisioner/objects/rbac"
	"github.com/projectcontour/contour/internal/provisioner/objects/secret"
	"github.com/projectcontour/contour/internal/provisioner/objects/service"
	retryable "github.com/projectcontour/contour/internal/provisioner/retryableerror"
	"k8s.io/apimachinery/pkg/api/errors"
	metav1 "k8s.io/apimachinery/pkg/apis/meta/v1"
	"k8s.io/apimachinery/pkg/types"
	utilerrors "k8s.io/apimachinery/pkg/util/errors"
	ctrl "sigs.k8s.io/controller-runtime"
	"sigs.k8s.io/controller-runtime/pkg/client"
	"sigs.k8s.io/controller-runtime/pkg/controller"
	"sigs.k8s.io/controller-runtime/pkg/handler"
	"sigs.k8s.io/controller-runtime/pkg/manager"
	"sigs.k8s.io/controller-runtime/pkg/predicate"
	"sigs.k8s.io/controller-runtime/pkg/reconcile"
	"sigs.k8s.io/controller-runtime/pkg/source"
	gatewayapi_v1beta1 "sigs.k8s.io/gateway-api/apis/v1beta1"
)

// gatewayReconciler reconciles Gateway objects.
type gatewayReconciler struct {
	gatewayController gatewayapi_v1beta1.GatewayController
	contourImage      string
	envoyImage        string
	client            client.Client
	log               logr.Logger
}

func NewGatewayController(mgr manager.Manager, gatewayController, contourImage, envoyImage string) (controller.Controller, error) {
	r := &gatewayReconciler{
		gatewayController: gatewayapi_v1beta1.GatewayController(gatewayController),
		contourImage:      contourImage,
		envoyImage:        envoyImage,
		client:            mgr.GetClient(),
		log:               ctrl.Log.WithName("gateway-controller"),
	}

	c, err := controller.New("gateway-controller", mgr, controller.Options{Reconciler: r})
	if err != nil {
		return nil, err
	}

	if err := c.Watch(
		&source.Kind{Type: &gatewayapi_v1beta1.Gateway{}},
		&handler.EnqueueRequestForObject{},
		predicate.NewPredicateFuncs(r.forReconcilableGatewayClass),
	); err != nil {
		return nil, err
	}

	// Watch GatewayClasses so we can trigger reconciles for any related
	// Gateways when a provisioner-controlled GatewayClass becomes
	// "Accepted: true".
	if err := c.Watch(
		&source.Kind{Type: &gatewayapi_v1beta1.GatewayClass{}},
		handler.EnqueueRequestsFromMapFunc(r.getGatewayClassGateways),
		predicate.NewPredicateFuncs(r.isGatewayClassReconcilable),
	); err != nil {
		return nil, err
	}

	return c, nil
}

// forReconcilableGatewayClass returns true if the provided Gateway uses a GatewayClass
// controlled by the provisioner, and that GatewayClass has a condition of
// "Accepted: true".
func (r *gatewayReconciler) forReconcilableGatewayClass(obj client.Object) bool {
	gw, ok := obj.(*gatewayapi_v1beta1.Gateway)
	if !ok {
		return false
	}

	gatewayClass := &gatewayapi_v1beta1.GatewayClass{}
	if err := r.client.Get(context.Background(), client.ObjectKey{Name: string(gw.Spec.GatewayClassName)}, gatewayClass); err != nil {
		return false
	}

	return r.isGatewayClassReconcilable(gatewayClass)
}

// isGatewayClassReconcilable returns true if the provided object is a
// GatewayClass controlled by the provisioner that has an "Accepted: true"
// condition.
func (r *gatewayReconciler) isGatewayClassReconcilable(obj client.Object) bool {
	gatewayClass, ok := obj.(*gatewayapi_v1beta1.GatewayClass)
	if !ok {
		return false
	}

	if gatewayClass.Spec.ControllerName != r.gatewayController {
		return false
	}

	var accepted bool
	for _, cond := range gatewayClass.Status.Conditions {
		if cond.Type == string(gatewayapi_v1beta1.GatewayClassConditionStatusAccepted) {
			if cond.Status == metav1.ConditionTrue {
				accepted = true
			}
			break
		}
	}

	return accepted
}

func (r *gatewayReconciler) getGatewayClassGateways(gatewayClass client.Object) []reconcile.Request {
	var gateways gatewayapi_v1beta1.GatewayList
	if err := r.client.List(context.Background(), &gateways); err != nil {
		r.log.Error(err, "error listing gateways")
		return nil
	}

	var reconciles []reconcile.Request
	for _, gw := range gateways.Items {
		if gw.Spec.GatewayClassName == gatewayapi_v1beta1.ObjectName(gatewayClass.GetName()) {
			reconciles = append(reconciles, reconcile.Request{
				NamespacedName: types.NamespacedName{
					Namespace: gw.Namespace,
					Name:      gw.Name,
				},
			})
		}
	}

	return reconciles
}

func (r *gatewayReconciler) Reconcile(ctx context.Context, req ctrl.Request) (ctrl.Result, error) {
	log := r.log.WithValues("gateway-namespace", req.Namespace, "gateway-name", req.Name)

	gateway := &gatewayapi_v1beta1.Gateway{}
	if err := r.client.Get(ctx, req.NamespacedName, gateway); err != nil {
		if errors.IsNotFound(err) {
			log.Info("deleting gateway resources")

			contour := &model.Contour{
				ObjectMeta: metav1.ObjectMeta{
					Namespace: req.Namespace,
					Name:      req.Name,
				},
			}

			if errs := r.ensureContourDeleted(ctx, contour, log); len(errs) > 0 {
				log.Error(utilerrors.NewAggregate(errs), "failed to delete resources for gateway")
			}

			return ctrl.Result{}, nil
		}
		// Error reading the object, so requeue the request.
		return ctrl.Result{}, fmt.Errorf("failed to get gateway %s: %w", req, err)
	}

	// Theoretically all event sources should be filtered already, but doesn't hurt
	// to double-check this here to ensure we only reconcile gateways for accepted
	// gateway classes the provisioner controls.
	gatewayClass := &gatewayapi_v1beta1.GatewayClass{}
	if err := r.client.Get(ctx, client.ObjectKey{Name: string(gateway.Spec.GatewayClassName)}, gatewayClass); err != nil {
		return ctrl.Result{}, fmt.Errorf("error getting gateway's gateway class: %w", err)
	}
	if !r.isGatewayClassReconcilable(gatewayClass) {
		return ctrl.Result{}, nil
	}

	log.Info("ensuring gateway resources")

	contourModel := model.Default(gateway.Namespace, gateway.Name)

	// Currently, only a single address of type IPAddress or Hostname
	// is supported; anything else will be ignored.
	if len(gateway.Spec.Addresses) > 0 {
		address := gateway.Spec.Addresses[0]

		if address.Type == nil ||
			*address.Type == gatewayapi_v1beta1.IPAddressType ||
			*address.Type == gatewayapi_v1beta1.HostnameAddressType {
			contourModel.Spec.NetworkPublishing.Envoy.LoadBalancer.LoadBalancerIP = address.Value
		}
	}

	// Validate listener ports and hostnames to get
	// the ports to program.
	validateListenersResult := gatewayapi.ValidateListeners(gateway.Spec.Listeners)

	if validateListenersResult.InsecurePort > 0 {
		port := model.ServicePort{
			Name:       "http",
			PortNumber: int32(validateListenersResult.InsecurePort),
		}
		contourModel.Spec.NetworkPublishing.Envoy.ServicePorts = append(contourModel.Spec.NetworkPublishing.Envoy.ServicePorts, port)
	}
	if validateListenersResult.SecurePort > 0 {
		port := model.ServicePort{
			Name:       "https",
			PortNumber: int32(validateListenersResult.SecurePort),
		}

		contourModel.Spec.NetworkPublishing.Envoy.ServicePorts = append(contourModel.Spec.NetworkPublishing.Envoy.ServicePorts, port)
	}

	gatewayClassParams, err := r.getGatewayClassParams(ctx, gatewayClass)
	if err != nil {
		return ctrl.Result{}, fmt.Errorf("error getting gateway's gateway class parameters: %w", err)
	}

	if gatewayClassParams != nil {
		contourModel.Spec.RuntimeSettings = gatewayClassParams.Spec.RuntimeSettings

		// if there is a same name pair, overwrite it
		for k, v := range gatewayClassParams.Spec.ResourceLabels {
			contourModel.Spec.ResourceLabels[k] = v
		}

		if gatewayClassParams.Spec.Contour != nil {
			if gatewayClassParams.Spec.Contour.Replicas > 0 { // nolint:staticcheck
				contourModel.Spec.ContourReplicas = gatewayClassParams.Spec.Contour.Replicas // nolint:staticcheck
			}

			// Deployment replicas
			if gatewayClassParams.Spec.Contour.Deployment != nil && gatewayClassParams.Spec.Contour.Deployment.Replicas > 0 {
				contourModel.Spec.ContourReplicas = gatewayClassParams.Spec.Contour.Deployment.Replicas
			}

			// Node placement
			if nodePlacement := gatewayClassParams.Spec.Contour.NodePlacement; nodePlacement != nil {
				if contourModel.Spec.NodePlacement == nil {
					contourModel.Spec.NodePlacement = &model.NodePlacement{}
				}

				contourModel.Spec.NodePlacement.Contour = &model.ContourNodePlacement{
					NodeSelector: nodePlacement.NodeSelector,
					Tolerations:  nodePlacement.Tolerations,
				}
			}

			contourModel.Spec.ContourResources = gatewayClassParams.Spec.Contour.Resources

			contourModel.Spec.ContourLogLevel = gatewayClassParams.Spec.Contour.LogLevel

			contourModel.Spec.KubernetesLogLevel = gatewayClassParams.Spec.Contour.KubernetesLogLevel

			if gatewayClassParams.Spec.Contour.Deployment != nil &&
				gatewayClassParams.Spec.Contour.Deployment.Strategy != nil {
				contourModel.Spec.ContourDeploymentStrategy = *gatewayClassParams.Spec.Contour.Deployment.Strategy
			}
		}

		envoyParams := gatewayClassParams.Spec.Envoy
		if envoyParams != nil {
			// Workload type
			// Note, the values have already been validated by the gatewayclass controller
			// so just check for the existence of a value here.
			if envoyParams.WorkloadType != "" {
				contourModel.Spec.EnvoyWorkloadType = envoyParams.WorkloadType
			}

			// Deployment replicas
<<<<<<< HEAD
			if envoyParams.WorkloadType == contour_api_v1alpha1.WorkloadTypeDeployment &&
				envoyParams.Replicas > 0 {
				contourModel.Spec.EnvoyReplicas = envoyParams.Replicas
=======
			if gatewayClassParams.Spec.Envoy.WorkloadType == contour_api_v1alpha1.WorkloadTypeDeployment {
				if gatewayClassParams.Spec.Envoy.Replicas > 0 { // nolint:staticcheck
					contourModel.Spec.EnvoyReplicas = gatewayClassParams.Spec.Envoy.Replicas // nolint:staticcheck
				}

				if gatewayClassParams.Spec.Envoy.Deployment != nil && gatewayClassParams.Spec.Envoy.Deployment.Replicas > 0 {
					contourModel.Spec.EnvoyReplicas = gatewayClassParams.Spec.Envoy.Deployment.Replicas
				}
>>>>>>> c4122251
			}

			envoy := &contourModel.Spec.NetworkPublishing.Envoy

			// Network publishing
			if networkPublishing := envoyParams.NetworkPublishing; networkPublishing != nil {
				// Note, the values have already been validated by the gatewayclass controller
				// so just check for the existence of a value here.
				if networkPublishing.Type != "" {
					envoy.Type = networkPublishing.Type
				}
				envoy.ServiceAnnotations = networkPublishing.ServiceAnnotations

				portNum := len(networkPublishing.Ports)

				// if no user-defined ports, use the default,
				if portNum > 0 {
					envoy.ContainerPorts = make([]model.ContainerPort, 0, portNum)
					envoy.NodePorts = make([]model.NodePort, 0, portNum)
					for _, v := range networkPublishing.Ports {
						envoy.ContainerPorts = append(envoy.ContainerPorts, model.ContainerPort{
							Name:       v.Name,
							PortNumber: v.ContainerPort,
						})
						envoy.NodePorts = append(envoy.NodePorts, model.NodePort{
							Name:       v.Name,
							PortNumber: v.NodePort,
						})

					}
				}

				if networkPublishing.ExternalTrafficPolicy != "" {
					contourModel.Spec.NetworkPublishing.Envoy.ExternalTrafficPolicy = networkPublishing.ExternalTrafficPolicy
				}

			}

			// Node placement
			if nodePlacement := envoyParams.NodePlacement; nodePlacement != nil {
				if contourModel.Spec.NodePlacement == nil {
					contourModel.Spec.NodePlacement = &model.NodePlacement{}
				}

				contourModel.Spec.NodePlacement.Envoy = &model.EnvoyNodePlacement{
					NodeSelector: nodePlacement.NodeSelector,
					Tolerations:  nodePlacement.Tolerations,
				}
			}

			// volume mount
			contourModel.Spec.EnvoyExtraVolumeMounts = append(contourModel.Spec.EnvoyExtraVolumeMounts, gatewayClassParams.Spec.Envoy.ExtraVolumeMounts...)
			contourModel.Spec.EnvoyExtraVolumes = append(contourModel.Spec.EnvoyExtraVolumes, gatewayClassParams.Spec.Envoy.ExtraVolumes...)

			// Pod Annotations
			for k, v := range gatewayClassParams.Spec.Envoy.PodAnnotations {
				contourModel.Spec.EnvoyPodAnnotations[k] = v
			}

			contourModel.Spec.EnvoyResources = gatewayClassParams.Spec.Envoy.Resources

			if gatewayClassParams.Spec.Envoy.LogLevel != "" {
				contourModel.Spec.EnvoyLogLevel = gatewayClassParams.Spec.Envoy.LogLevel
			}

			if gatewayClassParams.Spec.Envoy.WorkloadType == contour_api_v1alpha1.WorkloadTypeDeployment &&
				gatewayClassParams.Spec.Envoy.Deployment != nil &&
				gatewayClassParams.Spec.Envoy.Deployment.Strategy != nil {
				contourModel.Spec.EnvoyDeploymentStrategy = *gatewayClassParams.Spec.Envoy.Deployment.Strategy
			}

			if gatewayClassParams.Spec.Envoy.WorkloadType == contour_api_v1alpha1.WorkloadTypeDaemonSet &&
				gatewayClassParams.Spec.Envoy.DaemonSet != nil &&
				gatewayClassParams.Spec.Envoy.DaemonSet.UpdateStrategy != nil {
				contourModel.Spec.EnvoyDaemonSetUpdateStrategy = *gatewayClassParams.Spec.Envoy.DaemonSet.UpdateStrategy
			}

		}
	}

	if errs := r.ensureContour(ctx, contourModel, log); len(errs) > 0 {
		return ctrl.Result{}, fmt.Errorf("failed to ensure resources for gateway: %w", retryable.NewMaybeRetryableAggregate(errs))
	}

	var newConds []metav1.Condition
	for _, cond := range gateway.Status.Conditions {
		if cond.Type == string(gatewayapi_v1beta1.GatewayConditionScheduled) {
			if cond.Status == metav1.ConditionTrue {
				return ctrl.Result{}, nil
			}

			continue
		}

		newConds = append(newConds, cond)
	}

	log.Info("setting gateway's Scheduled condition to true")

	// nolint:gocritic
	gateway.Status.Conditions = append(newConds, metav1.Condition{
		Type:               string(gatewayapi_v1beta1.GatewayConditionScheduled),
		Status:             metav1.ConditionTrue,
		ObservedGeneration: gateway.Generation,
		LastTransitionTime: metav1.Now(),
		Reason:             string(gatewayapi_v1beta1.GatewayReasonScheduled),
		Message:            "Gateway is scheduled",
	})

	if err := r.client.Status().Update(ctx, gateway); err != nil {
		return ctrl.Result{}, fmt.Errorf("failed to set gateway %s scheduled condition: %w", req, err)
	}

	return ctrl.Result{}, nil
}

func (r *gatewayReconciler) ensureContour(ctx context.Context, contour *model.Contour, log logr.Logger) []error {
	var errs []error

	handleResult := func(resource string, err error) {
		if err != nil {
			errs = append(errs, fmt.Errorf("failed to ensure %s for gateway %s/%s: %w", resource, contour.Namespace, contour.Name, err))
		} else {
			log.Info(fmt.Sprintf("ensured %s for gateway", resource))
		}
	}

	handleResult("rbac", rbac.EnsureRBAC(ctx, r.client, contour))

	if len(errs) > 0 {
		return errs
	}

	handleResult("contour config", contourconfig.EnsureContourConfig(ctx, r.client, contour))
	handleResult("xDS TLS secrets", secret.EnsureXDSSecrets(ctx, r.client, contour, r.contourImage))
	handleResult("deployment", deployment.EnsureDeployment(ctx, r.client, contour, r.contourImage))
	handleResult("envoy data plane", dataplane.EnsureDataPlane(ctx, r.client, contour, r.contourImage, r.envoyImage))
	handleResult("contour service", service.EnsureContourService(ctx, r.client, contour))

	switch contour.Spec.NetworkPublishing.Envoy.Type {
	case model.LoadBalancerServicePublishingType, model.NodePortServicePublishingType, model.ClusterIPServicePublishingType:
		handleResult("envoy service", service.EnsureEnvoyService(ctx, r.client, contour))
	}

	return errs
}

func (r *gatewayReconciler) ensureContourDeleted(ctx context.Context, contour *model.Contour, log logr.Logger) []error {
	var errs []error

	handleResult := func(resource string, err error) {
		if err != nil {
			errs = append(errs, fmt.Errorf("failed to delete %s for gateway %s/%s: %w", resource, contour.Namespace, contour.Name, err))
		} else {
			log.Info(fmt.Sprintf("deleted %s for gateway", resource))
		}
	}

	handleResult("envoy service", service.EnsureEnvoyServiceDeleted(ctx, r.client, contour))
	handleResult("service", service.EnsureContourServiceDeleted(ctx, r.client, contour))
	handleResult("envoy data plane", dataplane.EnsureDataPlaneDeleted(ctx, r.client, contour))
	handleResult("deployment", deployment.EnsureDeploymentDeleted(ctx, r.client, contour))
	handleResult("xDS TLS Secrets", secret.EnsureXDSSecretsDeleted(ctx, r.client, contour))
	handleResult("contour config", contourconfig.EnsureContourConfigDeleted(ctx, r.client, contour))
	handleResult("rbac", rbac.EnsureRBACDeleted(ctx, r.client, contour))

	return errs
}

func (r *gatewayReconciler) getGatewayClassParams(ctx context.Context, gatewayClass *gatewayapi_v1beta1.GatewayClass) (*contour_api_v1alpha1.ContourDeployment, error) {
	// Check if there is a parametersRef to ContourDeployment with
	// a namespace specified. Theoretically, we should only be reconciling
	// Gateways for GatewayClasses that have valid parameter refs (or no refs),
	// making this check mostly redundant other than checking for a nil params
	// ref, but there is potentially a race condition where a GatewayClass's
	// parameters ref is updated from valid to invalid, and then a Gateway reconcile
	// is triggered before the GatewayClass's status is updated, that
	// would lead to this code being executed for a GatewayClass with an
	// invalid parametersRef.
	if !isContourDeploymentRef(gatewayClass.Spec.ParametersRef) {
		return nil, nil
	}

	gcParams := &contour_api_v1alpha1.ContourDeployment{}
	key := client.ObjectKey{
		Namespace: string(*gatewayClass.Spec.ParametersRef.Namespace),
		Name:      gatewayClass.Spec.ParametersRef.Name,
	}

	if err := r.client.Get(ctx, key, gcParams); err != nil {
		return nil, fmt.Errorf("error getting gateway class's parameters: %w", err)
	}

	return gcParams, nil

}<|MERGE_RESOLUTION|>--- conflicted
+++ resolved
@@ -282,11 +282,6 @@
 			}
 
 			// Deployment replicas
-<<<<<<< HEAD
-			if envoyParams.WorkloadType == contour_api_v1alpha1.WorkloadTypeDeployment &&
-				envoyParams.Replicas > 0 {
-				contourModel.Spec.EnvoyReplicas = envoyParams.Replicas
-=======
 			if gatewayClassParams.Spec.Envoy.WorkloadType == contour_api_v1alpha1.WorkloadTypeDeployment {
 				if gatewayClassParams.Spec.Envoy.Replicas > 0 { // nolint:staticcheck
 					contourModel.Spec.EnvoyReplicas = gatewayClassParams.Spec.Envoy.Replicas // nolint:staticcheck
@@ -295,7 +290,6 @@
 				if gatewayClassParams.Spec.Envoy.Deployment != nil && gatewayClassParams.Spec.Envoy.Deployment.Replicas > 0 {
 					contourModel.Spec.EnvoyReplicas = gatewayClassParams.Spec.Envoy.Deployment.Replicas
 				}
->>>>>>> c4122251
 			}
 
 			envoy := &contourModel.Spec.NetworkPublishing.Envoy

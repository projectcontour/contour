// Copyright Project Contour Authors
// Licensed under the Apache License, Version 2.0 (the "License");
// you may not use this file except in compliance with the License.
// You may obtain a copy of the License at
//
//     http://www.apache.org/licenses/LICENSE-2.0
//
// Unless required by applicable law or agreed to in writing, software
// distributed under the License is distributed on an "AS IS" BASIS,
// WITHOUT WARRANTIES OR CONDITIONS OF ANY KIND, either express or implied.
// See the License for the specific language governing permissions and
// limitations under the License.

package controller

import (
	"context"
	"fmt"

	"github.com/go-logr/logr"
	contour_api_v1alpha1 "github.com/projectcontour/contour/apis/projectcontour/v1alpha1"
	"github.com/projectcontour/contour/internal/gatewayapi"
	"github.com/projectcontour/contour/internal/provisioner/model"
	"github.com/projectcontour/contour/internal/provisioner/objects/contourconfig"
	"github.com/projectcontour/contour/internal/provisioner/objects/dataplane"
	"github.com/projectcontour/contour/internal/provisioner/objects/deployment"
	"github.com/projectcontour/contour/internal/provisioner/objects/rbac"
	"github.com/projectcontour/contour/internal/provisioner/objects/secret"
	"github.com/projectcontour/contour/internal/provisioner/objects/service"
	retryable "github.com/projectcontour/contour/internal/provisioner/retryableerror"
	"k8s.io/apimachinery/pkg/api/errors"
	metav1 "k8s.io/apimachinery/pkg/apis/meta/v1"
	"k8s.io/apimachinery/pkg/types"
	utilerrors "k8s.io/apimachinery/pkg/util/errors"
	ctrl "sigs.k8s.io/controller-runtime"
	"sigs.k8s.io/controller-runtime/pkg/client"
	"sigs.k8s.io/controller-runtime/pkg/controller"
	"sigs.k8s.io/controller-runtime/pkg/handler"
	"sigs.k8s.io/controller-runtime/pkg/manager"
	"sigs.k8s.io/controller-runtime/pkg/predicate"
	"sigs.k8s.io/controller-runtime/pkg/reconcile"
	"sigs.k8s.io/controller-runtime/pkg/source"
	gatewayapi_v1beta1 "sigs.k8s.io/gateway-api/apis/v1beta1"
)

// gatewayReconciler reconciles Gateway objects.
type gatewayReconciler struct {
	gatewayController gatewayapi_v1beta1.GatewayController
	contourImage      string
	envoyImage        string
	client            client.Client
	log               logr.Logger
}

func NewGatewayController(mgr manager.Manager, gatewayController, contourImage, envoyImage string) (controller.Controller, error) {
	r := &gatewayReconciler{
		gatewayController: gatewayapi_v1beta1.GatewayController(gatewayController),
		contourImage:      contourImage,
		envoyImage:        envoyImage,
		client:            mgr.GetClient(),
		log:               ctrl.Log.WithName("gateway-controller"),
	}

	c, err := controller.New("gateway-controller", mgr, controller.Options{Reconciler: r})
	if err != nil {
		return nil, err
	}

	if err := c.Watch(
		&source.Kind{Type: &gatewayapi_v1beta1.Gateway{}},
		&handler.EnqueueRequestForObject{},
		predicate.NewPredicateFuncs(r.forReconcilableGatewayClass),
	); err != nil {
		return nil, err
	}

	// Watch GatewayClasses so we can trigger reconciles for any related
	// Gateways when a provisioner-controlled GatewayClass becomes
	// "Accepted: true".
	if err := c.Watch(
		&source.Kind{Type: &gatewayapi_v1beta1.GatewayClass{}},
		handler.EnqueueRequestsFromMapFunc(r.getGatewayClassGateways),
		predicate.NewPredicateFuncs(r.isGatewayClassReconcilable),
	); err != nil {
		return nil, err
	}

	return c, nil
}

// forReconcilableGatewayClass returns true if the provided Gateway uses a GatewayClass
// controlled by the provisioner, and that GatewayClass has a condition of
// "Accepted: true".
func (r *gatewayReconciler) forReconcilableGatewayClass(obj client.Object) bool {
	gw, ok := obj.(*gatewayapi_v1beta1.Gateway)
	if !ok {
		return false
	}

	gatewayClass := &gatewayapi_v1beta1.GatewayClass{}
	if err := r.client.Get(context.Background(), client.ObjectKey{Name: string(gw.Spec.GatewayClassName)}, gatewayClass); err != nil {
		return false
	}

	return r.isGatewayClassReconcilable(gatewayClass)
}

// isGatewayClassReconcilable returns true if the provided object is a
// GatewayClass controlled by the provisioner that has an "Accepted: true"
// condition.
func (r *gatewayReconciler) isGatewayClassReconcilable(obj client.Object) bool {
	gatewayClass, ok := obj.(*gatewayapi_v1beta1.GatewayClass)
	if !ok {
		return false
	}

	if gatewayClass.Spec.ControllerName != r.gatewayController {
		return false
	}

	var accepted bool
	for _, cond := range gatewayClass.Status.Conditions {
		if cond.Type == string(gatewayapi_v1beta1.GatewayClassConditionStatusAccepted) {
			if cond.Status == metav1.ConditionTrue {
				accepted = true
			}
			break
		}
	}

	return accepted
}

func (r *gatewayReconciler) getGatewayClassGateways(gatewayClass client.Object) []reconcile.Request {
	var gateways gatewayapi_v1beta1.GatewayList
	if err := r.client.List(context.Background(), &gateways); err != nil {
		r.log.Error(err, "error listing gateways")
		return nil
	}

	var reconciles []reconcile.Request
	for _, gw := range gateways.Items {
		if gw.Spec.GatewayClassName == gatewayapi_v1beta1.ObjectName(gatewayClass.GetName()) {
			reconciles = append(reconciles, reconcile.Request{
				NamespacedName: types.NamespacedName{
					Namespace: gw.Namespace,
					Name:      gw.Name,
				},
			})
		}
	}

	return reconciles
}

func (r *gatewayReconciler) Reconcile(ctx context.Context, req ctrl.Request) (ctrl.Result, error) {
	log := r.log.WithValues("gateway-namespace", req.Namespace, "gateway-name", req.Name)

	gateway := &gatewayapi_v1beta1.Gateway{}
	if err := r.client.Get(ctx, req.NamespacedName, gateway); err != nil {
		if errors.IsNotFound(err) {
			log.Info("deleting gateway resources")

			contour := &model.Contour{
				ObjectMeta: metav1.ObjectMeta{
					Namespace: req.Namespace,
					Name:      req.Name,
				},
			}

			if errs := r.ensureContourDeleted(ctx, contour, log); len(errs) > 0 {
				log.Error(utilerrors.NewAggregate(errs), "failed to delete resources for gateway")
			}

			return ctrl.Result{}, nil
		}
		// Error reading the object, so requeue the request.
		return ctrl.Result{}, fmt.Errorf("failed to get gateway %s: %w", req, err)
	}

	// Theoretically all event sources should be filtered already, but doesn't hurt
	// to double-check this here to ensure we only reconcile gateways for accepted
	// gateway classes the provisioner controls.
	gatewayClass := &gatewayapi_v1beta1.GatewayClass{}
	if err := r.client.Get(ctx, client.ObjectKey{Name: string(gateway.Spec.GatewayClassName)}, gatewayClass); err != nil {
		return ctrl.Result{}, fmt.Errorf("error getting gateway's gateway class: %w", err)
	}
	if !r.isGatewayClassReconcilable(gatewayClass) {
		return ctrl.Result{}, nil
	}

	log.Info("ensuring gateway resources")

	contourModel := model.Default(gateway.Namespace, gateway.Name)

	// Currently, only a single address of type IPAddress or Hostname
	// is supported; anything else will be ignored.
	if len(gateway.Spec.Addresses) > 0 {
		address := gateway.Spec.Addresses[0]

		if address.Type == nil ||
			*address.Type == gatewayapi_v1beta1.IPAddressType ||
			*address.Type == gatewayapi_v1beta1.HostnameAddressType {
			contourModel.Spec.NetworkPublishing.Envoy.LoadBalancer.LoadBalancerIP = address.Value
		}
	}

	// Validate listener ports and hostnames to get
	// the ports to program.
	validateListenersResult := gatewayapi.ValidateListeners(gateway.Spec.Listeners)

	if validateListenersResult.InsecurePort > 0 {
		port := model.ServicePort{
			Name:       "http",
			PortNumber: int32(validateListenersResult.InsecurePort),
		}
		contourModel.Spec.NetworkPublishing.Envoy.ServicePorts = append(contourModel.Spec.NetworkPublishing.Envoy.ServicePorts, port)
	}
	if validateListenersResult.SecurePort > 0 {
		port := model.ServicePort{
			Name:       "https",
			PortNumber: int32(validateListenersResult.SecurePort),
		}

		contourModel.Spec.NetworkPublishing.Envoy.ServicePorts = append(contourModel.Spec.NetworkPublishing.Envoy.ServicePorts, port)
	}

	gatewayClassParams, err := r.getGatewayClassParams(ctx, gatewayClass)
	if err != nil {
		return ctrl.Result{}, fmt.Errorf("error getting gateway's gateway class parameters: %w", err)
	}

	if gatewayClassParams != nil {
		contourModel.Spec.RuntimeSettings = gatewayClassParams.Spec.RuntimeSettings

		// if there is a same name pair, overwrite it
		for k, v := range gatewayClassParams.Spec.ResourceLabels {
			contourModel.Spec.ResourceLabels[k] = v
		}

		if gatewayClassParams.Spec.Contour != nil {
			contourParams := gatewayClassParams.Spec.Contour

			if contourParams.Replicas > 0 { // nolint:staticcheck
				contourModel.Spec.ContourReplicas = contourParams.Replicas // nolint:staticcheck
			}

			// Deployment replicas
			if contourParams.Deployment != nil && contourParams.Deployment.Replicas > 0 {
				contourModel.Spec.ContourReplicas = contourParams.Deployment.Replicas
			}

			// Node placement
			if nodePlacement := contourParams.NodePlacement; nodePlacement != nil {
				if contourModel.Spec.NodePlacement == nil {
					contourModel.Spec.NodePlacement = &model.NodePlacement{}
				}

				contourModel.Spec.NodePlacement.Contour = &model.ContourNodePlacement{
					NodeSelector: nodePlacement.NodeSelector,
					Tolerations:  nodePlacement.Tolerations,
				}
			}

			contourModel.Spec.ContourResources = contourParams.Resources

			contourModel.Spec.ContourLogLevel = contourParams.LogLevel

			contourModel.Spec.KubernetesLogLevel = contourParams.KubernetesLogLevel

			if contourParams.Deployment != nil &&
				contourParams.Deployment.Strategy != nil {
				contourModel.Spec.ContourDeploymentStrategy = *contourParams.Deployment.Strategy
			}
		}

<<<<<<< HEAD
		envoyParams := gatewayClassParams.Spec.Envoy
		if envoyParams != nil {
=======
		if gatewayClassParams.Spec.Envoy != nil {
			envoyParams := gatewayClassParams.Spec.Envoy

>>>>>>> eccba551
			// Workload type
			// Note, the values have already been validated by the gatewayclass controller
			// so just check for the existence of a value here.
			if envoyParams.WorkloadType != "" {
				contourModel.Spec.EnvoyWorkloadType = envoyParams.WorkloadType
			}

			// Deployment replicas
			if envoyParams.WorkloadType == contour_api_v1alpha1.WorkloadTypeDeployment {
				if envoyParams.Replicas > 0 { // nolint:staticcheck
					contourModel.Spec.EnvoyReplicas = envoyParams.Replicas // nolint:staticcheck
				}

				if envoyParams.Deployment != nil && envoyParams.Deployment.Replicas > 0 {
					contourModel.Spec.EnvoyReplicas = envoyParams.Deployment.Replicas
				}
			}

			envoy := &contourModel.Spec.NetworkPublishing.Envoy

			// Network publishing
			if networkPublishing := envoyParams.NetworkPublishing; networkPublishing != nil {
				// Note, the values have already been validated by the gatewayclass controller
				// so just check for the existence of a value here.
				if networkPublishing.Type != "" {
					envoy.Type = networkPublishing.Type
				}
				envoy.ServiceAnnotations = networkPublishing.ServiceAnnotations

				portNum := len(networkPublishing.Ports)

				// if no user-defined ports, use the default,
				if portNum > 0 {
					envoy.ContainerPorts = make([]model.ContainerPort, 0, portNum)
					envoy.NodePorts = make([]model.NodePort, 0, portNum)
					for _, v := range networkPublishing.Ports {
						envoy.ContainerPorts = append(envoy.ContainerPorts, model.ContainerPort{
							Name:       v.Name,
							PortNumber: v.ContainerPort,
						})
						envoy.NodePorts = append(envoy.NodePorts, model.NodePort{
							Name:       v.Name,
							PortNumber: v.NodePort,
						})

					}
				}

				if networkPublishing.ExternalTrafficPolicy != "" {
					contourModel.Spec.NetworkPublishing.Envoy.ExternalTrafficPolicy = networkPublishing.ExternalTrafficPolicy
				}

			}

			// Node placement
			if nodePlacement := envoyParams.NodePlacement; nodePlacement != nil {
				if contourModel.Spec.NodePlacement == nil {
					contourModel.Spec.NodePlacement = &model.NodePlacement{}
				}

				contourModel.Spec.NodePlacement.Envoy = &model.EnvoyNodePlacement{
					NodeSelector: nodePlacement.NodeSelector,
					Tolerations:  nodePlacement.Tolerations,
				}
			}

			// volume mount
			contourModel.Spec.EnvoyExtraVolumeMounts = append(contourModel.Spec.EnvoyExtraVolumeMounts, envoyParams.ExtraVolumeMounts...)
			contourModel.Spec.EnvoyExtraVolumes = append(contourModel.Spec.EnvoyExtraVolumes, envoyParams.ExtraVolumes...)

			// Pod Annotations
			for k, v := range envoyParams.PodAnnotations {
				contourModel.Spec.EnvoyPodAnnotations[k] = v
			}

			contourModel.Spec.EnvoyResources = envoyParams.Resources

			if envoyParams.LogLevel != "" {
				contourModel.Spec.EnvoyLogLevel = envoyParams.LogLevel
			}

			if envoyParams.WorkloadType == contour_api_v1alpha1.WorkloadTypeDeployment &&
				envoyParams.Deployment != nil &&
				envoyParams.Deployment.Strategy != nil {
				contourModel.Spec.EnvoyDeploymentStrategy = *envoyParams.Deployment.Strategy
			}

			if envoyParams.WorkloadType == contour_api_v1alpha1.WorkloadTypeDaemonSet &&
				envoyParams.DaemonSet != nil &&
				envoyParams.DaemonSet.UpdateStrategy != nil {
				contourModel.Spec.EnvoyDaemonSetUpdateStrategy = *envoyParams.DaemonSet.UpdateStrategy
			}

		}
	}

	if errs := r.ensureContour(ctx, contourModel, log); len(errs) > 0 {
		return ctrl.Result{}, fmt.Errorf("failed to ensure resources for gateway: %w", retryable.NewMaybeRetryableAggregate(errs))
	}

	var newConds []metav1.Condition
	for _, cond := range gateway.Status.Conditions {
		if cond.Type == string(gatewayapi_v1beta1.GatewayConditionAccepted) {
			if cond.Status == metav1.ConditionTrue {
				return ctrl.Result{}, nil
			}

			continue
		}

		newConds = append(newConds, cond)
	}

	log.Info("setting gateway's Accepted condition to true")

	// nolint:gocritic
	gateway.Status.Conditions = append(newConds, metav1.Condition{
		Type:               string(gatewayapi_v1beta1.GatewayConditionAccepted),
		Status:             metav1.ConditionTrue,
		ObservedGeneration: gateway.Generation,
		LastTransitionTime: metav1.Now(),
		Reason:             string(gatewayapi_v1beta1.GatewayReasonAccepted),
		Message:            "Gateway is accepted",
	})

	if err := r.client.Status().Update(ctx, gateway); err != nil {
		return ctrl.Result{}, fmt.Errorf("failed to set gateway %s Accepted condition: %w", req, err)
	}

	return ctrl.Result{}, nil
}

func (r *gatewayReconciler) ensureContour(ctx context.Context, contour *model.Contour, log logr.Logger) []error {
	var errs []error

	handleResult := func(resource string, err error) {
		if err != nil {
			errs = append(errs, fmt.Errorf("failed to ensure %s for gateway %s/%s: %w", resource, contour.Namespace, contour.Name, err))
		} else {
			log.Info(fmt.Sprintf("ensured %s for gateway", resource))
		}
	}

	handleResult("rbac", rbac.EnsureRBAC(ctx, r.client, contour))

	if len(errs) > 0 {
		return errs
	}

	handleResult("contour config", contourconfig.EnsureContourConfig(ctx, r.client, contour))
	handleResult("xDS TLS secrets", secret.EnsureXDSSecrets(ctx, r.client, contour, r.contourImage))
	handleResult("deployment", deployment.EnsureDeployment(ctx, r.client, contour, r.contourImage))
	handleResult("envoy data plane", dataplane.EnsureDataPlane(ctx, r.client, contour, r.contourImage, r.envoyImage))
	handleResult("contour service", service.EnsureContourService(ctx, r.client, contour))

	switch contour.Spec.NetworkPublishing.Envoy.Type {
	case model.LoadBalancerServicePublishingType, model.NodePortServicePublishingType, model.ClusterIPServicePublishingType:
		handleResult("envoy service", service.EnsureEnvoyService(ctx, r.client, contour))
	}

	return errs
}

func (r *gatewayReconciler) ensureContourDeleted(ctx context.Context, contour *model.Contour, log logr.Logger) []error {
	var errs []error

	handleResult := func(resource string, err error) {
		if err != nil {
			errs = append(errs, fmt.Errorf("failed to delete %s for gateway %s/%s: %w", resource, contour.Namespace, contour.Name, err))
		} else {
			log.Info(fmt.Sprintf("deleted %s for gateway", resource))
		}
	}

	handleResult("envoy service", service.EnsureEnvoyServiceDeleted(ctx, r.client, contour))
	handleResult("service", service.EnsureContourServiceDeleted(ctx, r.client, contour))
	handleResult("envoy data plane", dataplane.EnsureDataPlaneDeleted(ctx, r.client, contour))
	handleResult("deployment", deployment.EnsureDeploymentDeleted(ctx, r.client, contour))
	handleResult("xDS TLS Secrets", secret.EnsureXDSSecretsDeleted(ctx, r.client, contour))
	handleResult("contour config", contourconfig.EnsureContourConfigDeleted(ctx, r.client, contour))
	handleResult("rbac", rbac.EnsureRBACDeleted(ctx, r.client, contour))

	return errs
}

func (r *gatewayReconciler) getGatewayClassParams(ctx context.Context, gatewayClass *gatewayapi_v1beta1.GatewayClass) (*contour_api_v1alpha1.ContourDeployment, error) {
	// Check if there is a parametersRef to ContourDeployment with
	// a namespace specified. Theoretically, we should only be reconciling
	// Gateways for GatewayClasses that have valid parameter refs (or no refs),
	// making this check mostly redundant other than checking for a nil params
	// ref, but there is potentially a race condition where a GatewayClass's
	// parameters ref is updated from valid to invalid, and then a Gateway reconcile
	// is triggered before the GatewayClass's status is updated, that
	// would lead to this code being executed for a GatewayClass with an
	// invalid parametersRef.
	if !isContourDeploymentRef(gatewayClass.Spec.ParametersRef) {
		return nil, nil
	}

	gcParams := &contour_api_v1alpha1.ContourDeployment{}
	key := client.ObjectKey{
		Namespace: string(*gatewayClass.Spec.ParametersRef.Namespace),
		Name:      gatewayClass.Spec.ParametersRef.Name,
	}

	if err := r.client.Get(ctx, key, gcParams); err != nil {
		return nil, fmt.Errorf("error getting gateway class's parameters: %w", err)
	}

	return gcParams, nil

}<|MERGE_RESOLUTION|>--- conflicted
+++ resolved
@@ -274,14 +274,9 @@
 			}
 		}
 
-<<<<<<< HEAD
-		envoyParams := gatewayClassParams.Spec.Envoy
-		if envoyParams != nil {
-=======
 		if gatewayClassParams.Spec.Envoy != nil {
 			envoyParams := gatewayClassParams.Spec.Envoy
 
->>>>>>> eccba551
 			// Workload type
 			// Note, the values have already been validated by the gatewayclass controller
 			// so just check for the existence of a value here.

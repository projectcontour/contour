--- conflicted
+++ resolved
@@ -370,12 +370,8 @@
 		// Note: Ensure the filter chain order matches with the filter chain
 		// order for the HTTPS virtualhosts.
 		if len(listener.VirtualHosts) > 0 {
-<<<<<<< HEAD
-			cm := envoy_v3.HTTPConnectionManagerBuilder().
+			cm := c.envoyGen.HTTPConnectionManagerBuilder().
 				Compression(cfg.Compression).
-=======
-			cm := c.envoyGen.HTTPConnectionManagerBuilder().
->>>>>>> 39c7cb9f
 				Codec(envoy_v3.CodecForVersions(cfg.DefaultHTTPVersions...)).
 				DefaultFilters().
 				RouteConfigName(httpRouteConfigName(listener)).
@@ -447,12 +443,8 @@
 				// metrics prefix to keep compatibility with previous
 				// Contour versions since the metrics prefix will be
 				// coded into monitoring dashboards.
-<<<<<<< HEAD
-				cm := envoy_v3.HTTPConnectionManagerBuilder().
+				cm := c.envoyGen.HTTPConnectionManagerBuilder().
 					Compression(cfg.Compression).
-=======
-				cm := c.envoyGen.HTTPConnectionManagerBuilder().
->>>>>>> 39c7cb9f
 					Codec(envoy_v3.CodecForVersions(cfg.DefaultHTTPVersions...)).
 					AddFilter(envoy_v3.FilterMisdirectedRequests(vh.VirtualHost.Name)).
 					DefaultFilters().
@@ -536,12 +528,8 @@
 					authzFilter = envoy_v3.FilterExternalAuthz(vh.ExternalAuthorization)
 				}
 
-<<<<<<< HEAD
-				cm := envoy_v3.HTTPConnectionManagerBuilder().
+				cm := c.envoyGen.HTTPConnectionManagerBuilder().
 					Compression(cfg.Compression).
-=======
-				cm := c.envoyGen.HTTPConnectionManagerBuilder().
->>>>>>> 39c7cb9f
 					DefaultFilters().
 					AddFilter(authzFilter).
 					RouteConfigName(fallbackCertRouteConfigName(listener)).

// Copyright Project Contour Authors
// Licensed under the Apache License, Version 2.0 (the "License");
// you may not use this file except in compliance with the License.
// You may obtain a copy of the License at
//
//     http://www.apache.org/licenses/LICENSE-2.0
//
// Unless required by applicable law or agreed to in writing, software
// distributed under the License is distributed on an "AS IS" BASIS,
// WITHOUT WARRANTIES OR CONDITIONS OF ANY KIND, either express or implied.
// See the License for the specific language governing permissions and
// limitations under the License.

package envoy

var (
	// Ciphers contains the list of default ciphers used by Contour. A handful are
	// commented out, as they're arguably less secure. They're also unnecessary
	// - most of the clients that might need to use the commented ciphers are
	// unable to connect without TLS 1.0, which contour never enables.
	//
	// This list is ignored if the client and server negotiate TLS 1.3.
	//
	// The commented ciphers are left in place to simplify updating this list for future
	// versions of envoy.
	Ciphers = []string{
		"[ECDHE-ECDSA-AES128-GCM-SHA256|ECDHE-ECDSA-CHACHA20-POLY1305]",
		"[ECDHE-RSA-AES128-GCM-SHA256|ECDHE-RSA-CHACHA20-POLY1305]",
<<<<<<< HEAD
		//"ECDHE-ECDSA-AES128-SHA",
		"ECDHE-RSA-AES128-SHA",
=======
		"ECDHE-ECDSA-AES128-SHA",
		//"ECDHE-RSA-AES128-SHA",
>>>>>>> 75407762
		//"AES128-GCM-SHA256",
		//"AES128-SHA",
		"ECDHE-ECDSA-AES256-GCM-SHA384",
		"ECDHE-RSA-AES256-GCM-SHA384",
<<<<<<< HEAD
		//"ECDHE-ECDSA-AES256-SHA",
		"ECDHE-RSA-AES256-SHA",
=======
		"ECDHE-ECDSA-AES256-SHA",
		//"ECDHE-RSA-AES256-SHA",
>>>>>>> 75407762
		//"AES256-GCM-SHA384",
		//"AES256-SHA",
	}
)<|MERGE_RESOLUTION|>--- conflicted
+++ resolved
@@ -26,24 +26,14 @@
 	Ciphers = []string{
 		"[ECDHE-ECDSA-AES128-GCM-SHA256|ECDHE-ECDSA-CHACHA20-POLY1305]",
 		"[ECDHE-RSA-AES128-GCM-SHA256|ECDHE-RSA-CHACHA20-POLY1305]",
-<<<<<<< HEAD
-		//"ECDHE-ECDSA-AES128-SHA",
+		"ECDHE-ECDSA-AES128-SHA",
 		"ECDHE-RSA-AES128-SHA",
-=======
-		"ECDHE-ECDSA-AES128-SHA",
-		//"ECDHE-RSA-AES128-SHA",
->>>>>>> 75407762
 		//"AES128-GCM-SHA256",
 		//"AES128-SHA",
 		"ECDHE-ECDSA-AES256-GCM-SHA384",
 		"ECDHE-RSA-AES256-GCM-SHA384",
-<<<<<<< HEAD
-		//"ECDHE-ECDSA-AES256-SHA",
+		"ECDHE-ECDSA-AES256-SHA",
 		"ECDHE-RSA-AES256-SHA",
-=======
-		"ECDHE-ECDSA-AES256-SHA",
-		//"ECDHE-RSA-AES256-SHA",
->>>>>>> 75407762
 		//"AES256-GCM-SHA384",
 		//"AES256-SHA",
 	}

// Copyright Project Contour Authors
// Licensed under the Apache License, Version 2.0 (the "License");
// you may not use this file except in compliance with the License.
// You may obtain a copy of the License at
//
//     http://www.apache.org/licenses/LICENSE-2.0
//
// Unless required by applicable law or agreed to in writing, software
// distributed under the License is distributed on an "AS IS" BASIS,
// WITHOUT WARRANTIES OR CONDITIONS OF ANY KIND, either express or implied.
// See the License for the specific language governing permissions and
// limitations under the License.

package v3

import (
	"testing"
	"time"

	envoy_accesslog_v3 "github.com/envoyproxy/go-control-plane/envoy/config/accesslog/v3"
	envoy_core_v3 "github.com/envoyproxy/go-control-plane/envoy/config/core/v3"
	envoy_listener_v3 "github.com/envoyproxy/go-control-plane/envoy/config/listener/v3"
	envoy_compressor_v3 "github.com/envoyproxy/go-control-plane/envoy/extensions/filters/http/compressor/v3"
	envoy_config_filter_http_local_ratelimit_v3 "github.com/envoyproxy/go-control-plane/envoy/extensions/filters/http/local_ratelimit/v3"
	http "github.com/envoyproxy/go-control-plane/envoy/extensions/filters/network/http_connection_manager/v3"
	envoy_tcp_proxy_v3 "github.com/envoyproxy/go-control-plane/envoy/extensions/filters/network/tcp_proxy/v3"
	envoy_tls_v3 "github.com/envoyproxy/go-control-plane/envoy/extensions/transport_sockets/tls/v3"
	"github.com/envoyproxy/go-control-plane/pkg/wellknown"
	"github.com/golang/protobuf/ptypes/any"
	"github.com/projectcontour/contour/internal/dag"
	"github.com/projectcontour/contour/internal/envoy"
	"github.com/projectcontour/contour/internal/protobuf"
	"github.com/projectcontour/contour/internal/timeout"
	"github.com/stretchr/testify/assert"
	"github.com/stretchr/testify/require"
	v1 "k8s.io/api/core/v1"
	metav1 "k8s.io/apimachinery/pkg/apis/meta/v1"
	"k8s.io/apimachinery/pkg/util/intstr"
)

func TestCodecForVersions(t *testing.T) {
	assert.Equal(t, CodecForVersions(HTTPVersionAuto), HTTPVersionAuto)
	assert.Equal(t, CodecForVersions(HTTPVersion1, HTTPVersion2), HTTPVersionAuto)
	assert.Equal(t, CodecForVersions(HTTPVersion1), HTTPVersion1)
	assert.Equal(t, CodecForVersions(HTTPVersion2), HTTPVersion2)
}

func TestProtoNamesForVersions(t *testing.T) {
	assert.Equal(t, ProtoNamesForVersions(), []string{"h2", "http/1.1"})
	assert.Equal(t, ProtoNamesForVersions(HTTPVersionAuto), []string{"h2", "http/1.1"})
	assert.Equal(t, ProtoNamesForVersions(HTTPVersion1), []string{"http/1.1"})
	assert.Equal(t, ProtoNamesForVersions(HTTPVersion2), []string{"h2"})
	assert.Equal(t, ProtoNamesForVersions(HTTPVersion3), []string(nil))
	assert.Equal(t, ProtoNamesForVersions(HTTPVersion1, HTTPVersion2), []string{"h2", "http/1.1"})
}
func TestListener(t *testing.T) {
	tests := map[string]struct {
		name, address string
		port          int
		lf            []*envoy_listener_v3.ListenerFilter
		f             []*envoy_listener_v3.Filter
		want          *envoy_listener_v3.Listener
	}{
		"insecure listener": {
			name:    "http",
			address: "0.0.0.0",
			port:    9000,
			f: []*envoy_listener_v3.Filter{
				HTTPConnectionManager("http", FileAccessLogEnvoy("/dev/null"), 0, 0),
			},
			want: &envoy_listener_v3.Listener{
				Name:    "http",
				Address: SocketAddress("0.0.0.0", 9000),
				FilterChains: FilterChains(
					HTTPConnectionManager("http", FileAccessLogEnvoy("/dev/null"), 0, 0),
				),
				SocketOptions: TCPKeepaliveSocketOptions(),
			},
		},
		"insecure listener w/ proxy": {
			name:    "http-proxy",
			address: "0.0.0.0",
			port:    9000,
			lf: []*envoy_listener_v3.ListenerFilter{
				ProxyProtocol(),
			},
			f: []*envoy_listener_v3.Filter{
				HTTPConnectionManager("http-proxy", FileAccessLogEnvoy("/dev/null"), 0, 0),
			},
			want: &envoy_listener_v3.Listener{
				Name:    "http-proxy",
				Address: SocketAddress("0.0.0.0", 9000),
				ListenerFilters: ListenerFilters(
					ProxyProtocol(),
				),
				FilterChains: FilterChains(
					HTTPConnectionManager("http-proxy", FileAccessLogEnvoy("/dev/null"), 0, 0),
				),
				SocketOptions: TCPKeepaliveSocketOptions(),
			},
		},
		"secure listener": {
			name:    "https",
			address: "0.0.0.0",
			port:    9000,
			lf: ListenerFilters(
				TLSInspector(),
			),
			want: &envoy_listener_v3.Listener{
				Name:    "https",
				Address: SocketAddress("0.0.0.0", 9000),
				ListenerFilters: ListenerFilters(
					TLSInspector(),
				),
				SocketOptions: TCPKeepaliveSocketOptions(),
			},
		},
		"secure listener w/ proxy": {
			name:    "https-proxy",
			address: "0.0.0.0",
			port:    9000,
			lf: ListenerFilters(
				ProxyProtocol(),
				TLSInspector(),
			),
			want: &envoy_listener_v3.Listener{
				Name:    "https-proxy",
				Address: SocketAddress("0.0.0.0", 9000),
				ListenerFilters: ListenerFilters(
					ProxyProtocol(),
					TLSInspector(),
				),
				SocketOptions: TCPKeepaliveSocketOptions(),
			},
		},
	}

	for name, tc := range tests {
		t.Run(name, func(t *testing.T) {
			got := Listener(tc.name, tc.address, tc.port, tc.lf, tc.f...)
			protobuf.ExpectEqual(t, tc.want, got)
		})
	}
}

func TestSocketAddress(t *testing.T) {
	const (
		addr = "foo.example.com"
		port = 8123
	)

	got := SocketAddress(addr, port)
	want := &envoy_core_v3.Address{
		Address: &envoy_core_v3.Address_SocketAddress{
			SocketAddress: &envoy_core_v3.SocketAddress{
				Protocol: envoy_core_v3.SocketAddress_TCP,
				Address:  addr,
				PortSpecifier: &envoy_core_v3.SocketAddress_PortValue{
					PortValue: port,
				},
			},
		},
	}
	require.Equal(t, want, got)

	got = SocketAddress("::", port)
	want = &envoy_core_v3.Address{
		Address: &envoy_core_v3.Address_SocketAddress{
			SocketAddress: &envoy_core_v3.SocketAddress{
				Protocol:   envoy_core_v3.SocketAddress_TCP,
				Address:    "::",
				Ipv4Compat: true, // Set only for ipv6-any "::"
				PortSpecifier: &envoy_core_v3.SocketAddress_PortValue{
					PortValue: port,
				},
			},
		},
	}
	assert.Equal(t, want, got)
}

func TestDownstreamTLSContext(t *testing.T) {
	const subjectName = "client-subject-name"
	ca := []byte("client-ca-cert")

	serverSecret := &dag.Secret{
		Object: &v1.Secret{
			ObjectMeta: metav1.ObjectMeta{
				Name:      "tls-cert",
				Namespace: "default",
			},
			Data: map[string][]byte{
				v1.TLSCertKey:       []byte("cert"),
				v1.TLSPrivateKeyKey: []byte("key"),
			},
		},
	}

	cipherSuites := []string{
		"[ECDHE-ECDSA-AES128-GCM-SHA256|ECDHE-ECDSA-CHACHA20-POLY1305]",
		"ECDHE-ECDSA-AES256-GCM-SHA384",
	}

	tlsParams := &envoy_tls_v3.TlsParameters{
		TlsMinimumProtocolVersion: envoy_tls_v3.TlsParameters_TLSv1_2,
		TlsMaximumProtocolVersion: envoy_tls_v3.TlsParameters_TLSv1_3,
<<<<<<< HEAD
		CipherSuites: []string{
			"[ECDHE-ECDSA-AES128-GCM-SHA256|ECDHE-ECDSA-CHACHA20-POLY1305]",
			"[ECDHE-RSA-AES128-GCM-SHA256|ECDHE-RSA-CHACHA20-POLY1305]",
			"ECDHE-ECDSA-AES256-GCM-SHA384",
			"ECDHE-RSA-AES256-GCM-SHA384",
		},
=======
		CipherSuites:              cipherSuites,
>>>>>>> d31d2b6f
	}

	tlsCertificateSdsSecretConfigs := []*envoy_tls_v3.SdsSecretConfig{{
		Name: envoy.Secretname(serverSecret),
		SdsConfig: &envoy_core_v3.ConfigSource{
			ResourceApiVersion: envoy_core_v3.ApiVersion_V3,
			ConfigSourceSpecifier: &envoy_core_v3.ConfigSource_ApiConfigSource{
				ApiConfigSource: &envoy_core_v3.ApiConfigSource{
					ApiType:             envoy_core_v3.ApiConfigSource_GRPC,
					TransportApiVersion: envoy_core_v3.ApiVersion_V3,
					GrpcServices: []*envoy_core_v3.GrpcService{{
						TargetSpecifier: &envoy_core_v3.GrpcService_EnvoyGrpc_{
							EnvoyGrpc: &envoy_core_v3.GrpcService_EnvoyGrpc{
								ClusterName: "contour",
							},
						},
					}},
				},
			},
		},
	}}

	alpnProtocols := []string{"h2", "http/1.1"}
	validationContext := &envoy_tls_v3.CommonTlsContext_ValidationContext{
		ValidationContext: &envoy_tls_v3.CertificateValidationContext{
			TrustedCa: &envoy_core_v3.DataSource{
				Specifier: &envoy_core_v3.DataSource_InlineBytes{
					InlineBytes: ca,
				},
			},
		},
	}

	peerValidationContext := &dag.PeerValidationContext{
		CACertificate: &dag.Secret{
			Object: &v1.Secret{
				ObjectMeta: metav1.ObjectMeta{
					Name:      "secret",
					Namespace: "default",
				},
				Data: map[string][]byte{
					dag.CACertificateKey: ca,
				},
			},
		},
	}

	// Negative test case: downstream validation should not contain subjectname.
	peerValidationContextWithSubjectName := &dag.PeerValidationContext{
		CACertificate: &dag.Secret{
			Object: &v1.Secret{
				ObjectMeta: metav1.ObjectMeta{
					Name:      "secret",
					Namespace: "default",
				},
				Data: map[string][]byte{
					dag.CACertificateKey: ca,
				},
			},
		},
		SubjectName: subjectName,
	}

	tests := map[string]struct {
		got  *envoy_tls_v3.DownstreamTlsContext
		want *envoy_tls_v3.DownstreamTlsContext
	}{
		"TLS context without client authentication": {
			DownstreamTLSContext(serverSecret, envoy_tls_v3.TlsParameters_TLSv1_2, cipherSuites, nil, "h2", "http/1.1"),
			&envoy_tls_v3.DownstreamTlsContext{
				CommonTlsContext: &envoy_tls_v3.CommonTlsContext{
					TlsParams:                      tlsParams,
					TlsCertificateSdsSecretConfigs: tlsCertificateSdsSecretConfigs,
					AlpnProtocols:                  alpnProtocols,
				},
			},
		},
		"TLS context with client authentication": {
			DownstreamTLSContext(serverSecret, envoy_tls_v3.TlsParameters_TLSv1_2, cipherSuites, peerValidationContext, "h2", "http/1.1"),
			&envoy_tls_v3.DownstreamTlsContext{
				CommonTlsContext: &envoy_tls_v3.CommonTlsContext{
					TlsParams:                      tlsParams,
					TlsCertificateSdsSecretConfigs: tlsCertificateSdsSecretConfigs,
					AlpnProtocols:                  alpnProtocols,
					ValidationContextType:          validationContext,
				},
				RequireClientCertificate: protobuf.Bool(true),
			},
		},
		"Downstream validation shall not support subjectName validation": {
			DownstreamTLSContext(serverSecret, envoy_tls_v3.TlsParameters_TLSv1_2, cipherSuites, peerValidationContextWithSubjectName, "h2", "http/1.1"),
			&envoy_tls_v3.DownstreamTlsContext{
				CommonTlsContext: &envoy_tls_v3.CommonTlsContext{
					TlsParams:                      tlsParams,
					TlsCertificateSdsSecretConfigs: tlsCertificateSdsSecretConfigs,
					AlpnProtocols:                  alpnProtocols,
					ValidationContextType:          validationContext,
				},
				RequireClientCertificate: protobuf.Bool(true),
			},
		},
	}

	for name, tc := range tests {
		t.Run(name, func(t *testing.T) {
			protobuf.ExpectEqual(t, tc.want, tc.got)
		})
	}
}

func TestHTTPConnectionManager(t *testing.T) {
	tests := map[string]struct {
		routename                     string
		accesslogger                  []*envoy_accesslog_v3.AccessLog
		requestTimeout                timeout.Setting
		connectionIdleTimeout         timeout.Setting
		streamIdleTimeout             timeout.Setting
		maxConnectionDuration         timeout.Setting
		delayedCloseTimeout           timeout.Setting
		connectionShutdownGracePeriod timeout.Setting
		allowChunkedLength            bool
		xffNumTrustedHops             uint32
		want                          *envoy_listener_v3.Filter
	}{
		"default": {
			routename:    "default/kuard",
			accesslogger: FileAccessLogEnvoy("/dev/stdout"),
			want: &envoy_listener_v3.Filter{
				Name: wellknown.HTTPConnectionManager,
				ConfigType: &envoy_listener_v3.Filter_TypedConfig{
					TypedConfig: protobuf.MustMarshalAny(&http.HttpConnectionManager{
						StatPrefix: "default/kuard",
						RouteSpecifier: &http.HttpConnectionManager_Rds{
							Rds: &http.Rds{
								RouteConfigName: "default/kuard",
								ConfigSource: &envoy_core_v3.ConfigSource{
									ResourceApiVersion: envoy_core_v3.ApiVersion_V3,
									ConfigSourceSpecifier: &envoy_core_v3.ConfigSource_ApiConfigSource{
										ApiConfigSource: &envoy_core_v3.ApiConfigSource{
											ApiType:             envoy_core_v3.ApiConfigSource_GRPC,
											TransportApiVersion: envoy_core_v3.ApiVersion_V3,
											GrpcServices: []*envoy_core_v3.GrpcService{{
												TargetSpecifier: &envoy_core_v3.GrpcService_EnvoyGrpc_{
													EnvoyGrpc: &envoy_core_v3.GrpcService_EnvoyGrpc{
														ClusterName: "contour",
													},
												},
											}},
										},
									},
								},
							},
						},
						HttpFilters: []*http.HttpFilter{{
							Name: "compressor",
							ConfigType: &http.HttpFilter_TypedConfig{
								TypedConfig: protobuf.MustMarshalAny(&envoy_compressor_v3.Compressor{
									CompressorLibrary: &envoy_core_v3.TypedExtensionConfig{
										Name: "gzip",
										TypedConfig: &any.Any{
											TypeUrl: HTTPFilterGzip,
										},
									},
								}),
							},
						}, {
							Name: "grpcweb",
							ConfigType: &http.HttpFilter_TypedConfig{
								TypedConfig: &any.Any{
									TypeUrl: HTTPFilterGrpcWeb,
								},
							},
						}, {
							Name: "cors",
							ConfigType: &http.HttpFilter_TypedConfig{
								TypedConfig: &any.Any{
									TypeUrl: HTTPFilterCORS,
								},
							},
						}, {
							Name: "local_ratelimit",
							ConfigType: &http.HttpFilter_TypedConfig{
								TypedConfig: protobuf.MustMarshalAny(
									&envoy_config_filter_http_local_ratelimit_v3.LocalRateLimit{
										StatPrefix: "http",
									},
								),
							},
						}, {
							Name: "router",
							ConfigType: &http.HttpFilter_TypedConfig{
								TypedConfig: &any.Any{
									TypeUrl: HTTPFilterRouter,
								},
							},
						}},
						HttpProtocolOptions: &envoy_core_v3.Http1ProtocolOptions{
							// Enable support for HTTP/1.0 requests that carry
							// a Host: header. See #537.
							AcceptHttp_10: true,
						},
						CommonHttpProtocolOptions: &envoy_core_v3.HttpProtocolOptions{},
						AccessLog:                 FileAccessLogEnvoy("/dev/stdout"),
						UseRemoteAddress:          protobuf.Bool(true),
						NormalizePath:             protobuf.Bool(true),
						PreserveExternalRequestId: true,
						MergeSlashes:              true,
					}),
				},
			},
		},
		"request timeout of 10s": {
			routename:      "default/kuard",
			accesslogger:   FileAccessLogEnvoy("/dev/stdout"),
			requestTimeout: timeout.DurationSetting(10 * time.Second),
			want: &envoy_listener_v3.Filter{
				Name: wellknown.HTTPConnectionManager,
				ConfigType: &envoy_listener_v3.Filter_TypedConfig{
					TypedConfig: protobuf.MustMarshalAny(&http.HttpConnectionManager{
						StatPrefix: "default/kuard",
						RouteSpecifier: &http.HttpConnectionManager_Rds{
							Rds: &http.Rds{
								RouteConfigName: "default/kuard",
								ConfigSource: &envoy_core_v3.ConfigSource{
									ResourceApiVersion: envoy_core_v3.ApiVersion_V3,
									ConfigSourceSpecifier: &envoy_core_v3.ConfigSource_ApiConfigSource{
										ApiConfigSource: &envoy_core_v3.ApiConfigSource{
											ApiType:             envoy_core_v3.ApiConfigSource_GRPC,
											TransportApiVersion: envoy_core_v3.ApiVersion_V3,
											GrpcServices: []*envoy_core_v3.GrpcService{{
												TargetSpecifier: &envoy_core_v3.GrpcService_EnvoyGrpc_{
													EnvoyGrpc: &envoy_core_v3.GrpcService_EnvoyGrpc{
														ClusterName: "contour",
													},
												},
											}},
										},
									},
								},
							},
						},
						HttpFilters: []*http.HttpFilter{{
							Name: "compressor",
							ConfigType: &http.HttpFilter_TypedConfig{
								TypedConfig: protobuf.MustMarshalAny(&envoy_compressor_v3.Compressor{
									CompressorLibrary: &envoy_core_v3.TypedExtensionConfig{
										Name: "gzip",
										TypedConfig: &any.Any{
											TypeUrl: HTTPFilterGzip,
										},
									},
								}),
							},
						}, {
							Name: "grpcweb",
							ConfigType: &http.HttpFilter_TypedConfig{
								TypedConfig: &any.Any{
									TypeUrl: HTTPFilterGrpcWeb,
								},
							},
						}, {
							Name: "cors",
							ConfigType: &http.HttpFilter_TypedConfig{
								TypedConfig: &any.Any{
									TypeUrl: HTTPFilterCORS,
								},
							},
						}, {
							Name: "local_ratelimit",
							ConfigType: &http.HttpFilter_TypedConfig{
								TypedConfig: protobuf.MustMarshalAny(
									&envoy_config_filter_http_local_ratelimit_v3.LocalRateLimit{
										StatPrefix: "http",
									},
								),
							},
						}, {
							Name: "router",
							ConfigType: &http.HttpFilter_TypedConfig{
								TypedConfig: &any.Any{
									TypeUrl: HTTPFilterRouter,
								},
							},
						}},
						HttpProtocolOptions: &envoy_core_v3.Http1ProtocolOptions{
							// Enable support for HTTP/1.0 requests that carry
							// a Host: header. See #537.
							AcceptHttp_10: true,
						},
						CommonHttpProtocolOptions: &envoy_core_v3.HttpProtocolOptions{},
						AccessLog:                 FileAccessLogEnvoy("/dev/stdout"),
						UseRemoteAddress:          protobuf.Bool(true),
						NormalizePath:             protobuf.Bool(true),
						RequestTimeout:            protobuf.Duration(10 * time.Second),
						PreserveExternalRequestId: true,
						MergeSlashes:              true,
					}),
				},
			},
		},
		"connection idle timeout of 90s": {
			routename:             "default/kuard",
			accesslogger:          FileAccessLogEnvoy("/dev/stdout"),
			connectionIdleTimeout: timeout.DurationSetting(90 * time.Second),
			want: &envoy_listener_v3.Filter{
				Name: wellknown.HTTPConnectionManager,
				ConfigType: &envoy_listener_v3.Filter_TypedConfig{
					TypedConfig: protobuf.MustMarshalAny(&http.HttpConnectionManager{
						StatPrefix: "default/kuard",
						RouteSpecifier: &http.HttpConnectionManager_Rds{
							Rds: &http.Rds{
								RouteConfigName: "default/kuard",
								ConfigSource: &envoy_core_v3.ConfigSource{
									ResourceApiVersion: envoy_core_v3.ApiVersion_V3,
									ConfigSourceSpecifier: &envoy_core_v3.ConfigSource_ApiConfigSource{
										ApiConfigSource: &envoy_core_v3.ApiConfigSource{
											ApiType:             envoy_core_v3.ApiConfigSource_GRPC,
											TransportApiVersion: envoy_core_v3.ApiVersion_V3,
											GrpcServices: []*envoy_core_v3.GrpcService{{
												TargetSpecifier: &envoy_core_v3.GrpcService_EnvoyGrpc_{
													EnvoyGrpc: &envoy_core_v3.GrpcService_EnvoyGrpc{
														ClusterName: "contour",
													},
												},
											}},
										},
									},
								},
							},
						},
						HttpFilters: []*http.HttpFilter{{
							Name: "compressor",
							ConfigType: &http.HttpFilter_TypedConfig{
								TypedConfig: protobuf.MustMarshalAny(&envoy_compressor_v3.Compressor{
									CompressorLibrary: &envoy_core_v3.TypedExtensionConfig{
										Name: "gzip",
										TypedConfig: &any.Any{
											TypeUrl: HTTPFilterGzip,
										},
									},
								}),
							},
						}, {
							Name: "grpcweb",
							ConfigType: &http.HttpFilter_TypedConfig{
								TypedConfig: &any.Any{
									TypeUrl: HTTPFilterGrpcWeb,
								},
							},
						}, {
							Name: "cors",
							ConfigType: &http.HttpFilter_TypedConfig{
								TypedConfig: &any.Any{
									TypeUrl: HTTPFilterCORS,
								},
							},
						}, {
							Name: "local_ratelimit",
							ConfigType: &http.HttpFilter_TypedConfig{
								TypedConfig: protobuf.MustMarshalAny(
									&envoy_config_filter_http_local_ratelimit_v3.LocalRateLimit{
										StatPrefix: "http",
									},
								),
							},
						}, {
							Name: "router",
							ConfigType: &http.HttpFilter_TypedConfig{
								TypedConfig: &any.Any{
									TypeUrl: HTTPFilterRouter,
								},
							},
						}},
						HttpProtocolOptions: &envoy_core_v3.Http1ProtocolOptions{
							// Enable support for HTTP/1.0 requests that carry
							// a Host: header. See #537.
							AcceptHttp_10: true,
						},
						CommonHttpProtocolOptions: &envoy_core_v3.HttpProtocolOptions{
							IdleTimeout: protobuf.Duration(90 * time.Second),
						},
						AccessLog:                 FileAccessLogEnvoy("/dev/stdout"),
						UseRemoteAddress:          protobuf.Bool(true),
						NormalizePath:             protobuf.Bool(true),
						PreserveExternalRequestId: true,
						MergeSlashes:              true,
					}),
				},
			},
		},
		"stream idle timeout of 90s": {
			routename:         "default/kuard",
			accesslogger:      FileAccessLogEnvoy("/dev/stdout"),
			streamIdleTimeout: timeout.DurationSetting(90 * time.Second),
			want: &envoy_listener_v3.Filter{
				Name: wellknown.HTTPConnectionManager,
				ConfigType: &envoy_listener_v3.Filter_TypedConfig{
					TypedConfig: protobuf.MustMarshalAny(&http.HttpConnectionManager{
						StatPrefix: "default/kuard",
						RouteSpecifier: &http.HttpConnectionManager_Rds{
							Rds: &http.Rds{
								RouteConfigName: "default/kuard",
								ConfigSource: &envoy_core_v3.ConfigSource{
									ResourceApiVersion: envoy_core_v3.ApiVersion_V3,
									ConfigSourceSpecifier: &envoy_core_v3.ConfigSource_ApiConfigSource{
										ApiConfigSource: &envoy_core_v3.ApiConfigSource{
											ApiType:             envoy_core_v3.ApiConfigSource_GRPC,
											TransportApiVersion: envoy_core_v3.ApiVersion_V3,
											GrpcServices: []*envoy_core_v3.GrpcService{{
												TargetSpecifier: &envoy_core_v3.GrpcService_EnvoyGrpc_{
													EnvoyGrpc: &envoy_core_v3.GrpcService_EnvoyGrpc{
														ClusterName: "contour",
													},
												},
											}},
										},
									},
								},
							},
						},
						HttpFilters: []*http.HttpFilter{{
							Name: "compressor",
							ConfigType: &http.HttpFilter_TypedConfig{
								TypedConfig: protobuf.MustMarshalAny(&envoy_compressor_v3.Compressor{
									CompressorLibrary: &envoy_core_v3.TypedExtensionConfig{
										Name: "gzip",
										TypedConfig: &any.Any{
											TypeUrl: HTTPFilterGzip,
										},
									},
								}),
							},
						}, {
							Name: "grpcweb",
							ConfigType: &http.HttpFilter_TypedConfig{
								TypedConfig: &any.Any{
									TypeUrl: HTTPFilterGrpcWeb,
								},
							},
						}, {
							Name: "cors",
							ConfigType: &http.HttpFilter_TypedConfig{
								TypedConfig: &any.Any{
									TypeUrl: HTTPFilterCORS,
								},
							},
						}, {
							Name: "local_ratelimit",
							ConfigType: &http.HttpFilter_TypedConfig{
								TypedConfig: protobuf.MustMarshalAny(
									&envoy_config_filter_http_local_ratelimit_v3.LocalRateLimit{
										StatPrefix: "http",
									},
								),
							},
						}, {
							Name: "router",
							ConfigType: &http.HttpFilter_TypedConfig{
								TypedConfig: &any.Any{
									TypeUrl: HTTPFilterRouter,
								},
							},
						}},
						HttpProtocolOptions: &envoy_core_v3.Http1ProtocolOptions{
							// Enable support for HTTP/1.0 requests that carry
							// a Host: header. See #537.
							AcceptHttp_10: true,
						},
						CommonHttpProtocolOptions: &envoy_core_v3.HttpProtocolOptions{},
						AccessLog:                 FileAccessLogEnvoy("/dev/stdout"),
						UseRemoteAddress:          protobuf.Bool(true),
						NormalizePath:             protobuf.Bool(true),
						PreserveExternalRequestId: true,
						MergeSlashes:              true,
						StreamIdleTimeout:         protobuf.Duration(90 * time.Second),
					}),
				},
			},
		},
		"max connection duration of 90s": {
			routename:             "default/kuard",
			accesslogger:          FileAccessLogEnvoy("/dev/stdout"),
			maxConnectionDuration: timeout.DurationSetting(90 * time.Second),
			want: &envoy_listener_v3.Filter{
				Name: wellknown.HTTPConnectionManager,
				ConfigType: &envoy_listener_v3.Filter_TypedConfig{
					TypedConfig: protobuf.MustMarshalAny(&http.HttpConnectionManager{
						StatPrefix: "default/kuard",
						RouteSpecifier: &http.HttpConnectionManager_Rds{
							Rds: &http.Rds{
								RouteConfigName: "default/kuard",
								ConfigSource: &envoy_core_v3.ConfigSource{
									ResourceApiVersion: envoy_core_v3.ApiVersion_V3,
									ConfigSourceSpecifier: &envoy_core_v3.ConfigSource_ApiConfigSource{
										ApiConfigSource: &envoy_core_v3.ApiConfigSource{
											ApiType:             envoy_core_v3.ApiConfigSource_GRPC,
											TransportApiVersion: envoy_core_v3.ApiVersion_V3,
											GrpcServices: []*envoy_core_v3.GrpcService{{
												TargetSpecifier: &envoy_core_v3.GrpcService_EnvoyGrpc_{
													EnvoyGrpc: &envoy_core_v3.GrpcService_EnvoyGrpc{
														ClusterName: "contour",
													},
												},
											}},
										},
									},
								},
							},
						},
						HttpFilters: []*http.HttpFilter{{
							Name: "compressor",
							ConfigType: &http.HttpFilter_TypedConfig{
								TypedConfig: protobuf.MustMarshalAny(&envoy_compressor_v3.Compressor{
									CompressorLibrary: &envoy_core_v3.TypedExtensionConfig{
										Name: "gzip",
										TypedConfig: &any.Any{
											TypeUrl: HTTPFilterGzip,
										},
									},
								}),
							},
						}, {
							Name: "grpcweb",
							ConfigType: &http.HttpFilter_TypedConfig{
								TypedConfig: &any.Any{
									TypeUrl: HTTPFilterGrpcWeb,
								},
							},
						}, {
							Name: "cors",
							ConfigType: &http.HttpFilter_TypedConfig{
								TypedConfig: &any.Any{
									TypeUrl: HTTPFilterCORS,
								},
							},
						}, {
							Name: "local_ratelimit",
							ConfigType: &http.HttpFilter_TypedConfig{
								TypedConfig: protobuf.MustMarshalAny(
									&envoy_config_filter_http_local_ratelimit_v3.LocalRateLimit{
										StatPrefix: "http",
									},
								),
							},
						}, {
							Name: "router",
							ConfigType: &http.HttpFilter_TypedConfig{
								TypedConfig: &any.Any{
									TypeUrl: HTTPFilterRouter,
								},
							},
						}},
						HttpProtocolOptions: &envoy_core_v3.Http1ProtocolOptions{
							// Enable support for HTTP/1.0 requests that carry
							// a Host: header. See #537.
							AcceptHttp_10: true,
						},
						CommonHttpProtocolOptions: &envoy_core_v3.HttpProtocolOptions{
							MaxConnectionDuration: protobuf.Duration(90 * time.Second),
						},
						AccessLog:                 FileAccessLogEnvoy("/dev/stdout"),
						UseRemoteAddress:          protobuf.Bool(true),
						NormalizePath:             protobuf.Bool(true),
						PreserveExternalRequestId: true,
						MergeSlashes:              true,
					}),
				},
			},
		},
		"when max connection duration is disabled, it's omitted": {
			routename:             "default/kuard",
			accesslogger:          FileAccessLogEnvoy("/dev/stdout"),
			maxConnectionDuration: timeout.DisabledSetting(),
			want: &envoy_listener_v3.Filter{
				Name: wellknown.HTTPConnectionManager,
				ConfigType: &envoy_listener_v3.Filter_TypedConfig{
					TypedConfig: protobuf.MustMarshalAny(&http.HttpConnectionManager{
						StatPrefix: "default/kuard",
						RouteSpecifier: &http.HttpConnectionManager_Rds{
							Rds: &http.Rds{
								RouteConfigName: "default/kuard",
								ConfigSource: &envoy_core_v3.ConfigSource{
									ResourceApiVersion: envoy_core_v3.ApiVersion_V3,
									ConfigSourceSpecifier: &envoy_core_v3.ConfigSource_ApiConfigSource{
										ApiConfigSource: &envoy_core_v3.ApiConfigSource{
											ApiType:             envoy_core_v3.ApiConfigSource_GRPC,
											TransportApiVersion: envoy_core_v3.ApiVersion_V3,
											GrpcServices: []*envoy_core_v3.GrpcService{{
												TargetSpecifier: &envoy_core_v3.GrpcService_EnvoyGrpc_{
													EnvoyGrpc: &envoy_core_v3.GrpcService_EnvoyGrpc{
														ClusterName: "contour",
													},
												},
											}},
										},
									},
								},
							},
						},
						HttpFilters: []*http.HttpFilter{{
							Name: "compressor",
							ConfigType: &http.HttpFilter_TypedConfig{
								TypedConfig: protobuf.MustMarshalAny(&envoy_compressor_v3.Compressor{
									CompressorLibrary: &envoy_core_v3.TypedExtensionConfig{
										Name: "gzip",
										TypedConfig: &any.Any{
											TypeUrl: HTTPFilterGzip,
										},
									},
								}),
							},
						}, {
							Name: "grpcweb",
							ConfigType: &http.HttpFilter_TypedConfig{
								TypedConfig: &any.Any{
									TypeUrl: HTTPFilterGrpcWeb,
								},
							},
						}, {
							Name: "cors",
							ConfigType: &http.HttpFilter_TypedConfig{
								TypedConfig: &any.Any{
									TypeUrl: HTTPFilterCORS,
								},
							},
						}, {
							Name: "local_ratelimit",
							ConfigType: &http.HttpFilter_TypedConfig{
								TypedConfig: protobuf.MustMarshalAny(
									&envoy_config_filter_http_local_ratelimit_v3.LocalRateLimit{
										StatPrefix: "http",
									},
								),
							},
						}, {
							Name: "router",
							ConfigType: &http.HttpFilter_TypedConfig{
								TypedConfig: &any.Any{
									TypeUrl: HTTPFilterRouter,
								},
							},
						}},
						HttpProtocolOptions: &envoy_core_v3.Http1ProtocolOptions{
							// Enable support for HTTP/1.0 requests that carry
							// a Host: header. See #537.
							AcceptHttp_10: true,
						},
						CommonHttpProtocolOptions: &envoy_core_v3.HttpProtocolOptions{},
						AccessLog:                 FileAccessLogEnvoy("/dev/stdout"),
						UseRemoteAddress:          protobuf.Bool(true),
						NormalizePath:             protobuf.Bool(true),
						PreserveExternalRequestId: true,
						MergeSlashes:              true,
					}),
				},
			},
		},
		"delayed close timeout of 90s": {
			routename:           "default/kuard",
			accesslogger:        FileAccessLogEnvoy("/dev/stdout"),
			delayedCloseTimeout: timeout.DurationSetting(90 * time.Second),
			want: &envoy_listener_v3.Filter{
				Name: wellknown.HTTPConnectionManager,
				ConfigType: &envoy_listener_v3.Filter_TypedConfig{
					TypedConfig: protobuf.MustMarshalAny(&http.HttpConnectionManager{
						StatPrefix: "default/kuard",
						RouteSpecifier: &http.HttpConnectionManager_Rds{
							Rds: &http.Rds{
								RouteConfigName: "default/kuard",
								ConfigSource: &envoy_core_v3.ConfigSource{
									ResourceApiVersion: envoy_core_v3.ApiVersion_V3,
									ConfigSourceSpecifier: &envoy_core_v3.ConfigSource_ApiConfigSource{
										ApiConfigSource: &envoy_core_v3.ApiConfigSource{
											ApiType:             envoy_core_v3.ApiConfigSource_GRPC,
											TransportApiVersion: envoy_core_v3.ApiVersion_V3,
											GrpcServices: []*envoy_core_v3.GrpcService{{
												TargetSpecifier: &envoy_core_v3.GrpcService_EnvoyGrpc_{
													EnvoyGrpc: &envoy_core_v3.GrpcService_EnvoyGrpc{
														ClusterName: "contour",
													},
												},
											}},
										},
									},
								},
							},
						},
						HttpFilters: []*http.HttpFilter{{
							Name: "compressor",
							ConfigType: &http.HttpFilter_TypedConfig{
								TypedConfig: protobuf.MustMarshalAny(&envoy_compressor_v3.Compressor{
									CompressorLibrary: &envoy_core_v3.TypedExtensionConfig{
										Name: "gzip",
										TypedConfig: &any.Any{
											TypeUrl: HTTPFilterGzip,
										},
									},
								}),
							},
						}, {
							Name: "grpcweb",
							ConfigType: &http.HttpFilter_TypedConfig{
								TypedConfig: &any.Any{
									TypeUrl: HTTPFilterGrpcWeb,
								},
							},
						}, {
							Name: "cors",
							ConfigType: &http.HttpFilter_TypedConfig{
								TypedConfig: &any.Any{
									TypeUrl: HTTPFilterCORS,
								},
							},
						}, {
							Name: "local_ratelimit",
							ConfigType: &http.HttpFilter_TypedConfig{
								TypedConfig: protobuf.MustMarshalAny(
									&envoy_config_filter_http_local_ratelimit_v3.LocalRateLimit{
										StatPrefix: "http",
									},
								),
							},
						}, {
							Name: "router",
							ConfigType: &http.HttpFilter_TypedConfig{
								TypedConfig: &any.Any{
									TypeUrl: HTTPFilterRouter,
								},
							},
						}},
						HttpProtocolOptions: &envoy_core_v3.Http1ProtocolOptions{
							// Enable support for HTTP/1.0 requests that carry
							// a Host: header. See #537.
							AcceptHttp_10: true,
						},
						CommonHttpProtocolOptions: &envoy_core_v3.HttpProtocolOptions{},
						AccessLog:                 FileAccessLogEnvoy("/dev/stdout"),
						UseRemoteAddress:          protobuf.Bool(true),
						NormalizePath:             protobuf.Bool(true),
						PreserveExternalRequestId: true,
						MergeSlashes:              true,
						DelayedCloseTimeout:       protobuf.Duration(90 * time.Second),
					}),
				},
			},
		},
		"drain timeout of 90s": {
			routename:                     "default/kuard",
			accesslogger:                  FileAccessLogEnvoy("/dev/stdout"),
			connectionShutdownGracePeriod: timeout.DurationSetting(90 * time.Second),
			want: &envoy_listener_v3.Filter{
				Name: wellknown.HTTPConnectionManager,
				ConfigType: &envoy_listener_v3.Filter_TypedConfig{
					TypedConfig: protobuf.MustMarshalAny(&http.HttpConnectionManager{
						StatPrefix: "default/kuard",
						RouteSpecifier: &http.HttpConnectionManager_Rds{
							Rds: &http.Rds{
								RouteConfigName: "default/kuard",
								ConfigSource: &envoy_core_v3.ConfigSource{
									ResourceApiVersion: envoy_core_v3.ApiVersion_V3,
									ConfigSourceSpecifier: &envoy_core_v3.ConfigSource_ApiConfigSource{
										ApiConfigSource: &envoy_core_v3.ApiConfigSource{
											ApiType:             envoy_core_v3.ApiConfigSource_GRPC,
											TransportApiVersion: envoy_core_v3.ApiVersion_V3,
											GrpcServices: []*envoy_core_v3.GrpcService{{
												TargetSpecifier: &envoy_core_v3.GrpcService_EnvoyGrpc_{
													EnvoyGrpc: &envoy_core_v3.GrpcService_EnvoyGrpc{
														ClusterName: "contour",
													},
												},
											}},
										},
									},
								},
							},
						},
						HttpFilters: []*http.HttpFilter{{
							Name: "compressor",
							ConfigType: &http.HttpFilter_TypedConfig{
								TypedConfig: protobuf.MustMarshalAny(&envoy_compressor_v3.Compressor{
									CompressorLibrary: &envoy_core_v3.TypedExtensionConfig{
										Name: "gzip",
										TypedConfig: &any.Any{
											TypeUrl: HTTPFilterGzip,
										},
									},
								}),
							},
						}, {
							Name: "grpcweb",
							ConfigType: &http.HttpFilter_TypedConfig{
								TypedConfig: &any.Any{
									TypeUrl: HTTPFilterGrpcWeb,
								},
							},
						}, {
							Name: "cors",
							ConfigType: &http.HttpFilter_TypedConfig{
								TypedConfig: &any.Any{
									TypeUrl: HTTPFilterCORS,
								},
							},
						}, {
							Name: "local_ratelimit",
							ConfigType: &http.HttpFilter_TypedConfig{
								TypedConfig: protobuf.MustMarshalAny(
									&envoy_config_filter_http_local_ratelimit_v3.LocalRateLimit{
										StatPrefix: "http",
									},
								),
							},
						}, {
							Name: "router",
							ConfigType: &http.HttpFilter_TypedConfig{
								TypedConfig: &any.Any{
									TypeUrl: HTTPFilterRouter,
								},
							},
						}},
						HttpProtocolOptions: &envoy_core_v3.Http1ProtocolOptions{
							// Enable support for HTTP/1.0 requests that carry
							// a Host: header. See #537.
							AcceptHttp_10: true,
						},
						CommonHttpProtocolOptions: &envoy_core_v3.HttpProtocolOptions{},
						AccessLog:                 FileAccessLogEnvoy("/dev/stdout"),
						UseRemoteAddress:          protobuf.Bool(true),
						NormalizePath:             protobuf.Bool(true),
						PreserveExternalRequestId: true,
						MergeSlashes:              true,
						DrainTimeout:              protobuf.Duration(90 * time.Second),
					}),
				},
			},
		},
		"enable allow_chunked_length": {
			routename:                     "default/kuard",
			accesslogger:                  FileAccessLogEnvoy("/dev/stdout"),
			connectionShutdownGracePeriod: timeout.DurationSetting(90 * time.Second),
			allowChunkedLength:            true,
			want: &envoy_listener_v3.Filter{
				Name: wellknown.HTTPConnectionManager,
				ConfigType: &envoy_listener_v3.Filter_TypedConfig{
					TypedConfig: protobuf.MustMarshalAny(&http.HttpConnectionManager{
						StatPrefix: "default/kuard",
						RouteSpecifier: &http.HttpConnectionManager_Rds{
							Rds: &http.Rds{
								RouteConfigName: "default/kuard",
								ConfigSource: &envoy_core_v3.ConfigSource{
									ResourceApiVersion: envoy_core_v3.ApiVersion_V3,
									ConfigSourceSpecifier: &envoy_core_v3.ConfigSource_ApiConfigSource{
										ApiConfigSource: &envoy_core_v3.ApiConfigSource{
											ApiType:             envoy_core_v3.ApiConfigSource_GRPC,
											TransportApiVersion: envoy_core_v3.ApiVersion_V3,
											GrpcServices: []*envoy_core_v3.GrpcService{{
												TargetSpecifier: &envoy_core_v3.GrpcService_EnvoyGrpc_{
													EnvoyGrpc: &envoy_core_v3.GrpcService_EnvoyGrpc{
														ClusterName: "contour",
													},
												},
											}},
										},
									},
								},
							},
						},
						HttpFilters: []*http.HttpFilter{{
							Name: "compressor",
							ConfigType: &http.HttpFilter_TypedConfig{
								TypedConfig: protobuf.MustMarshalAny(&envoy_compressor_v3.Compressor{
									CompressorLibrary: &envoy_core_v3.TypedExtensionConfig{
										Name: "gzip",
										TypedConfig: &any.Any{
											TypeUrl: HTTPFilterGzip,
										},
									},
								}),
							},
						}, {
							Name: "grpcweb",
							ConfigType: &http.HttpFilter_TypedConfig{
								TypedConfig: &any.Any{
									TypeUrl: HTTPFilterGrpcWeb,
								},
							},
						}, {
							Name: "cors",
							ConfigType: &http.HttpFilter_TypedConfig{
								TypedConfig: &any.Any{
									TypeUrl: HTTPFilterCORS,
								},
							},
						}, {
							Name: "local_ratelimit",
							ConfigType: &http.HttpFilter_TypedConfig{
								TypedConfig: protobuf.MustMarshalAny(
									&envoy_config_filter_http_local_ratelimit_v3.LocalRateLimit{
										StatPrefix: "http",
									},
								),
							},
						}, {
							Name: "router",
							ConfigType: &http.HttpFilter_TypedConfig{
								TypedConfig: &any.Any{
									TypeUrl: HTTPFilterRouter,
								},
							},
						}},
						HttpProtocolOptions: &envoy_core_v3.Http1ProtocolOptions{
							// Enable support for HTTP/1.0 requests that carry
							// a Host: header. See #537.
							AcceptHttp_10:      true,
							AllowChunkedLength: true,
						},
						CommonHttpProtocolOptions: &envoy_core_v3.HttpProtocolOptions{},
						AccessLog:                 FileAccessLogEnvoy("/dev/stdout"),
						UseRemoteAddress:          protobuf.Bool(true),
						NormalizePath:             protobuf.Bool(true),
						PreserveExternalRequestId: true,
						MergeSlashes:              true,
						DrainTimeout:              protobuf.Duration(90 * time.Second),
					}),
				},
			},
		},
		"enable XffNumTrustedHops": {
			routename:                     "default/kuard",
			accesslogger:                  FileAccessLogEnvoy("/dev/stdout"),
			connectionShutdownGracePeriod: timeout.DurationSetting(90 * time.Second),
			xffNumTrustedHops:             1,
			want: &envoy_listener_v3.Filter{
				Name: wellknown.HTTPConnectionManager,
				ConfigType: &envoy_listener_v3.Filter_TypedConfig{
					TypedConfig: protobuf.MustMarshalAny(&http.HttpConnectionManager{
						StatPrefix: "default/kuard",
						RouteSpecifier: &http.HttpConnectionManager_Rds{
							Rds: &http.Rds{
								RouteConfigName: "default/kuard",
								ConfigSource: &envoy_core_v3.ConfigSource{
									ResourceApiVersion: envoy_core_v3.ApiVersion_V3,
									ConfigSourceSpecifier: &envoy_core_v3.ConfigSource_ApiConfigSource{
										ApiConfigSource: &envoy_core_v3.ApiConfigSource{
											ApiType:             envoy_core_v3.ApiConfigSource_GRPC,
											TransportApiVersion: envoy_core_v3.ApiVersion_V3,
											GrpcServices: []*envoy_core_v3.GrpcService{{
												TargetSpecifier: &envoy_core_v3.GrpcService_EnvoyGrpc_{
													EnvoyGrpc: &envoy_core_v3.GrpcService_EnvoyGrpc{
														ClusterName: "contour",
													},
												},
											}},
										},
									},
								},
							},
						},
						HttpFilters: []*http.HttpFilter{{
							Name: "compressor",
							ConfigType: &http.HttpFilter_TypedConfig{
								TypedConfig: protobuf.MustMarshalAny(&envoy_compressor_v3.Compressor{
									CompressorLibrary: &envoy_core_v3.TypedExtensionConfig{
										Name: "gzip",
										TypedConfig: &any.Any{
											TypeUrl: HTTPFilterGzip,
										},
									},
								}),
							},
						}, {
							Name: "grpcweb",
							ConfigType: &http.HttpFilter_TypedConfig{
								TypedConfig: &any.Any{
									TypeUrl: HTTPFilterGrpcWeb,
								},
							},
						}, {
							Name: "cors",
							ConfigType: &http.HttpFilter_TypedConfig{
								TypedConfig: &any.Any{
									TypeUrl: HTTPFilterCORS,
								},
							},
						}, {
							Name: "local_ratelimit",
							ConfigType: &http.HttpFilter_TypedConfig{
								TypedConfig: protobuf.MustMarshalAny(
									&envoy_config_filter_http_local_ratelimit_v3.LocalRateLimit{
										StatPrefix: "http",
									},
								),
							},
						}, {
							Name: "router",
							ConfigType: &http.HttpFilter_TypedConfig{
								TypedConfig: &any.Any{
									TypeUrl: HTTPFilterRouter,
								},
							},
						}},
						HttpProtocolOptions: &envoy_core_v3.Http1ProtocolOptions{
							// Enable support for HTTP/1.0 requests that carry
							// a Host: header. See #537.
							AcceptHttp_10: true,
						},
						CommonHttpProtocolOptions: &envoy_core_v3.HttpProtocolOptions{},
						AccessLog:                 FileAccessLogEnvoy("/dev/stdout"),
						UseRemoteAddress:          protobuf.Bool(true),
						NormalizePath:             protobuf.Bool(true),
						PreserveExternalRequestId: true,
						MergeSlashes:              true,
						DrainTimeout:              protobuf.Duration(90 * time.Second),
						XffNumTrustedHops:         1,
					}),
				},
			},
		},
	}
	for name, tc := range tests {
		t.Run(name, func(t *testing.T) {
			got := HTTPConnectionManagerBuilder().
				RouteConfigName(tc.routename).
				MetricsPrefix(tc.routename).
				AccessLoggers(tc.accesslogger).
				RequestTimeout(tc.requestTimeout).
				ConnectionIdleTimeout(tc.connectionIdleTimeout).
				StreamIdleTimeout(tc.streamIdleTimeout).
				MaxConnectionDuration(tc.maxConnectionDuration).
				DelayedCloseTimeout(tc.delayedCloseTimeout).
				ConnectionShutdownGracePeriod(tc.connectionShutdownGracePeriod).
				AllowChunkedLength(tc.allowChunkedLength).
				NumTrustedHops(tc.xffNumTrustedHops).
				DefaultFilters().
				Get()

			protobuf.ExpectEqual(t, tc.want, got)
		})
	}
}

func TestTCPProxy(t *testing.T) {
	const (
		statPrefix    = "ingress_https"
		accessLogPath = "/dev/stdout"
	)

	c1 := &dag.Cluster{
		Upstream: &dag.Service{
			Weighted: dag.WeightedService{
				Weight:           1,
				ServiceName:      "example",
				ServiceNamespace: "default",
				ServicePort: v1.ServicePort{
					Protocol:   "TCP",
					Port:       443,
					TargetPort: intstr.FromInt(8443),
				},
			},
		},
	}
	c2 := &dag.Cluster{
		Upstream: &dag.Service{
			Weighted: dag.WeightedService{
				ServiceName:      "example2",
				ServiceNamespace: "default",
				ServicePort: v1.ServicePort{
					Protocol:   "TCP",
					Port:       443,
					TargetPort: intstr.FromInt(8443),
				},
			},
		},
		Weight: 20,
	}

	tests := map[string]struct {
		proxy *dag.TCPProxy
		want  *envoy_listener_v3.Filter
	}{
		"single cluster": {
			proxy: &dag.TCPProxy{
				Clusters: []*dag.Cluster{c1},
			},
			want: &envoy_listener_v3.Filter{
				Name: wellknown.TCPProxy,
				ConfigType: &envoy_listener_v3.Filter_TypedConfig{
					TypedConfig: protobuf.MustMarshalAny(&envoy_tcp_proxy_v3.TcpProxy{
						StatPrefix: statPrefix,
						ClusterSpecifier: &envoy_tcp_proxy_v3.TcpProxy_Cluster{
							Cluster: envoy.Clustername(c1),
						},
						AccessLog:   FileAccessLogEnvoy(accessLogPath),
						IdleTimeout: protobuf.Duration(9001 * time.Second),
					}),
				},
			},
		},
		"multiple cluster": {
			proxy: &dag.TCPProxy{
				Clusters: []*dag.Cluster{c2, c1},
			},
			want: &envoy_listener_v3.Filter{
				Name: wellknown.TCPProxy,
				ConfigType: &envoy_listener_v3.Filter_TypedConfig{
					TypedConfig: protobuf.MustMarshalAny(&envoy_tcp_proxy_v3.TcpProxy{
						StatPrefix: statPrefix,
						ClusterSpecifier: &envoy_tcp_proxy_v3.TcpProxy_WeightedClusters{
							WeightedClusters: &envoy_tcp_proxy_v3.TcpProxy_WeightedCluster{
								Clusters: []*envoy_tcp_proxy_v3.TcpProxy_WeightedCluster_ClusterWeight{{
									Name:   envoy.Clustername(c1),
									Weight: 1,
								}, {
									Name:   envoy.Clustername(c2),
									Weight: 20,
								}},
							},
						},
						AccessLog:   FileAccessLogEnvoy(accessLogPath),
						IdleTimeout: protobuf.Duration(9001 * time.Second),
					}),
				},
			},
		},
	}

	for name, tc := range tests {
		t.Run(name, func(t *testing.T) {
			got := TCPProxy(statPrefix, tc.proxy, FileAccessLogEnvoy(accessLogPath))
			protobuf.ExpectEqual(t, tc.want, got)
		})
	}
}

// TestBuilderValidation tests that validation checks that
// DefaultFilters adds the required HTTP connection manager filters.
func TestBuilderValidation(t *testing.T) {

	assert.Error(t, HTTPConnectionManagerBuilder().Validate(),
		"ConnectionManager with no filters should not pass validation")

	assert.Error(t, HTTPConnectionManagerBuilder().AddFilter(&http.HttpFilter{
		Name: "foo",
		ConfigType: &http.HttpFilter_TypedConfig{
			TypedConfig: &any.Any{
				TypeUrl: "foo",
			},
		},
	}).Validate(),
		"ConnectionManager with only non-router filter should not pass validation")

	assert.NoError(t, HTTPConnectionManagerBuilder().DefaultFilters().Validate(),
		"ConnectionManager with default filters failed validation")

	badBuilder := HTTPConnectionManagerBuilder().DefaultFilters()
	badBuilder.filters = append(badBuilder.filters, &http.HttpFilter{
		Name: "foo",
		ConfigType: &http.HttpFilter_TypedConfig{
			TypedConfig: &any.Any{
				TypeUrl: "foo",
			},
		},
	})
	assert.Errorf(t, badBuilder.Validate(), "Adding a filter after the Router filter should fail")
}

func TestAddFilter(t *testing.T) {

	tests := map[string]struct {
		builder *httpConnectionManagerBuilder
		add     *http.HttpFilter
		want    []*http.HttpFilter
	}{
		"Nil add to empty builder": {
			builder: HTTPConnectionManagerBuilder(),
			add:     nil,
			want:    nil,
		},
		"Add a single router filter to empty builder": {
			builder: HTTPConnectionManagerBuilder(),
			add: &http.HttpFilter{
				Name: "router",
				ConfigType: &http.HttpFilter_TypedConfig{
					TypedConfig: &any.Any{
						TypeUrl: HTTPFilterRouter,
					},
				},
			},
			want: []*http.HttpFilter{
				{
					Name: "router",
					ConfigType: &http.HttpFilter_TypedConfig{
						TypedConfig: &any.Any{
							TypeUrl: HTTPFilterRouter,
						},
					},
				},
			},
		},
		"Add a single non-router filter to empty builder": {
			builder: HTTPConnectionManagerBuilder(),
			add: &http.HttpFilter{
				Name: "grpcweb",
				ConfigType: &http.HttpFilter_TypedConfig{
					TypedConfig: &any.Any{
						TypeUrl: HTTPFilterGrpcWeb,
					},
				},
			},
			want: []*http.HttpFilter{
				{
					Name: "grpcweb",
					ConfigType: &http.HttpFilter_TypedConfig{
						TypedConfig: &any.Any{
							TypeUrl: HTTPFilterGrpcWeb,
						},
					},
				},
			},
		},
		"Add a filter to a builder with a router": {
			builder: HTTPConnectionManagerBuilder().AddFilter(&http.HttpFilter{
				Name: "router",
				ConfigType: &http.HttpFilter_TypedConfig{
					TypedConfig: &any.Any{
						TypeUrl: HTTPFilterRouter,
					},
				},
			}),
			add: &http.HttpFilter{
				Name: "grpcweb",
				ConfigType: &http.HttpFilter_TypedConfig{
					TypedConfig: &any.Any{
						TypeUrl: HTTPFilterGrpcWeb,
					},
				},
			},
			want: []*http.HttpFilter{
				{
					Name: "grpcweb",
					ConfigType: &http.HttpFilter_TypedConfig{
						TypedConfig: &any.Any{
							TypeUrl: HTTPFilterGrpcWeb,
						},
					},
				},
				{
					Name: "router",
					ConfigType: &http.HttpFilter_TypedConfig{
						TypedConfig: &any.Any{
							TypeUrl: HTTPFilterRouter,
						},
					},
				},
			},
		},
		"Add to the default filters": {
			builder: HTTPConnectionManagerBuilder().DefaultFilters(),
			add:     FilterExternalAuthz("test", false, timeout.Setting{}),
			want: []*http.HttpFilter{
				{
					Name: "compressor",
					ConfigType: &http.HttpFilter_TypedConfig{
						TypedConfig: protobuf.MustMarshalAny(&envoy_compressor_v3.Compressor{
							CompressorLibrary: &envoy_core_v3.TypedExtensionConfig{
								Name: "gzip",
								TypedConfig: &any.Any{
									TypeUrl: HTTPFilterGzip,
								},
							},
						}),
					},
				},
				{
					Name: "grpcweb",
					ConfigType: &http.HttpFilter_TypedConfig{
						TypedConfig: &any.Any{
							TypeUrl: HTTPFilterGrpcWeb,
						},
					},
				},
				{
					Name: "cors",
					ConfigType: &http.HttpFilter_TypedConfig{
						TypedConfig: &any.Any{
							TypeUrl: HTTPFilterCORS,
						},
					},
				},
				{
					Name: "local_ratelimit",
					ConfigType: &http.HttpFilter_TypedConfig{
						TypedConfig: protobuf.MustMarshalAny(
							&envoy_config_filter_http_local_ratelimit_v3.LocalRateLimit{
								StatPrefix: "http",
							},
						),
					},
				},
				FilterExternalAuthz("test", false, timeout.Setting{}),
				{
					Name: "router",
					ConfigType: &http.HttpFilter_TypedConfig{
						TypedConfig: &any.Any{
							TypeUrl: HTTPFilterRouter,
						},
					},
				},
			},
		},
	}

	for name, tc := range tests {
		t.Run(name, func(t *testing.T) {
			got := tc.builder.AddFilter(tc.add)
			assert.Equal(t, tc.want, got.filters)
		})
	}

	assert.Panics(t, func() {
		HTTPConnectionManagerBuilder().DefaultFilters().AddFilter(&http.HttpFilter{
			Name: "router",
			ConfigType: &http.HttpFilter_TypedConfig{
				TypedConfig: &any.Any{
					TypeUrl: HTTPFilterRouter,
				},
			},
		})
	})
}<|MERGE_RESOLUTION|>--- conflicted
+++ resolved
@@ -204,16 +204,7 @@
 	tlsParams := &envoy_tls_v3.TlsParameters{
 		TlsMinimumProtocolVersion: envoy_tls_v3.TlsParameters_TLSv1_2,
 		TlsMaximumProtocolVersion: envoy_tls_v3.TlsParameters_TLSv1_3,
-<<<<<<< HEAD
-		CipherSuites: []string{
-			"[ECDHE-ECDSA-AES128-GCM-SHA256|ECDHE-ECDSA-CHACHA20-POLY1305]",
-			"[ECDHE-RSA-AES128-GCM-SHA256|ECDHE-RSA-CHACHA20-POLY1305]",
-			"ECDHE-ECDSA-AES256-GCM-SHA384",
-			"ECDHE-RSA-AES256-GCM-SHA384",
-		},
-=======
 		CipherSuites:              cipherSuites,
->>>>>>> d31d2b6f
 	}
 
 	tlsCertificateSdsSecretConfigs := []*envoy_tls_v3.SdsSecretConfig{{

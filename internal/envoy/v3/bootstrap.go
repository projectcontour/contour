// Copyright Project Contour Authors
// Licensed under the Apache License, Version 2.0 (the "License");
// you may not use this file except in compliance with the License.
// You may obtain a copy of the License at
//
//     http://www.apache.org/licenses/LICENSE-2.0
//
// Unless required by applicable law or agreed to in writing, software
// distributed under the License is distributed on an "AS IS" BASIS,
// WITHOUT WARRANTIES OR CONDITIONS OF ANY KIND, either express or implied.
// See the License for the specific language governing permissions and
// limitations under the License.

// Package envoy contains APIs for translating between Contour
// objects and Envoy configuration APIs and types.

package v3

import (
	"fmt"
	"os"
	"path"
	"strconv"
	"strings"
	"time"

	envoy_config_accesslog_v3 "github.com/envoyproxy/go-control-plane/envoy/config/accesslog/v3"
	envoy_bootstrap_v3 "github.com/envoyproxy/go-control-plane/envoy/config/bootstrap/v3"
	envoy_cluster_v3 "github.com/envoyproxy/go-control-plane/envoy/config/cluster/v3"
	envoy_core_v3 "github.com/envoyproxy/go-control-plane/envoy/config/core/v3"
	envoy_endpoint_v3 "github.com/envoyproxy/go-control-plane/envoy/config/endpoint/v3"
	envoy_file_v3 "github.com/envoyproxy/go-control-plane/envoy/extensions/access_loggers/file/v3"
	envoy_tls_v3 "github.com/envoyproxy/go-control-plane/envoy/extensions/transport_sockets/tls/v3"
	envoy_v3_tls "github.com/envoyproxy/go-control-plane/envoy/extensions/transport_sockets/tls/v3"
	envoy_service_discovery_v3 "github.com/envoyproxy/go-control-plane/envoy/service/discovery/v3"
	matcher "github.com/envoyproxy/go-control-plane/envoy/type/matcher/v3"
	"github.com/golang/protobuf/proto"
	"github.com/golang/protobuf/ptypes/any"
	"github.com/projectcontour/contour/internal/envoy"
	"github.com/projectcontour/contour/internal/protobuf"
<<<<<<< HEAD
=======
	"github.com/projectcontour/contour/internal/timeout"
	"google.golang.org/protobuf/types/known/structpb"
)

const (
	maxRegexProgramSizeError = 1 << 20
	maxRegexProgramSizeWarn  = 1000
>>>>>>> e2384fdf
)

// WriteBootstrap writes bootstrap configuration to files.
func WriteBootstrap(c *envoy.BootstrapConfig) error {
	// Create Envoy bootstrap config and associated resource files.
	steps, err := bootstrap(c)
	if err != nil {
		return err
	}

	if c.ResourcesDir != "" {
		// Setting permissions to 0777 explicitly.
		// Refer Issue: https://github.com/projectcontour/contour/issues/3264
		// The secrets in this directory are "pointers" to actual secrets
		// mounted from Kubernetes secrets; that means the actual secrets aren't 0777
		if err := os.MkdirAll(path.Join(c.ResourcesDir, "sds"), 0777); err != nil {
			return err
		}
	}

	// Write all configuration files out to filesystem.
	for _, step := range steps {
		if err := envoy.WriteConfig(step(c)); err != nil {
			return err
		}
	}

	return nil
}

type bootstrapf func(*envoy.BootstrapConfig) (string, proto.Message)

// bootstrap creates a new v3 bootstrap configuration and associated resource files.
func bootstrap(c *envoy.BootstrapConfig) ([]bootstrapf, error) {
	var steps []bootstrapf

	if c.GrpcClientCert == "" && c.GrpcClientKey == "" && c.GrpcCABundle == "" {
		steps = append(steps,
			func(*envoy.BootstrapConfig) (string, proto.Message) {
				return c.Path, bootstrapConfig(c)
			})

		return steps, nil
	}

	for _, f := range []string{c.GrpcClientCert, c.GrpcClientKey, c.GrpcCABundle} {
		// If any of of the TLS options is not empty, they all must be not empty.
		if f == "" {
			return nil, fmt.Errorf(
				"you must supply all TLS parameters - %q, %q, %q, or none of them",
				"--envoy-cafile", "--envoy-cert-file", "--envoy-key-file")
		}

		if !c.SkipFilePathCheck {
			// If the TLS secrets aren't set up properly,
			// some files may not be present. In this case,
			// envoy will reject the bootstrap configuration,
			// but there is no way to detect and fix that. If
			// we check and fail here, that is visible in the
			// Pod lifecycle and therefore fixable.
			fi, err := os.Stat(f)
			if err != nil {
				return nil, err
			}
			if fi.Size() == 0 {
				return nil, fmt.Errorf("%q is empty", f)
			}
		}
	}

	if c.ResourcesDir == "" {
		// For backwards compatibility, the old behavior
		// is to use direct certificate and key file paths in
		// bootstrap config. Envoy does not support rotation
		// of xDS certificate files in this case.

		steps = append(steps,
			func(*envoy.BootstrapConfig) (string, proto.Message) {
				b := bootstrapConfig(c)
				b.StaticResources.Clusters[0].TransportSocket = UpstreamTLSTransportSocket(
					upstreamFileTLSContext(c))
				return c.Path, b
			})

		return steps, nil
	}

	// xDS certificate rotation is supported by Envoy by using SDS path based resource files.
	// These files are JSON representation of the SDS protobuf messages that normally get sent over the xDS connection,
	// but for xDS connection itself, bootstrapping is done by storing the SDS resources in a local filesystem.
	// Envoy will monitor and reload the resource files and the certificate and key files referred from the SDS resources.
	//
	// Two files are written to ResourcesDir:
	// - SDS resource for xDS client certificate and key for authenticating Envoy towards Contour.
	// - SDS resource for trusted CA certificate for validating Contour server certificate.
	sdsTLSCertificatePath := path.Join(c.ResourcesDir, envoy.SDSResourcesSubdirectory, envoy.SDSTLSCertificateFile)
	sdsValidationContextPath := path.Join(c.ResourcesDir, envoy.SDSResourcesSubdirectory, envoy.SDSValidationContextFile)

	steps = append(steps,
		func(*envoy.BootstrapConfig) (string, proto.Message) {
			return sdsTLSCertificatePath, tlsCertificateSdsSecretConfig(c)
		},
		func(*envoy.BootstrapConfig) (string, proto.Message) {
			return sdsValidationContextPath, validationContextSdsSecretConfig(c)
		},
		func(*envoy.BootstrapConfig) (string, proto.Message) {
			b := bootstrapConfig(c)
			b.StaticResources.Clusters[0].TransportSocket = UpstreamTLSTransportSocket(
				upstreamSdsTLSContext(sdsTLSCertificatePath, sdsValidationContextPath))
			return c.Path, b
		},
	)

	return steps, nil
}

func bootstrapConfig(c *envoy.BootstrapConfig) *envoy_bootstrap_v3.Bootstrap {
	return &envoy_bootstrap_v3.Bootstrap{
		LayeredRuntime: &envoy_bootstrap_v3.LayeredRuntime{
			Layers: []*envoy_bootstrap_v3.RuntimeLayer{
				{
					Name: "base",
					LayerSpecifier: &envoy_bootstrap_v3.RuntimeLayer_StaticLayer{
						StaticLayer: baseRuntimeLayer(),
					},
				},
				{
					Name: "dynamic",
					LayerSpecifier: &envoy_bootstrap_v3.RuntimeLayer_RtdsLayer_{
						RtdsLayer: &envoy_bootstrap_v3.RuntimeLayer_RtdsLayer{
							Name:       DynamicRuntimeLayerName,
							RtdsConfig: ConfigSource("contour"),
						},
					},
				},
				// Admin layer needs to be included here to maintain ability to
				// modify runtime settings via admin console. We have it as the
				// last layer so changes made via admin console override any
				// settings from previous layers.
				// See https://www.envoyproxy.io/docs/envoy/latest/configuration/operations/runtime#admin-console
				{
					Name: "admin",
					LayerSpecifier: &envoy_bootstrap_v3.RuntimeLayer_AdminLayer_{
						AdminLayer: &envoy_bootstrap_v3.RuntimeLayer_AdminLayer{},
					},
				},
			},
		},
		DynamicResources: &envoy_bootstrap_v3.Bootstrap_DynamicResources{
			LdsConfig: ConfigSource("contour"),
			CdsConfig: ConfigSource("contour"),
		},
		StaticResources: &envoy_bootstrap_v3.Bootstrap_StaticResources{
			Clusters: []*envoy_cluster_v3.Cluster{{
				DnsLookupFamily:      parseDNSLookupFamily(c.DNSLookupFamily),
				Name:                 "contour",
				AltStatName:          strings.Join([]string{c.Namespace, "contour", strconv.Itoa(c.GetXdsGRPCPort())}, "_"),
				ConnectTimeout:       protobuf.Duration(5 * time.Second),
				ClusterDiscoveryType: ClusterDiscoveryTypeForAddress(c.GetXdsAddress(), envoy_cluster_v3.Cluster_STRICT_DNS),
				LbPolicy:             envoy_cluster_v3.Cluster_ROUND_ROBIN,
				LoadAssignment: &envoy_endpoint_v3.ClusterLoadAssignment{
					ClusterName: "contour",
					Endpoints: Endpoints(
						SocketAddress(c.GetXdsAddress(), c.GetXdsGRPCPort()),
					),
				},
				UpstreamConnectionOptions: &envoy_cluster_v3.UpstreamConnectionOptions{
					TcpKeepalive: &envoy_core_v3.TcpKeepalive{
						KeepaliveProbes:   protobuf.UInt32(3),
						KeepaliveTime:     protobuf.UInt32(30),
						KeepaliveInterval: protobuf.UInt32(5),
					},
				},
				TypedExtensionProtocolOptions: protocolOptions(HTTPVersion2, timeout.DefaultSetting()),
				CircuitBreakers: &envoy_cluster_v3.CircuitBreakers{
					Thresholds: []*envoy_cluster_v3.CircuitBreakers_Thresholds{{
						Priority:           envoy_core_v3.RoutingPriority_HIGH,
						MaxConnections:     protobuf.UInt32(100000),
						MaxPendingRequests: protobuf.UInt32(100000),
						MaxRequests:        protobuf.UInt32(60000000),
						MaxRetries:         protobuf.UInt32(50),
					}, {
						Priority:           envoy_core_v3.RoutingPriority_DEFAULT,
						MaxConnections:     protobuf.UInt32(100000),
						MaxPendingRequests: protobuf.UInt32(100000),
						MaxRequests:        protobuf.UInt32(60000000),
						MaxRetries:         protobuf.UInt32(50),
					}},
				},
			}, {
				Name:                 "envoy-admin",
				AltStatName:          strings.Join([]string{c.Namespace, "envoy-admin", strconv.Itoa(c.GetAdminPort())}, "_"),
				ConnectTimeout:       protobuf.Duration(250 * time.Millisecond),
				ClusterDiscoveryType: ClusterDiscoveryTypeForAddress(c.GetAdminAddress(), envoy_cluster_v3.Cluster_STATIC),
				LbPolicy:             envoy_cluster_v3.Cluster_ROUND_ROBIN,
				LoadAssignment: &envoy_endpoint_v3.ClusterLoadAssignment{
					ClusterName: "envoy-admin",
					Endpoints: Endpoints(
						UnixSocketAddress(c.GetAdminAddress(), c.GetAdminPort()),
					),
				},
			}},
		},
		Admin: &envoy_bootstrap_v3.Admin{
			AccessLog: adminAccessLog(c.GetAdminAccessLogPath()),
			Address:   UnixSocketAddress(c.GetAdminAddress(), c.GetAdminPort()),
		},
	}
}

func adminAccessLog(logPath string) []*envoy_config_accesslog_v3.AccessLog {
	return []*envoy_config_accesslog_v3.AccessLog{
		{
			Name: "envoy.access_loggers.file",
			ConfigType: &envoy_config_accesslog_v3.AccessLog_TypedConfig{
				TypedConfig: protobuf.MustMarshalAny(&envoy_file_v3.FileAccessLog{
					Path: logPath,
				}),
			},
		},
	}
}

func upstreamFileTLSContext(c *envoy.BootstrapConfig) *envoy_tls_v3.UpstreamTlsContext {
	context := &envoy_tls_v3.UpstreamTlsContext{
		CommonTlsContext: &envoy_tls_v3.CommonTlsContext{
			TlsParams: &envoy_tls_v3.TlsParameters{
				TlsMaximumProtocolVersion: envoy_tls_v3.TlsParameters_TLSv1_3,
			},
			TlsCertificates: []*envoy_tls_v3.TlsCertificate{{
				CertificateChain: &envoy_core_v3.DataSource{
					Specifier: &envoy_core_v3.DataSource_Filename{
						Filename: c.GrpcClientCert,
					},
				},
				PrivateKey: &envoy_core_v3.DataSource{
					Specifier: &envoy_core_v3.DataSource_Filename{
						Filename: c.GrpcClientKey,
					},
				},
			}},
			ValidationContextType: &envoy_tls_v3.CommonTlsContext_ValidationContext{
				ValidationContext: &envoy_tls_v3.CertificateValidationContext{
					TrustedCa: &envoy_core_v3.DataSource{
						Specifier: &envoy_core_v3.DataSource_Filename{
							Filename: c.GrpcCABundle,
						},
					},
					// TODO(youngnick): Does there need to be a flag wired down to here?
					MatchTypedSubjectAltNames: []*envoy_v3_tls.SubjectAltNameMatcher{
						{
							SanType: envoy_v3_tls.SubjectAltNameMatcher_DNS,
							Matcher: &matcher.StringMatcher{
								MatchPattern: &matcher.StringMatcher_Exact{
									Exact: "contour",
								},
							},
						},
					},
				},
			},
		},
	}
	return context
}

func upstreamSdsTLSContext(certificateSdsFile, validationSdsFile string) *envoy_tls_v3.UpstreamTlsContext {
	return &envoy_tls_v3.UpstreamTlsContext{
		CommonTlsContext: &envoy_tls_v3.CommonTlsContext{
			TlsParams: &envoy_tls_v3.TlsParameters{
				TlsMaximumProtocolVersion: envoy_tls_v3.TlsParameters_TLSv1_3,
			},
			TlsCertificateSdsSecretConfigs: []*envoy_tls_v3.SdsSecretConfig{{
				Name: "contour_xds_tls_certificate",
				SdsConfig: &envoy_core_v3.ConfigSource{
					ResourceApiVersion: envoy_core_v3.ApiVersion_V3,
					ConfigSourceSpecifier: &envoy_core_v3.ConfigSource_PathConfigSource{
						PathConfigSource: &envoy_core_v3.PathConfigSource{
							Path: certificateSdsFile,
						},
					},
				},
			}},
			ValidationContextType: &envoy_tls_v3.CommonTlsContext_ValidationContextSdsSecretConfig{
				ValidationContextSdsSecretConfig: &envoy_tls_v3.SdsSecretConfig{
					Name: "contour_xds_tls_validation_context",
					SdsConfig: &envoy_core_v3.ConfigSource{
						ResourceApiVersion: envoy_core_v3.ApiVersion_V3,
						ConfigSourceSpecifier: &envoy_core_v3.ConfigSource_PathConfigSource{
							PathConfigSource: &envoy_core_v3.PathConfigSource{
								Path: validationSdsFile,
							},
						},
					},
				},
			},
		},
	}
}

// tlsCertificateSdsSecretConfig creates DiscoveryResponse with file based SDS resource
// including paths to TLS certificates and key
func tlsCertificateSdsSecretConfig(c *envoy.BootstrapConfig) *envoy_service_discovery_v3.DiscoveryResponse {
	secret := &envoy_tls_v3.Secret{
		Name: "contour_xds_tls_certificate",
		Type: &envoy_tls_v3.Secret_TlsCertificate{
			TlsCertificate: &envoy_tls_v3.TlsCertificate{
				CertificateChain: &envoy_core_v3.DataSource{
					Specifier: &envoy_core_v3.DataSource_Filename{
						Filename: c.GrpcClientCert,
					},
				},
				PrivateKey: &envoy_core_v3.DataSource{
					Specifier: &envoy_core_v3.DataSource_Filename{
						Filename: c.GrpcClientKey,
					},
				},
			},
		},
	}

	return &envoy_service_discovery_v3.DiscoveryResponse{
		Resources: []*any.Any{protobuf.MustMarshalAny(secret)},
	}
}

// validationContextSdsSecretConfig creates DiscoveryResponse with file based SDS resource
// including path to CA certificate bundle
func validationContextSdsSecretConfig(c *envoy.BootstrapConfig) *envoy_service_discovery_v3.DiscoveryResponse {
	secret := &envoy_tls_v3.Secret{
		Name: "contour_xds_tls_validation_context",
		Type: &envoy_tls_v3.Secret_ValidationContext{
			ValidationContext: &envoy_tls_v3.CertificateValidationContext{
				TrustedCa: &envoy_core_v3.DataSource{
					Specifier: &envoy_core_v3.DataSource_Filename{
						Filename: c.GrpcCABundle,
					},
				},
				MatchTypedSubjectAltNames: []*envoy_v3_tls.SubjectAltNameMatcher{
					{
						SanType: envoy_v3_tls.SubjectAltNameMatcher_DNS,
						Matcher: &matcher.StringMatcher{
							MatchPattern: &matcher.StringMatcher_Exact{
								Exact: "contour",
							},
						},
					},
				},
			},
		},
	}

	return &envoy_service_discovery_v3.DiscoveryResponse{
		Resources: []*any.Any{protobuf.MustMarshalAny(secret)},
	}
}<|MERGE_RESOLUTION|>--- conflicted
+++ resolved
@@ -31,23 +31,13 @@
 	envoy_endpoint_v3 "github.com/envoyproxy/go-control-plane/envoy/config/endpoint/v3"
 	envoy_file_v3 "github.com/envoyproxy/go-control-plane/envoy/extensions/access_loggers/file/v3"
 	envoy_tls_v3 "github.com/envoyproxy/go-control-plane/envoy/extensions/transport_sockets/tls/v3"
-	envoy_v3_tls "github.com/envoyproxy/go-control-plane/envoy/extensions/transport_sockets/tls/v3"
 	envoy_service_discovery_v3 "github.com/envoyproxy/go-control-plane/envoy/service/discovery/v3"
 	matcher "github.com/envoyproxy/go-control-plane/envoy/type/matcher/v3"
 	"github.com/golang/protobuf/proto"
 	"github.com/golang/protobuf/ptypes/any"
 	"github.com/projectcontour/contour/internal/envoy"
 	"github.com/projectcontour/contour/internal/protobuf"
-<<<<<<< HEAD
-=======
 	"github.com/projectcontour/contour/internal/timeout"
-	"google.golang.org/protobuf/types/known/structpb"
-)
-
-const (
-	maxRegexProgramSizeError = 1 << 20
-	maxRegexProgramSizeWarn  = 1000
->>>>>>> e2384fdf
 )
 
 // WriteBootstrap writes bootstrap configuration to files.
@@ -297,9 +287,9 @@
 						},
 					},
 					// TODO(youngnick): Does there need to be a flag wired down to here?
-					MatchTypedSubjectAltNames: []*envoy_v3_tls.SubjectAltNameMatcher{
+					MatchTypedSubjectAltNames: []*envoy_tls_v3.SubjectAltNameMatcher{
 						{
-							SanType: envoy_v3_tls.SubjectAltNameMatcher_DNS,
+							SanType: envoy_tls_v3.SubjectAltNameMatcher_DNS,
 							Matcher: &matcher.StringMatcher{
 								MatchPattern: &matcher.StringMatcher_Exact{
 									Exact: "contour",
@@ -386,9 +376,9 @@
 						Filename: c.GrpcCABundle,
 					},
 				},
-				MatchTypedSubjectAltNames: []*envoy_v3_tls.SubjectAltNameMatcher{
+				MatchTypedSubjectAltNames: []*envoy_tls_v3.SubjectAltNameMatcher{
 					{
-						SanType: envoy_v3_tls.SubjectAltNameMatcher_DNS,
+						SanType: envoy_tls_v3.SubjectAltNameMatcher_DNS,
 						Matcher: &matcher.StringMatcher{
 							MatchPattern: &matcher.StringMatcher_Exact{
 								Exact: "contour",

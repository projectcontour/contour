--- conflicted
+++ resolved
@@ -702,6 +702,7 @@
 }
 
 func TestValidateExternalAuthExtensionService(t *testing.T) {
+
 	tests := map[string]struct {
 		ref                 contour_v1.ExtensionServiceReference
 		wantValidCond       *contour_v1.DetailedCondition
@@ -802,13 +803,8 @@
 
 	for name, tc := range tests {
 		t.Run(name, func(t *testing.T) {
-<<<<<<< HEAD
-			validCond := &contour_api_v1.DetailedCondition{}
-			gotBool, got := validateExtensionService(tc.ref, validCond, tc.httpproxy.Namespace, contour_api_v1.ConditionTypeAuthError, tc.getExtensionCluster)
-=======
 			validCond := &contour_v1.DetailedCondition{}
-			gotBool, got := validateExternalAuthExtensionService(tc.ref, validCond, tc.httpproxy, tc.getExtensionCluster)
->>>>>>> 94e591fc
+			gotBool, got := validateExtensionService(tc.ref, validCond, tc.httpproxy.Namespace, contour_v1.ConditionTypeAuthError, tc.getExtensionCluster)
 			require.Equal(t, tc.want, got)
 			require.Equal(t, tc.wantBool, gotBool)
 			require.Equal(t, tc.wantValidCond, validCond)
@@ -870,13 +866,8 @@
 
 	for name, tc := range tests {
 		t.Run(name, func(t *testing.T) {
-<<<<<<< HEAD
-			validCond := &contour_api_v1.DetailedCondition{}
-			gotBool, got := determineExtensionServiceTimeout(contour_api_v1.ConditionTypeAuthError, tc.responseTimeout, validCond, tc.ext)
-=======
 			validCond := &contour_v1.DetailedCondition{}
-			gotBool, got := determineExternalAuthTimeout(tc.responseTimeout, validCond, tc.ext)
->>>>>>> 94e591fc
+			gotBool, got := determineExtensionServiceTimeout(contour_v1.ConditionTypeAuthError, tc.responseTimeout, validCond, tc.ext)
 			require.Equal(t, tc.want, got)
 			require.Equal(t, tc.wantBool, gotBool)
 			require.Equal(t, tc.wantValidCond, validCond)

// Copyright Project Contour Authors
// Licensed under the Apache License, Version 2.0 (the "License");
// you may not use this file except in compliance with the License.
// You may obtain a copy of the License at
//
//     http://www.apache.org/licenses/LICENSE-2.0
//
// Unless required by applicable law or agreed to in writing, software
// distributed under the License is distributed on an "AS IS" BASIS,
// WITHOUT WARRANTIES OR CONDITIONS OF ANY KIND, either express or implied.
// See the License for the specific language governing permissions and
// limitations under the License.

package dag

import (
	"fmt"
	"testing"

	contour_api_v1 "github.com/projectcontour/contour/apis/projectcontour/v1"
	"github.com/projectcontour/contour/internal/fixture"
	"github.com/projectcontour/contour/internal/gatewayapi"
	"github.com/projectcontour/contour/internal/k8s"
	"github.com/projectcontour/contour/internal/ref"
	"github.com/projectcontour/contour/internal/status"

	"github.com/google/go-cmp/cmp"
	"github.com/google/go-cmp/cmp/cmpopts"
	"github.com/stretchr/testify/assert"
	v1 "k8s.io/api/core/v1"
	networking_v1 "k8s.io/api/networking/v1"
	metav1 "k8s.io/apimachinery/pkg/apis/meta/v1"
	"k8s.io/apimachinery/pkg/types"
	"k8s.io/apimachinery/pkg/util/intstr"
	gatewayapi_v1 "sigs.k8s.io/gateway-api/apis/v1"
	gatewayapi_v1alpha2 "sigs.k8s.io/gateway-api/apis/v1alpha2"
	gatewayapi_v1beta1 "sigs.k8s.io/gateway-api/apis/v1beta1"
)

func TestDAGStatus(t *testing.T) {

	type testcase struct {
		objs                []any
		fallbackCertificate *types.NamespacedName
		want                map[types.NamespacedName]contour_api_v1.DetailedCondition
	}

	run := func(t *testing.T, desc string, tc testcase) {
		t.Helper()
		t.Run(desc, func(t *testing.T) {
			t.Helper()
			builder := Builder{
				Source: KubernetesCache{
					RootNamespaces: []string{"roots", "marketing"},
					FieldLogger:    fixture.NewTestLogger(t),
				},
				Processors: []Processor{
					&ListenerProcessor{},
					&IngressProcessor{
						FieldLogger: fixture.NewTestLogger(t),
					},
					&HTTPProxyProcessor{
						FallbackCertificate: tc.fallbackCertificate,
					},
					&GatewayAPIProcessor{
						FieldLogger: fixture.NewTestLogger(t),
					},
				},
			}
			for _, o := range tc.objs {
				builder.Source.Insert(o)
			}
			dag := builder.Build()
			t.Logf("%#v\n", dag.StatusCache)

			got := make(map[types.NamespacedName]contour_api_v1.DetailedCondition)
			for _, pu := range dag.StatusCache.GetProxyUpdates() {
				got[pu.Fullname] = *pu.Conditions[status.ValidCondition]
			}

			assert.Equal(t, tc.want, got)
		})
	}

	// proxyNoFQDN is invalid because it does not specify and FQDN
	proxyNoFQDN := &contour_api_v1.HTTPProxy{
		ObjectMeta: metav1.ObjectMeta{
			Namespace:  "roots",
			Name:       "parent",
			Generation: 23,
		},
		Spec: contour_api_v1.HTTPProxySpec{
			VirtualHost: &contour_api_v1.VirtualHost{},
			Routes: []contour_api_v1.Route{{
				Conditions: []contour_api_v1.MatchCondition{{
					Prefix: "/foo",
				}},
				Services: []contour_api_v1.Service{{
					Name: "foo",
					Port: 8080,
				}},
			}},
		},
	}

	// Tests using common fixtures
	run(t, "root proxy does not specify FQDN", testcase{
		objs: []any{proxyNoFQDN},
		want: map[types.NamespacedName]contour_api_v1.DetailedCondition{
			{Name: proxyNoFQDN.Name, Namespace: proxyNoFQDN.Namespace}: fixture.NewValidCondition().WithGeneration(proxyNoFQDN.Generation).
				WithError(contour_api_v1.ConditionTypeVirtualHostError, "FQDNNotSpecified", "Spec.VirtualHost.Fqdn must be specified"),
		},
	})

	// Simple Valid HTTPProxy
	proxyValidHomeService := &contour_api_v1.HTTPProxy{
		ObjectMeta: metav1.ObjectMeta{
			Namespace:  "roots",
			Name:       "example",
			Generation: 24,
		},
		Spec: contour_api_v1.HTTPProxySpec{
			VirtualHost: &contour_api_v1.VirtualHost{
				Fqdn: "example.com",
			},
			Routes: []contour_api_v1.Route{{
				Conditions: []contour_api_v1.MatchCondition{{
					Prefix: "/foo",
				}},
				Services: []contour_api_v1.Service{{
					Name: "home",
					Port: 8080,
				}},
			}},
		},
	}

	run(t, "valid proxy", testcase{
		objs: []any{proxyValidHomeService, fixture.ServiceRootsHome},
		want: map[types.NamespacedName]contour_api_v1.DetailedCondition{
			{Name: proxyValidHomeService.Name, Namespace: proxyValidHomeService.Namespace}: fixture.NewValidCondition().
				WithGeneration(proxyValidHomeService.Generation).
				Valid(),
		},
	})

	// Multiple Includes, one invalid
	proxyMultiIncludeOneInvalid := &contour_api_v1.HTTPProxy{
		ObjectMeta: metav1.ObjectMeta{
			Namespace:  "roots",
			Name:       "parent",
			Generation: 45,
		},
		Spec: contour_api_v1.HTTPProxySpec{
			VirtualHost: &contour_api_v1.VirtualHost{
				Fqdn: "example.com",
			},
			Includes: []contour_api_v1.Include{{
				Name: "validChild",
				Conditions: []contour_api_v1.MatchCondition{{
					Prefix: "/foo",
				}},
			}, {
				Name: "invalidChild",
				Conditions: []contour_api_v1.MatchCondition{{
					Prefix: "/bar",
				}},
			}},
		},
	}

	proxyIncludeValidChild := &contour_api_v1.HTTPProxy{
		ObjectMeta: metav1.ObjectMeta{
			Namespace: "roots",
			Name:      "parentvalidchild",
		},
		Spec: contour_api_v1.HTTPProxySpec{
			VirtualHost: &contour_api_v1.VirtualHost{
				Fqdn: "example.com",
			},
			Includes: []contour_api_v1.Include{{
				Name: "validChild",
				Conditions: []contour_api_v1.MatchCondition{{
					Prefix: "/foo",
				}},
			}},
		},
	}

	proxyChildValidFoo2 := &contour_api_v1.HTTPProxy{
		ObjectMeta: metav1.ObjectMeta{
			Namespace:  "roots",
			Name:       "validChild",
			Generation: 1,
		},
		Spec: contour_api_v1.HTTPProxySpec{
			Routes: []contour_api_v1.Route{{
				Services: []contour_api_v1.Service{{
					Name: "foo2",
					Port: 8080,
				}},
			}},
		},
	}

	proxyChildInvalidBadPort := &contour_api_v1.HTTPProxy{
		ObjectMeta: metav1.ObjectMeta{
			Namespace: "roots",
			Name:      "invalidChild",
		},
		Spec: contour_api_v1.HTTPProxySpec{
			Routes: []contour_api_v1.Route{{
				Services: []contour_api_v1.Service{{
					Name: "foo3",
					Port: 12345678,
				}},
			}},
		},
	}

	run(t, "proxy has multiple includes, one is invalid", testcase{
		objs: []any{proxyMultiIncludeOneInvalid, proxyChildValidFoo2, proxyChildInvalidBadPort, fixture.ServiceRootsFoo2, fixture.ServiceRootsFoo3InvalidPort},
		want: map[types.NamespacedName]contour_api_v1.DetailedCondition{
			{Name: proxyChildValidFoo2.Name, Namespace: proxyChildValidFoo2.Namespace}: fixture.NewValidCondition().
				WithGeneration(proxyChildValidFoo2.Generation).
				Valid(),
			{Name: proxyChildInvalidBadPort.Name, Namespace: proxyChildInvalidBadPort.Namespace}: fixture.NewValidCondition().
				WithGeneration(proxyChildInvalidBadPort.Generation).
				WithError(contour_api_v1.ConditionTypeServiceError, "ServicePortInvalid", `service "foo3": port must be in the range 1-65535`),
			{Name: proxyMultiIncludeOneInvalid.Name, Namespace: proxyMultiIncludeOneInvalid.Namespace}: fixture.NewValidCondition().
				WithGeneration(proxyMultiIncludeOneInvalid.Generation).
				Valid(),
		},
	})

	run(t, "multi-parent child is not orphaned when one of the parents is invalid", testcase{
		objs: []any{proxyNoFQDN, proxyChildValidFoo2, proxyIncludeValidChild, fixture.ServiceRootsKuard, fixture.ServiceRootsFoo2},
		want: map[types.NamespacedName]contour_api_v1.DetailedCondition{
			{Name: proxyNoFQDN.Name, Namespace: proxyNoFQDN.Namespace}: fixture.NewValidCondition().
				WithGeneration(proxyNoFQDN.Generation).
				WithError(contour_api_v1.ConditionTypeVirtualHostError, "FQDNNotSpecified", "Spec.VirtualHost.Fqdn must be specified"),
			{Name: proxyChildValidFoo2.Name, Namespace: proxyChildValidFoo2.Namespace}: fixture.NewValidCondition().
				WithGeneration(proxyChildValidFoo2.Generation).
				Valid(),
			{Name: proxyIncludeValidChild.Name, Namespace: proxyIncludeValidChild.Namespace}: fixture.NewValidCondition().
				WithGeneration(proxyIncludeValidChild.Generation).
				Valid(),
		},
	})

	// Exact match condition in include match conditions, invalid
	proxyExactIncludeInvalid := &contour_api_v1.HTTPProxy{
		ObjectMeta: metav1.ObjectMeta{
			Namespace:  "roots",
			Name:       "invalid-parent",
			Generation: 1,
		},
		Spec: contour_api_v1.HTTPProxySpec{
			VirtualHost: &contour_api_v1.VirtualHost{
				Fqdn: "exact-invalid.com",
			},
			Includes: []contour_api_v1.Include{{
				Name: "child1",
				Conditions: []contour_api_v1.MatchCondition{{
					Exact: "/foo",
				}},
			}, {
				Name: "child2",
				Conditions: []contour_api_v1.MatchCondition{{
					Prefix: "/bar",
				}},
			}},
		},
	}

	// Exact match condition in include match conditions, invalid
	proxyExactMatchValid := &contour_api_v1.HTTPProxy{
		ObjectMeta: metav1.ObjectMeta{
			Namespace:  "roots",
			Name:       "valid-parent",
			Generation: 1,
		},
		Spec: contour_api_v1.HTTPProxySpec{
			VirtualHost: &contour_api_v1.VirtualHost{
				Fqdn: "exact-valid.com",
			},
			Includes: []contour_api_v1.Include{{
				Name: "child1",
				Conditions: []contour_api_v1.MatchCondition{{
					Prefix: "/foo",
				}},
			}, {
				Name: "child2",
				Conditions: []contour_api_v1.MatchCondition{{
					Prefix: "/bar",
				}},
			}},
		},
	}

	proxyExactIncludeChild1 := &contour_api_v1.HTTPProxy{
		ObjectMeta: metav1.ObjectMeta{
			Namespace:  "roots",
			Name:       "child1",
			Generation: 1,
		},
		Spec: contour_api_v1.HTTPProxySpec{
			Routes: []contour_api_v1.Route{{
				Conditions: []contour_api_v1.MatchCondition{{
					Exact: "/exact",
				}},
				Services: []contour_api_v1.Service{{
					Name: "foo1",
					Port: 8080,
				}},
			}},
		},
	}

	proxyExactIncludeChild2 := &contour_api_v1.HTTPProxy{
		ObjectMeta: metav1.ObjectMeta{
			Namespace:  "roots",
			Name:       "child2",
			Generation: 1,
		},
		Spec: contour_api_v1.HTTPProxySpec{
			Routes: []contour_api_v1.Route{{
				Services: []contour_api_v1.Service{{
					Name: "foo2",
					Port: 8080,
				}},
			}},
		},
	}

	run(t, "proxy has exact match condition in include match conditions, should be invalid", testcase{
		objs: []any{proxyExactIncludeInvalid, proxyExactMatchValid, proxyExactIncludeChild1, proxyExactIncludeChild2, fixture.ServiceRootsFoo1, fixture.ServiceRootsFoo2},
		want: map[types.NamespacedName]contour_api_v1.DetailedCondition{
			{Name: proxyExactIncludeChild1.Name, Namespace: proxyExactIncludeChild1.Namespace}: fixture.NewValidCondition().
				WithGeneration(proxyExactIncludeChild1.Generation).
				Valid(),
			{Name: proxyExactIncludeChild2.Name, Namespace: proxyExactIncludeChild2.Namespace}: fixture.NewValidCondition().
				WithGeneration(proxyExactIncludeChild2.Generation).
				Valid(),
			{Name: proxyExactIncludeInvalid.Name, Namespace: proxyExactIncludeInvalid.Namespace}: fixture.NewValidCondition().
				WithGeneration(proxyExactIncludeInvalid.Generation).
				WithError(contour_api_v1.ConditionTypeIncludeError, "PathMatchConditionsNotValid", `include: exact conditions are not allowed in includes block`),
			{Name: proxyExactMatchValid.Name, Namespace: proxyExactMatchValid.Namespace}: fixture.NewValidCondition().
				WithGeneration(proxyExactMatchValid.Generation).
				Valid(),
		},
	})

	ingressSharedService := &networking_v1.Ingress{
		ObjectMeta: metav1.ObjectMeta{
			Name:      "nginx",
			Namespace: fixture.ServiceRootsNginx.Namespace,
		},
		Spec: networking_v1.IngressSpec{
			TLS: []networking_v1.IngressTLS{{
				Hosts:      []string{"example.com"},
				SecretName: fixture.SecretRootsCert.Name,
			}},
			Rules: []networking_v1.IngressRule{{
				Host:             "example.com",
				IngressRuleValue: ingressrulev1value(backendv1(fixture.ServiceRootsNginx.Name, intstr.FromInt(80))),
			}},
		},
	}

	proxyTCPSharedService := &contour_api_v1.HTTPProxy{
		ObjectMeta: metav1.ObjectMeta{
			Name:      "nginx",
			Namespace: fixture.ServiceRootsNginx.Namespace,
		},
		Spec: contour_api_v1.HTTPProxySpec{
			VirtualHost: &contour_api_v1.VirtualHost{
				Fqdn: "example.com",
				TLS: &contour_api_v1.TLS{
					SecretName: fixture.SecretRootsCert.Name,
				},
			},
			TCPProxy: &contour_api_v1.TCPProxy{
				Services: []contour_api_v1.Service{{
					Name: fixture.ServiceRootsNginx.Name,
					Port: 80,
				}},
			},
		},
	}

	// issue 1399
	run(t, "service shared across ingress and httpproxy tcpproxy", testcase{
		objs: []any{
			fixture.SecretRootsCert, fixture.ServiceRootsNginx, ingressSharedService, proxyTCPSharedService,
		},
		want: map[types.NamespacedName]contour_api_v1.DetailedCondition{
			{Name: proxyTCPSharedService.Name, Namespace: proxyTCPSharedService.Namespace}: fixture.NewValidCondition().
				WithGeneration(proxyTCPSharedService.Generation).
				Valid(),
		},
	})

	proxyDelegatedTCPTLS := &contour_api_v1.HTTPProxy{
		ObjectMeta: metav1.ObjectMeta{
			Name:      "app-with-tls-delegation",
			Namespace: "roots",
		},
		Spec: contour_api_v1.HTTPProxySpec{
			VirtualHost: &contour_api_v1.VirtualHost{
				Fqdn: "app-with-tls-delegation.127.0.0.1.nip.io",
				TLS: &contour_api_v1.TLS{
					SecretName: fixture.SecretProjectContourCert.Namespace + "/" + fixture.SecretProjectContourCert.Name,
				},
			},
			TCPProxy: &contour_api_v1.TCPProxy{
				Services: []contour_api_v1.Service{{
					Name: "sample-app",
					Port: 80,
				}},
			},
		},
	}

	// issue 1347
	run(t, "tcpproxy with tls delegation failure", testcase{
		objs: []any{
			fixture.SecretProjectContourCert,
			proxyDelegatedTCPTLS,
		},
		want: map[types.NamespacedName]contour_api_v1.DetailedCondition{
			{Name: proxyDelegatedTCPTLS.Name, Namespace: proxyDelegatedTCPTLS.Namespace}: fixture.NewValidCondition().
				WithGeneration(proxyDelegatedTCPTLS.Generation).
				WithError(contour_api_v1.ConditionTypeTLSError, "DelegationNotPermitted", `Spec.VirtualHost.TLS Secret "projectcontour/default-ssl-cert" certificate delegation not permitted`),
		},
	})

	proxyDelegatedTLS := &contour_api_v1.HTTPProxy{
		ObjectMeta: metav1.ObjectMeta{
			Name:      "app-with-tls-delegation",
			Namespace: "roots",
		},
		Spec: contour_api_v1.HTTPProxySpec{
			VirtualHost: &contour_api_v1.VirtualHost{
				Fqdn: "app-with-tls-delegation.127.0.0.1.nip.io",
				TLS: &contour_api_v1.TLS{
					SecretName: fixture.SecretProjectContourCert.Namespace + "/" + fixture.SecretProjectContourCert.Name,
				},
			},
			Routes: []contour_api_v1.Route{{
				Services: []contour_api_v1.Service{{
					Name: "sample-app",
					Port: 80,
				}},
			}},
		},
	}

	// issue 1348
	run(t, "routes with tls delegation failure", testcase{
		objs: []any{
			fixture.SecretProjectContourCert,
			proxyDelegatedTLS,
		},
		want: map[types.NamespacedName]contour_api_v1.DetailedCondition{
			{Name: proxyDelegatedTLS.Name, Namespace: proxyDelegatedTLS.Namespace}: fixture.NewValidCondition().
				WithGeneration(proxyDelegatedTCPTLS.Generation).
				WithError(contour_api_v1.ConditionTypeTLSError, "DelegationNotPermitted", `Spec.VirtualHost.TLS Secret "projectcontour/default-ssl-cert" certificate delegation not permitted`),
		},
	})

	serviceTLSPassthrough := &v1.Service{
		ObjectMeta: metav1.ObjectMeta{
			Name:      "tls-passthrough",
			Namespace: "roots",
		},
		Spec: v1.ServiceSpec{
			Ports: []v1.ServicePort{makeServicePort("https", "TCP", 443, 443), makeServicePort("http", "TCP", 80, 80)},
		},
	}

	proxyPassthroughProxyNonSecure := &contour_api_v1.HTTPProxy{
		ObjectMeta: metav1.ObjectMeta{
			Name:      "kuard-tcp",
			Namespace: serviceTLSPassthrough.Namespace,
		},
		Spec: contour_api_v1.HTTPProxySpec{
			VirtualHost: &contour_api_v1.VirtualHost{
				Fqdn: "kuard.example.com",
				TLS: &contour_api_v1.TLS{
					Passthrough: true,
				},
			},
			Routes: []contour_api_v1.Route{{
				Conditions: []contour_api_v1.MatchCondition{{
					Prefix: "/",
				}},
				Services: []contour_api_v1.Service{{
					Name: serviceTLSPassthrough.Name,
					Port: 80, // proxy non secure traffic to port 80
				}},
			}},
			TCPProxy: &contour_api_v1.TCPProxy{
				Services: []contour_api_v1.Service{{
					Name: serviceTLSPassthrough.Name,
					Port: 443, // ssl passthrough to secure port
				}},
			},
		},
	}

	// issue 910
	run(t, "non tls routes can be combined with tcp proxy", testcase{
		objs: []any{
			serviceTLSPassthrough,
			proxyPassthroughProxyNonSecure,
		},
		want: map[types.NamespacedName]contour_api_v1.DetailedCondition{
			{Name: proxyPassthroughProxyNonSecure.Name, Namespace: proxyPassthroughProxyNonSecure.Namespace}: fixture.NewValidCondition().
				WithGeneration(proxyPassthroughProxyNonSecure.Generation).
				Valid(),
		},
	})

	proxyMultipleIncludersSite1 := &contour_api_v1.HTTPProxy{
		ObjectMeta: metav1.ObjectMeta{
			Name:      "site1",
			Namespace: fixture.ServiceRootsKuard.Namespace,
		},
		Spec: contour_api_v1.HTTPProxySpec{
			VirtualHost: &contour_api_v1.VirtualHost{
				Fqdn: "site1.com",
			},
			Includes: []contour_api_v1.Include{{
				Name:      "www",
				Namespace: fixture.ServiceRootsKuard.Namespace,
			}},
		},
	}

	proxyMultipleIncludersSite2 := &contour_api_v1.HTTPProxy{
		ObjectMeta: metav1.ObjectMeta{
			Name:      "site2",
			Namespace: fixture.ServiceRootsKuard.Namespace,
		},
		Spec: contour_api_v1.HTTPProxySpec{
			VirtualHost: &contour_api_v1.VirtualHost{
				Fqdn: "site2.com",
			},
			Includes: []contour_api_v1.Include{{
				Name:      "www",
				Namespace: fixture.ServiceRootsKuard.Namespace,
			}},
		},
	}

	proxyMultiIncludeChild := &contour_api_v1.HTTPProxy{
		ObjectMeta: metav1.ObjectMeta{
			Name:      "www",
			Namespace: fixture.ServiceRootsKuard.Namespace,
		},
		Spec: contour_api_v1.HTTPProxySpec{
			Routes: []contour_api_v1.Route{{
				Services: []contour_api_v1.Service{{
					Name: "kuard",
					Port: 8080,
				}},
			}},
		},
	}

	run(t, "two root httpproxies with different hostnames delegated to the same object are valid", testcase{
		objs: []any{
			fixture.ServiceRootsKuard, proxyMultipleIncludersSite1, proxyMultipleIncludersSite2, proxyMultiIncludeChild,
		},
		want: map[types.NamespacedName]contour_api_v1.DetailedCondition{
			{Name: proxyMultipleIncludersSite1.Name, Namespace: proxyMultipleIncludersSite1.Namespace}: fixture.NewValidCondition().
				WithGeneration(proxyMultipleIncludersSite1.Generation).
				Valid(),
			{Name: proxyMultipleIncludersSite2.Name, Namespace: proxyMultipleIncludersSite2.Namespace}: fixture.NewValidCondition().
				WithGeneration(proxyMultipleIncludersSite2.Generation).
				Valid(),
			{Name: proxyMultiIncludeChild.Name, Namespace: proxyMultiIncludeChild.Namespace}: fixture.NewValidCondition().
				WithGeneration(proxyMultiIncludeChild.Generation).
				Valid(),
		},
	})

	// proxyInvalidNegativePortHomeService is invalid because it contains a service with negative port
	proxyInvalidNegativePortHomeService := &contour_api_v1.HTTPProxy{
		ObjectMeta: metav1.ObjectMeta{
			Namespace: "roots",
			Name:      "example",
		},
		Spec: contour_api_v1.HTTPProxySpec{
			VirtualHost: &contour_api_v1.VirtualHost{
				Fqdn: "example.com",
			},
			Routes: []contour_api_v1.Route{{
				Conditions: []contour_api_v1.MatchCondition{{
					Prefix: "/foo",
				}},
				Services: []contour_api_v1.Service{{
					Name: "home",
					Port: -80,
				}},
			}},
		},
	}

	run(t, "invalid port in service", testcase{
		objs: []any{proxyInvalidNegativePortHomeService},
		want: map[types.NamespacedName]contour_api_v1.DetailedCondition{
			{Name: proxyInvalidNegativePortHomeService.Name, Namespace: proxyInvalidNegativePortHomeService.Namespace}: fixture.NewValidCondition().
				WithGeneration(proxyInvalidNegativePortHomeService.Generation).
				WithError(contour_api_v1.ConditionTypeServiceError, "ServicePortInvalid", `service "home": port must be in the range 1-65535`),
		},
	})

	// proxyInvalidOutsideRootNamespace is invalid because it lives outside the roots namespace
	proxyInvalidOutsideRootNamespace := &contour_api_v1.HTTPProxy{
		ObjectMeta: metav1.ObjectMeta{
			Namespace: "finance",
			Name:      "example",
		},
		Spec: contour_api_v1.HTTPProxySpec{
			VirtualHost: &contour_api_v1.VirtualHost{
				Fqdn: "example.com",
			},
			Routes: []contour_api_v1.Route{{
				Conditions: []contour_api_v1.MatchCondition{{
					Prefix: "/foobar",
				}},
				Services: []contour_api_v1.Service{{
					Name: "home",
					Port: 8080,
				}},
			}},
		},
	}

	run(t, "root proxy outside of roots namespace", testcase{
		objs: []any{proxyInvalidOutsideRootNamespace},
		want: map[types.NamespacedName]contour_api_v1.DetailedCondition{
			{Name: proxyInvalidOutsideRootNamespace.Name, Namespace: proxyInvalidOutsideRootNamespace.Namespace}: fixture.NewValidCondition().
				WithGeneration(proxyInvalidNegativePortHomeService.Generation).
				WithError(contour_api_v1.ConditionTypeRootNamespaceError, "RootProxyNotAllowedInNamespace", "root HTTPProxy cannot be defined in this namespace"),
		},
	})

	// proxyInvalidIncludeCycle is invalid because it delegates to itself, producing a cycle
	proxyInvalidIncludeCycle := &contour_api_v1.HTTPProxy{
		ObjectMeta: metav1.ObjectMeta{
			Name:      "self",
			Namespace: "roots",
		},
		Spec: contour_api_v1.HTTPProxySpec{
			VirtualHost: &contour_api_v1.VirtualHost{
				Fqdn: "example.com",
			},
			Includes: []contour_api_v1.Include{{
				Name:      "self",
				Namespace: "roots",
				Conditions: []contour_api_v1.MatchCondition{{
					Prefix: "/foo",
				}},
			}},
			Routes: []contour_api_v1.Route{{
				Services: []contour_api_v1.Service{{
					Name: "kuard",
					Port: 8080,
				}},
			}},
		},
	}

	run(t, "proxy self-edge produces a cycle", testcase{
		objs: []any{proxyInvalidIncludeCycle, fixture.ServiceRootsKuard},
		want: map[types.NamespacedName]contour_api_v1.DetailedCondition{
			{Name: proxyInvalidIncludeCycle.Name, Namespace: proxyInvalidIncludeCycle.Namespace}: fixture.NewValidCondition().
				WithGeneration(proxyInvalidIncludeCycle.Generation).
				WithError(contour_api_v1.ConditionTypeIncludeError, "RootIncludesRoot", fmt.Sprintf("root httpproxy cannot include another root httpproxy (%s/%s)", proxyInvalidIncludeCycle.Namespace, proxyInvalidIncludeCycle.Name)),
		},
	})

	// proxyIncludesProxyWithIncludeCycle delegates to proxy8, which is invalid because proxy8 delegates back to proxy8
	proxyIncludesProxyWithIncludeCycle := &contour_api_v1.HTTPProxy{
		ObjectMeta: metav1.ObjectMeta{
			Name:      "parent",
			Namespace: "roots",
		},
		Spec: contour_api_v1.HTTPProxySpec{
			VirtualHost: &contour_api_v1.VirtualHost{
				Fqdn: "example.com",
			},
			Includes: []contour_api_v1.Include{{
				Name:      "child",
				Namespace: "roots",
				Conditions: []contour_api_v1.MatchCondition{{
					Prefix: "/foo",
				}},
			}},
		},
	}

	proxyIncludedChildInvalidIncludeCycle := &contour_api_v1.HTTPProxy{
		ObjectMeta: metav1.ObjectMeta{
			Name:      "child",
			Namespace: "roots",
		},
		Spec: contour_api_v1.HTTPProxySpec{
			Includes: []contour_api_v1.Include{{
				Name:      "child",
				Namespace: "roots",
				Conditions: []contour_api_v1.MatchCondition{{
					Prefix: "/foo",
				}},
			}},
		},
	}

	run(t, "proxy child delegates to itself, producing a cycle", testcase{
		objs: []any{proxyIncludesProxyWithIncludeCycle, proxyIncludedChildInvalidIncludeCycle},
		want: map[types.NamespacedName]contour_api_v1.DetailedCondition{
			{Name: proxyIncludesProxyWithIncludeCycle.Name, Namespace: proxyIncludesProxyWithIncludeCycle.Namespace}: fixture.NewValidCondition().
				WithGeneration(proxyIncludesProxyWithIncludeCycle.Generation).Valid(),
			{Name: proxyIncludedChildInvalidIncludeCycle.Name, Namespace: proxyIncludedChildInvalidIncludeCycle.Namespace}: fixture.NewValidCondition().
				WithGeneration(proxyIncludedChildInvalidIncludeCycle.Generation).
				WithError(contour_api_v1.ConditionTypeIncludeError, "IncludeCreatesCycle", "include creates an include cycle: roots/parent -> roots/child -> roots/child"),
		},
	})

	run(t, "proxy orphaned route", testcase{
		objs: []any{proxyIncludedChildInvalidIncludeCycle},
		want: map[types.NamespacedName]contour_api_v1.DetailedCondition{
			{Name: proxyIncludedChildInvalidIncludeCycle.Name, Namespace: proxyIncludedChildInvalidIncludeCycle.Namespace}: fixture.NewValidCondition().
				WithGeneration(proxyIncludedChildInvalidIncludeCycle.Generation).
				Orphaned(),
		},
	})

	proxyIncludedChildValid := &contour_api_v1.HTTPProxy{
		ObjectMeta: metav1.ObjectMeta{
			Name:      "validChild",
			Namespace: "roots",
		},
		Spec: contour_api_v1.HTTPProxySpec{
			Routes: []contour_api_v1.Route{{
				Services: []contour_api_v1.Service{{
					Name: "foo2",
					Port: 8080,
				}},
			}},
		},
	}

	// proxyNotRootIncludeRootProxy delegates to proxyWildCardFQDN but it is invalid because it is missing fqdn
	proxyNotRootIncludeRootProxy := &contour_api_v1.HTTPProxy{
		ObjectMeta: metav1.ObjectMeta{
			Namespace: "roots",
			Name:      "invalidParent",
		},
		Spec: contour_api_v1.HTTPProxySpec{
			VirtualHost: &contour_api_v1.VirtualHost{},
			Includes: []contour_api_v1.Include{{
				Name:      "validChild",
				Namespace: "roots",
				Conditions: []contour_api_v1.MatchCondition{{
					Prefix: "/foo",
				}},
			}},
		},
	}

	run(t, "proxy invalid parent orphans child", testcase{
		objs: []any{proxyNotRootIncludeRootProxy, proxyIncludedChildValid},
		want: map[types.NamespacedName]contour_api_v1.DetailedCondition{
			{Name: proxyNotRootIncludeRootProxy.Name, Namespace: proxyNotRootIncludeRootProxy.Namespace}: fixture.NewValidCondition().
				WithGeneration(proxyNotRootIncludeRootProxy.Generation).
				WithError(contour_api_v1.ConditionTypeVirtualHostError, "FQDNNotSpecified", "Spec.VirtualHost.Fqdn must be specified"),
			{Name: proxyIncludedChildValid.Name, Namespace: proxyIncludedChildValid.Namespace}: fixture.NewValidCondition().
				WithGeneration(proxyIncludedChildValid.Generation).
				Orphaned(),
		},
	})

	// singleNameFQDN is valid
	singleNameFQDN := &contour_api_v1.HTTPProxy{
		ObjectMeta: metav1.ObjectMeta{
			Namespace: "roots",
			Name:      "example",
		},
		Spec: contour_api_v1.HTTPProxySpec{
			VirtualHost: &contour_api_v1.VirtualHost{
				Fqdn: "example",
			},
			Routes: []contour_api_v1.Route{{
				Conditions: []contour_api_v1.MatchCondition{{
					Prefix: "/foo",
				}},
				Services: []contour_api_v1.Service{{
					Name: "home",
					Port: 8080,
				}},
			}},
		},
	}

	run(t, "proxy valid single FQDN", testcase{
		objs: []any{singleNameFQDN, fixture.ServiceRootsHome},
		want: map[types.NamespacedName]contour_api_v1.DetailedCondition{
			{Name: singleNameFQDN.Name, Namespace: singleNameFQDN.Namespace}: fixture.NewValidCondition().
				WithGeneration(singleNameFQDN.Generation).
				Valid(),
		},
	})

	// proxyInvalidServiceInvalid is invalid because it references an invalid service
	proxyInvalidServiceInvalid := &contour_api_v1.HTTPProxy{
		ObjectMeta: metav1.ObjectMeta{
			Namespace: "roots",
			Name:      "invalidir",
		},
		Spec: contour_api_v1.HTTPProxySpec{
			VirtualHost: &contour_api_v1.VirtualHost{
				Fqdn: "example.com",
			},
			Routes: []contour_api_v1.Route{{
				Conditions: []contour_api_v1.MatchCondition{{
					Prefix: "/foo",
				}},
				Services: []contour_api_v1.Service{{
					Name: "invalid",
					Port: 8080,
				}},
			}},
		},
	}

	run(t, "proxy missing service is invalid", testcase{
		objs: []any{proxyInvalidServiceInvalid},
		want: map[types.NamespacedName]contour_api_v1.DetailedCondition{
			{Name: proxyInvalidServiceInvalid.Name, Namespace: proxyInvalidServiceInvalid.Namespace}: fixture.NewValidCondition().
				WithGeneration(proxyInvalidServiceInvalid.Generation).
				WithError(contour_api_v1.ConditionTypeServiceError, "ServiceUnresolvedReference", `Spec.Routes unresolved service reference: service "roots/invalid" not found`),
		},
	})

	// proxyInvalidServicePortInvalid is invalid because it references an invalid port on a service
	proxyInvalidServicePortInvalid := &contour_api_v1.HTTPProxy{
		ObjectMeta: metav1.ObjectMeta{
			Namespace: "roots",
			Name:      "invalidir",
		},
		Spec: contour_api_v1.HTTPProxySpec{
			VirtualHost: &contour_api_v1.VirtualHost{
				Fqdn: "example.com",
			},
			Routes: []contour_api_v1.Route{{
				Conditions: []contour_api_v1.MatchCondition{{
					Prefix: "/foo",
				}},
				Services: []contour_api_v1.Service{{
					Name: "home",
					Port: 9999,
				}},
			}},
		},
	}

	run(t, "proxy with service missing port is invalid", testcase{
		objs: []any{proxyInvalidServicePortInvalid, fixture.ServiceRootsHome},
		want: map[types.NamespacedName]contour_api_v1.DetailedCondition{
			{Name: proxyInvalidServicePortInvalid.Name, Namespace: proxyInvalidServicePortInvalid.Namespace}: fixture.NewValidCondition().
				WithGeneration(proxyInvalidServiceInvalid.Generation).
				WithError(contour_api_v1.ConditionTypeServiceError, "ServiceUnresolvedReference", `Spec.Routes unresolved service reference: port "9999" on service "roots/home" not matched`),
		},
	})

	proxyValidExampleCom := &contour_api_v1.HTTPProxy{
		ObjectMeta: metav1.ObjectMeta{
			Name:      "example-com",
			Namespace: "roots",
		},
		Spec: contour_api_v1.HTTPProxySpec{
			VirtualHost: &contour_api_v1.VirtualHost{
				Fqdn: "example.com",
			},
			Routes: []contour_api_v1.Route{{
				Conditions: []contour_api_v1.MatchCondition{{
					Prefix: "/foo",
				}},
				Services: []contour_api_v1.Service{{
					Name: "kuard",
					Port: 8080,
				}},
			}},
		},
	}

	proxyValidReuseExampleCom := &contour_api_v1.HTTPProxy{
		ObjectMeta: metav1.ObjectMeta{
			Name:      "other-example",
			Namespace: "roots",
		},
		Spec: contour_api_v1.HTTPProxySpec{
			VirtualHost: &contour_api_v1.VirtualHost{
				Fqdn: "example.com",
			},
			Routes: []contour_api_v1.Route{{
				Services: []contour_api_v1.Service{{
					Name: "kuard",
					Port: 8080,
				}},
			}},
		},
	}

	proxyValidReuseCaseExampleCom := &contour_api_v1.HTTPProxy{
		ObjectMeta: metav1.ObjectMeta{
			Name:      "case-example",
			Namespace: "roots",
		},
		Spec: contour_api_v1.HTTPProxySpec{
			VirtualHost: &contour_api_v1.VirtualHost{
				Fqdn: "EXAMPLE.com",
			},
			Routes: []contour_api_v1.Route{{
				Services: []contour_api_v1.Service{{
					Name: "kuard",
					Port: 8080,
				}},
			}},
		},
	}

	run(t, "conflicting proxies due to fqdn reuse", testcase{
		objs: []any{proxyValidExampleCom, proxyValidReuseExampleCom},
		want: map[types.NamespacedName]contour_api_v1.DetailedCondition{
			{Name: proxyValidExampleCom.Name, Namespace: proxyValidExampleCom.Namespace}: fixture.NewValidCondition().
				WithGeneration(proxyValidExampleCom.Generation).
				WithError(contour_api_v1.ConditionTypeVirtualHostError, "DuplicateVhost", `fqdn "example.com" is used in multiple HTTPProxies: roots/example-com, roots/other-example`),
			{Name: proxyValidReuseExampleCom.Name, Namespace: proxyValidReuseExampleCom.Namespace}: fixture.NewValidCondition().
				WithGeneration(proxyValidReuseExampleCom.Generation).
				WithError(contour_api_v1.ConditionTypeVirtualHostError, "DuplicateVhost", `fqdn "example.com" is used in multiple HTTPProxies: roots/example-com, roots/other-example`),
		},
	})

	run(t, "conflicting proxies due to fqdn reuse with uppercase/lowercase", testcase{
		objs: []any{proxyValidExampleCom, proxyValidReuseCaseExampleCom},
		want: map[types.NamespacedName]contour_api_v1.DetailedCondition{
			{Name: proxyValidExampleCom.Name, Namespace: proxyValidExampleCom.Namespace}: fixture.NewValidCondition().
				WithGeneration(proxyValidExampleCom.Generation).
				WithError(contour_api_v1.ConditionTypeVirtualHostError, "DuplicateVhost", `fqdn "example.com" is used in multiple HTTPProxies: roots/case-example, roots/example-com`),
			{Name: proxyValidReuseCaseExampleCom.Name, Namespace: proxyValidReuseCaseExampleCom.Namespace}: fixture.NewValidCondition().
				WithGeneration(proxyValidReuseCaseExampleCom.Generation).
				WithError(contour_api_v1.ConditionTypeVirtualHostError, "DuplicateVhost", `fqdn "example.com" is used in multiple HTTPProxies: roots/case-example, roots/example-com`),
		},
	})

	proxyRootIncludesRoot := &contour_api_v1.HTTPProxy{
		ObjectMeta: metav1.ObjectMeta{
			Name:      "root-blog",
			Namespace: "roots",
		},
		Spec: contour_api_v1.HTTPProxySpec{
			VirtualHost: &contour_api_v1.VirtualHost{
				Fqdn: "blog.containersteve.com",
				TLS: &contour_api_v1.TLS{
					SecretName: "blog-containersteve-com",
				},
			},
			Includes: []contour_api_v1.Include{{
				Name:      "blog",
				Namespace: "marketing",
				Conditions: []contour_api_v1.MatchCondition{{
					Prefix: "/",
				}},
			}},
		},
	}

	proxyRootIncludedByRoot := &contour_api_v1.HTTPProxy{
		ObjectMeta: metav1.ObjectMeta{
			Name:      "blog",
			Namespace: fixture.ServiceMarketingGreen.Namespace,
		},
		Spec: contour_api_v1.HTTPProxySpec{
			VirtualHost: &contour_api_v1.VirtualHost{
				Fqdn: "blog.containersteve.com",
				TLS: &contour_api_v1.TLS{
					SecretName: "blog-containersteve-com",
				},
			},
			Routes: []contour_api_v1.Route{{
				Services: []contour_api_v1.Service{{
					Name: fixture.ServiceMarketingGreen.Name,
					Port: 80,
				}},
			}},
		},
	}

	run(t, "root proxy including another root", testcase{
		objs: []any{proxyRootIncludesRoot, proxyRootIncludedByRoot},
		want: map[types.NamespacedName]contour_api_v1.DetailedCondition{
			{Name: proxyRootIncludesRoot.Name, Namespace: proxyRootIncludesRoot.Namespace}: fixture.NewValidCondition().
				WithGeneration(proxyRootIncludesRoot.Generation).
				WithError(contour_api_v1.ConditionTypeVirtualHostError, "DuplicateVhost", `fqdn "blog.containersteve.com" is used in multiple HTTPProxies: marketing/blog, roots/root-blog`),
			{Name: proxyRootIncludedByRoot.Name, Namespace: proxyRootIncludedByRoot.Namespace}: fixture.NewValidCondition().
				WithGeneration(proxyRootIncludedByRoot.Generation).
				WithError(contour_api_v1.ConditionTypeVirtualHostError, "DuplicateVhost", `fqdn "blog.containersteve.com" is used in multiple HTTPProxies: marketing/blog, roots/root-blog`),
		},
	})

	proxyIncludesRootDifferentFQDN := &contour_api_v1.HTTPProxy{
		ObjectMeta: metav1.ObjectMeta{
			Name:      "root-blog",
			Namespace: "roots",
		},
		Spec: contour_api_v1.HTTPProxySpec{
			VirtualHost: &contour_api_v1.VirtualHost{
				Fqdn: "blog.containersteve.com",
			},
			Includes: []contour_api_v1.Include{{
				Name:      "blog",
				Namespace: "marketing",
				Conditions: []contour_api_v1.MatchCondition{{
					Prefix: "/",
				}},
			}},
		},
	}

	proxyRootIncludedByRootDiffFQDN := &contour_api_v1.HTTPProxy{
		ObjectMeta: metav1.ObjectMeta{
			Name:      "blog",
			Namespace: fixture.ServiceMarketingGreen.Namespace,
		},
		Spec: contour_api_v1.HTTPProxySpec{
			VirtualHost: &contour_api_v1.VirtualHost{
				Fqdn: "www.containersteve.com",
			},
			Routes: []contour_api_v1.Route{{
				Services: []contour_api_v1.Service{{
					Name: fixture.ServiceMarketingGreen.Name,
					Port: 80,
				}},
			}},
		},
	}

	run(t, "root proxy including another root w/ different hostname", testcase{
		objs: []any{proxyIncludesRootDifferentFQDN, proxyRootIncludedByRootDiffFQDN, fixture.ServiceMarketingGreen},
		want: map[types.NamespacedName]contour_api_v1.DetailedCondition{
			{Name: proxyIncludesRootDifferentFQDN.Name, Namespace: proxyIncludesRootDifferentFQDN.Namespace}: fixture.NewValidCondition().
				WithGeneration(proxyIncludesRootDifferentFQDN.Generation).
				WithError(contour_api_v1.ConditionTypeIncludeError, "RootIncludesRoot", fmt.Sprintf("root httpproxy cannot include another root httpproxy (%s/%s)", proxyRootIncludedByRootDiffFQDN.Namespace, proxyRootIncludedByRootDiffFQDN.Name)),
			{Name: proxyRootIncludedByRootDiffFQDN.Name, Namespace: proxyRootIncludedByRootDiffFQDN.Namespace}: fixture.NewValidCondition().
				WithGeneration(proxyRootIncludedByRootDiffFQDN.Generation).
				Valid(),
		},
	})

	proxyValidIncludeBlogMarketing := &contour_api_v1.HTTPProxy{
		ObjectMeta: metav1.ObjectMeta{
			Name:      "blog",
			Namespace: fixture.ServiceMarketingGreen.Namespace,
		},
		Spec: contour_api_v1.HTTPProxySpec{
			Routes: []contour_api_v1.Route{{
				Services: []contour_api_v1.Service{{
					Name: fixture.ServiceMarketingGreen.Name,
					Port: 80,
				}},
			}},
		},
	}

	proxyRootValidIncludesBlogMarketing := &contour_api_v1.HTTPProxy{
		ObjectMeta: metav1.ObjectMeta{
			Name:      "root-blog",
			Namespace: "roots",
		},
		Spec: contour_api_v1.HTTPProxySpec{
			VirtualHost: &contour_api_v1.VirtualHost{
				Fqdn: "example.com",
			},
			Includes: []contour_api_v1.Include{{
				Name:      proxyValidIncludeBlogMarketing.Name,
				Namespace: proxyValidIncludeBlogMarketing.Namespace,
				Conditions: []contour_api_v1.MatchCondition{{
					Prefix: "/blog",
				}},
			}},
		},
	}

	run(t, "proxy includes another", testcase{
		objs: []any{proxyValidIncludeBlogMarketing, proxyRootValidIncludesBlogMarketing, fixture.ServiceRootsKuard, fixture.ServiceMarketingGreen},
		want: map[types.NamespacedName]contour_api_v1.DetailedCondition{
			{Name: proxyValidIncludeBlogMarketing.Name, Namespace: proxyValidIncludeBlogMarketing.Namespace}: fixture.NewValidCondition().
				WithGeneration(proxyValidIncludeBlogMarketing.Generation).
				Valid(),
			{Name: proxyRootValidIncludesBlogMarketing.Name, Namespace: proxyRootValidIncludesBlogMarketing.Namespace}: fixture.NewValidCondition().
				WithGeneration(proxyRootValidIncludesBlogMarketing.Generation).
				Valid(),
		},
	})

	proxyValidWithMirror := &contour_api_v1.HTTPProxy{
		ObjectMeta: metav1.ObjectMeta{
			Name:      "www",
			Namespace: fixture.ServiceRootsKuard.Namespace,
		},
		Spec: contour_api_v1.HTTPProxySpec{
			VirtualHost: &contour_api_v1.VirtualHost{
				Fqdn: "example.com",
			},
			Routes: []contour_api_v1.Route{{
				Services: []contour_api_v1.Service{{
					Name: fixture.ServiceRootsKuard.Name,
					Port: 8080,
				}, {
					Name: fixture.ServiceRootsKuard.Name,
					Port: 8080,
				}, {
					Name:   fixture.ServiceRootsKuard.Name,
					Port:   8080,
					Mirror: true,
				}},
			}},
		},
	}

	run(t, "proxy with mirror", testcase{
		objs: []any{proxyValidWithMirror, fixture.ServiceRootsKuard},
		want: map[types.NamespacedName]contour_api_v1.DetailedCondition{
			{Name: proxyValidWithMirror.Name, Namespace: proxyValidWithMirror.Namespace}: fixture.NewValidCondition().
				WithGeneration(proxyValidWithMirror.Generation).
				Valid(),
		},
	})

	proxyInvalidTwoMirrors := &contour_api_v1.HTTPProxy{
		ObjectMeta: metav1.ObjectMeta{
			Name:      "www",
			Namespace: fixture.ServiceRootsKuard.Namespace,
		},
		Spec: contour_api_v1.HTTPProxySpec{
			VirtualHost: &contour_api_v1.VirtualHost{
				Fqdn: "example.com",
			},
			Routes: []contour_api_v1.Route{{
				Services: []contour_api_v1.Service{{
					Name: fixture.ServiceRootsKuard.Name,
					Port: 8080,
				}, {
					Name:   fixture.ServiceRootsKuard.Name,
					Port:   8080,
					Mirror: true,
				}, {
					Name:   fixture.ServiceRootsKuard.Name,
					Port:   8080,
					Mirror: true,
				}},
			}},
		},
	}

	run(t, "proxy with two mirrors", testcase{
		objs: []any{proxyInvalidTwoMirrors, fixture.ServiceRootsKuard},
		want: map[types.NamespacedName]contour_api_v1.DetailedCondition{
			{Name: proxyInvalidTwoMirrors.Name, Namespace: proxyInvalidTwoMirrors.Namespace}: fixture.NewValidCondition().
				WithGeneration(proxyInvalidTwoMirrors.Generation).
				WithError(contour_api_v1.ConditionTypeServiceError, "OnlyOneMirror", "only one service per route may be nominated as mirror"),
		},
	})

	proxyInvalidDuplicateMatchConditionHeaders := &contour_api_v1.HTTPProxy{
		ObjectMeta: metav1.ObjectMeta{
			Namespace: "roots",
			Name:      "example",
		},
		Spec: contour_api_v1.HTTPProxySpec{
			VirtualHost: &contour_api_v1.VirtualHost{
				Fqdn: "example.com",
			},
			Routes: []contour_api_v1.Route{{
				Conditions: []contour_api_v1.MatchCondition{{
					Prefix: "/foo",
				}, {
					Header: &contour_api_v1.HeaderMatchCondition{
						Name:  "x-header",
						Exact: "abc",
					},
				}, {
					Header: &contour_api_v1.HeaderMatchCondition{
						Name:  "x-header",
						Exact: "1234",
					},
				}},
				Services: []contour_api_v1.Service{{
					Name: "home",
					Port: 8080,
				}},
			}},
		},
	}

	run(t, "duplicate route condition headers", testcase{
		objs: []any{proxyInvalidDuplicateMatchConditionHeaders, fixture.ServiceRootsHome},
		want: map[types.NamespacedName]contour_api_v1.DetailedCondition{
			{Name: proxyInvalidDuplicateMatchConditionHeaders.Name, Namespace: proxyInvalidDuplicateMatchConditionHeaders.Namespace}: fixture.NewValidCondition().
				WithGeneration(proxyInvalidDuplicateMatchConditionHeaders.Generation).
				WithError(contour_api_v1.ConditionTypeRouteError, "HeaderMatchConditionsNotValid", "cannot specify duplicate header 'exact match' conditions in the same route"),
		},
	})

	proxyInvalidDuplicateMatchConditionQueryParameters := &contour_api_v1.HTTPProxy{
		ObjectMeta: metav1.ObjectMeta{
			Namespace: "roots",
			Name:      "example",
		},
		Spec: contour_api_v1.HTTPProxySpec{
			VirtualHost: &contour_api_v1.VirtualHost{
				Fqdn: "example.com",
			},
			Routes: []contour_api_v1.Route{{
				Conditions: []contour_api_v1.MatchCondition{{
					Prefix: "/foo",
				}, {
					QueryParameter: &contour_api_v1.QueryParameterMatchCondition{
						Name:  "param",
						Exact: "abc",
					},
				}, {
					QueryParameter: &contour_api_v1.QueryParameterMatchCondition{
						Name:  "param",
						Exact: "1234",
					},
				}},
				Services: []contour_api_v1.Service{{
					Name: "home",
					Port: 8080,
				}},
			}},
		},
	}

	run(t, "duplicate route condition query parameters", testcase{
		objs: []any{proxyInvalidDuplicateMatchConditionQueryParameters, fixture.ServiceRootsHome},
		want: map[types.NamespacedName]contour_api_v1.DetailedCondition{
			{Name: proxyInvalidDuplicateMatchConditionQueryParameters.Name, Namespace: proxyInvalidDuplicateMatchConditionQueryParameters.Namespace}: fixture.NewValidCondition().
				WithGeneration(proxyInvalidDuplicateMatchConditionQueryParameters.Generation).
				WithError(contour_api_v1.ConditionTypeRouteError, "QueryParameterMatchConditionsNotValid", "cannot specify duplicate query parameter 'exact match' conditions in the same route"),
		},
	})

	proxyValidDelegatedRoots := &contour_api_v1.HTTPProxy{
		ObjectMeta: metav1.ObjectMeta{
			Namespace: "roots",
			Name:      "delegated",
		},
		Spec: contour_api_v1.HTTPProxySpec{
			Routes: []contour_api_v1.Route{{
				Services: []contour_api_v1.Service{{
					Name: "home",
					Port: 8080,
				}},
			}},
		},
	}

	proxyInvalidDuplicateIncludeCondtionHeaders := &contour_api_v1.HTTPProxy{
		ObjectMeta: metav1.ObjectMeta{
			Namespace: "roots",
			Name:      "example",
		},
		Spec: contour_api_v1.HTTPProxySpec{
			VirtualHost: &contour_api_v1.VirtualHost{
				Fqdn: "example.com",
			},
			Includes: []contour_api_v1.Include{{
				Name:      "delegated",
				Namespace: "roots",
				Conditions: []contour_api_v1.MatchCondition{{
					Prefix: "/foo",
				}, {
					Header: &contour_api_v1.HeaderMatchCondition{
						Name:  "x-header",
						Exact: "abc",
					},
				}, {
					Header: &contour_api_v1.HeaderMatchCondition{
						Name:  "x-header",
						Exact: "1234",
					},
				}},
			}},
			Routes: []contour_api_v1.Route{{
				Services: []contour_api_v1.Service{{
					Name: "home",
					Port: 8080,
				}},
			}},
		},
	}

	run(t, "duplicate include condition headers", testcase{
		objs: []any{proxyInvalidDuplicateIncludeCondtionHeaders, proxyValidDelegatedRoots, fixture.ServiceRootsHome},
		want: map[types.NamespacedName]contour_api_v1.DetailedCondition{
			{Name: proxyInvalidDuplicateIncludeCondtionHeaders.Name,
				Namespace: proxyInvalidDuplicateIncludeCondtionHeaders.Namespace}: fixture.NewValidCondition().
				WithGeneration(proxyInvalidDuplicateIncludeCondtionHeaders.Generation).WithError(contour_api_v1.ConditionTypeRouteError, "HeaderMatchConditionsNotValid", "cannot specify duplicate header 'exact match' conditions in the same route"),
			{Name: proxyValidDelegatedRoots.Name,
				Namespace: proxyValidDelegatedRoots.Namespace}: fixture.NewValidCondition().
				WithGeneration(proxyValidDelegatedRoots.Generation).Orphaned(),
		},
	})

	proxyInvalidRouteConditionHeaders := &contour_api_v1.HTTPProxy{
		ObjectMeta: metav1.ObjectMeta{
			Namespace: "roots",
			Name:      "example",
		},
		Spec: contour_api_v1.HTTPProxySpec{
			VirtualHost: &contour_api_v1.VirtualHost{
				Fqdn: "example.com",
			},
			Routes: []contour_api_v1.Route{{
				Conditions: []contour_api_v1.MatchCondition{{
					Prefix: "/foo",
				}, {
					Header: &contour_api_v1.HeaderMatchCondition{
						Name:     "x-header",
						NotExact: "abc",
					},
				}, {
					Header: &contour_api_v1.HeaderMatchCondition{
						Name:     "x-header",
						NotExact: "1234",
					},
				}},
				Services: []contour_api_v1.Service{{
					Name: "home",
					Port: 8080,
				}},
			}},
		},
	}

	run(t, "duplicate valid route condition headers", testcase{
		objs: []any{proxyInvalidRouteConditionHeaders, fixture.ServiceRootsHome},
		want: map[types.NamespacedName]contour_api_v1.DetailedCondition{
			{Name: proxyInvalidRouteConditionHeaders.Name, Namespace: proxyInvalidRouteConditionHeaders.Namespace}: fixture.NewValidCondition().
				WithGeneration(proxyInvalidRouteConditionHeaders.Generation).Valid(),
		},
	})

	proxyInvalidMultiplePrefixes := &contour_api_v1.HTTPProxy{
		ObjectMeta: metav1.ObjectMeta{
			Name:      "www",
			Namespace: fixture.ServiceRootsKuard.Namespace,
		},
		Spec: contour_api_v1.HTTPProxySpec{
			VirtualHost: &contour_api_v1.VirtualHost{
				Fqdn: "example.com",
			},
			Routes: []contour_api_v1.Route{{
				Conditions: []contour_api_v1.MatchCondition{
					{
						Prefix: "/api",
					}, {
						Prefix: "/v1",
					},
				},
				Services: []contour_api_v1.Service{{
					Name: fixture.ServiceRootsKuard.Name,
					Port: 8080,
				}},
			}},
		},
	}

	run(t, "proxy with two prefix conditions on route", testcase{
		objs: []any{proxyInvalidMultiplePrefixes, fixture.ServiceRootsKuard},
		want: map[types.NamespacedName]contour_api_v1.DetailedCondition{
			{Name: proxyInvalidMultiplePrefixes.Name, Namespace: proxyInvalidMultiplePrefixes.Namespace}: fixture.NewValidCondition().
				WithGeneration(proxyInvalidMultiplePrefixes.Generation).
				WithError(contour_api_v1.ConditionTypeRouteError, "PathMatchConditionsNotValid", "route: more than one prefix, exact or regex is not allowed in a condition block"),
		},
	})

	proxyInvalidTwoPrefixesWithInclude := &contour_api_v1.HTTPProxy{
		ObjectMeta: metav1.ObjectMeta{
			Name:      "www",
			Namespace: fixture.ServiceRootsKuard.Namespace,
		},
		Spec: contour_api_v1.HTTPProxySpec{
			VirtualHost: &contour_api_v1.VirtualHost{
				Fqdn: "example.com",
			},
			Includes: []contour_api_v1.Include{{
				Name:      "child",
				Namespace: "teama",
				Conditions: []contour_api_v1.MatchCondition{
					{
						Prefix: "/api",
					}, {
						Prefix: "/v1",
					},
				},
			}},
			Routes: []contour_api_v1.Route{{
				Services: []contour_api_v1.Service{{
					Name: fixture.ServiceRootsKuard.Name,
					Port: 8080,
				}},
			}},
		},
	}

	proxyValidChildTeamA := &contour_api_v1.HTTPProxy{
		ObjectMeta: metav1.ObjectMeta{
			Name:      "child",
			Namespace: "teama",
		},
		Spec: contour_api_v1.HTTPProxySpec{
			Routes: []contour_api_v1.Route{{
				Services: []contour_api_v1.Service{{
					Name: fixture.ServiceRootsKuard.Name,
					Port: 8080,
				}},
			}},
		},
	}

	run(t, "proxy with two prefix conditions orphans include", testcase{
		objs: []any{proxyInvalidTwoPrefixesWithInclude, proxyValidChildTeamA, fixture.ServiceRootsKuard},
		want: map[types.NamespacedName]contour_api_v1.DetailedCondition{
			{Name: proxyInvalidTwoPrefixesWithInclude.Name, Namespace: proxyInvalidTwoPrefixesWithInclude.Namespace}: fixture.NewValidCondition().
				WithGeneration(proxyInvalidTwoPrefixesWithInclude.Generation).
				WithError(contour_api_v1.ConditionTypeIncludeError, "PathMatchConditionsNotValid", "include: more than one prefix, exact or regex is not allowed in a condition block"),
			{Name: proxyValidChildTeamA.Name, Namespace: proxyValidChildTeamA.Namespace}: fixture.NewValidCondition().
				WithGeneration(proxyValidChildTeamA.Generation).
				Orphaned(),
		},
	})

	proxyInvalidPrefixNoSlash := &contour_api_v1.HTTPProxy{
		ObjectMeta: metav1.ObjectMeta{
			Name:      "www",
			Namespace: fixture.ServiceRootsKuard.Namespace,
		},
		Spec: contour_api_v1.HTTPProxySpec{
			VirtualHost: &contour_api_v1.VirtualHost{
				Fqdn: "example.com",
			},
			Routes: []contour_api_v1.Route{{
				Conditions: []contour_api_v1.MatchCondition{
					{
						Prefix: "api",
					},
				},
				Services: []contour_api_v1.Service{{
					Name: fixture.ServiceRootsKuard.Name,
					Port: 8080,
				}},
			}},
		},
	}

	run(t, "proxy with prefix conditions on route that does not start with slash", testcase{
		objs: []any{proxyInvalidPrefixNoSlash, fixture.ServiceRootsKuard},
		want: map[types.NamespacedName]contour_api_v1.DetailedCondition{
			{Name: proxyInvalidPrefixNoSlash.Name, Namespace: proxyInvalidPrefixNoSlash.Namespace}: fixture.NewValidCondition().
				WithGeneration(proxyInvalidPrefixNoSlash.Generation).
				WithError(contour_api_v1.ConditionTypeRouteError, "PathMatchConditionsNotValid", "route: prefix conditions must start with /, api was supplied"),
		},
	})

	proxyInvalidIncludePrefixNoSlash := &contour_api_v1.HTTPProxy{
		ObjectMeta: metav1.ObjectMeta{
			Name:      "www",
			Namespace: fixture.ServiceRootsKuard.Namespace,
		},
		Spec: contour_api_v1.HTTPProxySpec{
			VirtualHost: &contour_api_v1.VirtualHost{
				Fqdn: "example.com",
			},
			Includes: []contour_api_v1.Include{{
				Name:      "child",
				Namespace: "teama",
				Conditions: []contour_api_v1.MatchCondition{
					{
						Prefix: "api",
					},
				},
			}},
			Routes: []contour_api_v1.Route{{
				Services: []contour_api_v1.Service{{
					Name: fixture.ServiceRootsKuard.Name,
					Port: 8080,
				}},
			}},
		},
	}

	run(t, "proxy with include prefix that does not start with slash", testcase{
		objs: []any{proxyInvalidIncludePrefixNoSlash, proxyValidChildTeamA, fixture.ServiceRootsKuard},
		want: map[types.NamespacedName]contour_api_v1.DetailedCondition{
			{Name: proxyInvalidIncludePrefixNoSlash.Name, Namespace: proxyInvalidIncludePrefixNoSlash.Namespace}: fixture.NewValidCondition().
				WithError(contour_api_v1.ConditionTypeIncludeError, "PathMatchConditionsNotValid", "include: prefix conditions must start with /, api was supplied"),
			{Name: proxyValidChildTeamA.Name, Namespace: proxyValidChildTeamA.Namespace}: fixture.NewValidCondition().
				Orphaned(),
		},
	})

	proxyInvalidTCPProxyIncludeAndService := &contour_api_v1.HTTPProxy{
		ObjectMeta: metav1.ObjectMeta{
			Name:      "simple",
			Namespace: "roots",
		},
		Spec: contour_api_v1.HTTPProxySpec{
			VirtualHost: &contour_api_v1.VirtualHost{
				Fqdn: "passthrough.example.com",
				TLS: &contour_api_v1.TLS{
					Passthrough: true,
				},
			},
			TCPProxy: &contour_api_v1.TCPProxy{
				Include: &contour_api_v1.TCPProxyInclude{
					Name:      "foo",
					Namespace: "roots",
				},
				Services: []contour_api_v1.Service{{
					Name: fixture.ServiceRootsKuard.Name,
					Port: 8080,
				}},
			},
		},
	}

	run(t, "tcpproxy cannot specify services and include", testcase{
		objs: []any{proxyInvalidTCPProxyIncludeAndService, fixture.ServiceRootsKuard},
		want: map[types.NamespacedName]contour_api_v1.DetailedCondition{
			{Name: proxyInvalidTCPProxyIncludeAndService.Name, Namespace: proxyInvalidTCPProxyIncludeAndService.Namespace}: fixture.NewValidCondition().
				WithError(contour_api_v1.ConditionTypeTCPProxyError, "NoServicesAndInclude", "cannot specify services and include in the same httpproxy"),
		},
	})

	proxyTCPNoServiceOrInclusion := &contour_api_v1.HTTPProxy{
		ObjectMeta: metav1.ObjectMeta{
			Name:      "simple",
			Namespace: "roots",
		},
		Spec: contour_api_v1.HTTPProxySpec{
			VirtualHost: &contour_api_v1.VirtualHost{
				Fqdn: "passthrough.example.com",
				TLS: &contour_api_v1.TLS{
					Passthrough: true,
				},
			},
			TCPProxy: &contour_api_v1.TCPProxy{},
		},
	}

	run(t, "tcpproxy empty", testcase{
		objs: []any{proxyTCPNoServiceOrInclusion, fixture.ServiceRootsKuard},
		want: map[types.NamespacedName]contour_api_v1.DetailedCondition{
			{Name: proxyTCPNoServiceOrInclusion.Name, Namespace: proxyTCPNoServiceOrInclusion.Namespace}: fixture.NewValidCondition().
				WithError(contour_api_v1.ConditionTypeTCPProxyError, "NothingDefined", "either services or inclusion must be specified"),
		},
	})

	proxyTCPIncludesFoo := &contour_api_v1.HTTPProxy{
		ObjectMeta: metav1.ObjectMeta{
			Name:      "simple",
			Namespace: "roots",
		},
		Spec: contour_api_v1.HTTPProxySpec{
			VirtualHost: &contour_api_v1.VirtualHost{
				Fqdn: "passthrough.example.com",
				TLS: &contour_api_v1.TLS{
					Passthrough: true,
				},
			},
			TCPProxy: &contour_api_v1.TCPProxy{
				Include: &contour_api_v1.TCPProxyInclude{
					Name:      "foo",
					Namespace: fixture.ServiceRootsKuard.Namespace,
				},
			},
		},
	}

	run(t, "tcpproxy w/ missing include", testcase{
		objs: []any{proxyTCPIncludesFoo, fixture.ServiceRootsKuard},
		want: map[types.NamespacedName]contour_api_v1.DetailedCondition{
			{Name: proxyTCPIncludesFoo.Name, Namespace: proxyTCPIncludesFoo.Namespace}: fixture.NewValidCondition().
				WithError(contour_api_v1.ConditionTypeTCPProxyIncludeError, "IncludeNotFound", "include roots/foo not found"),
		},
	})

	proxyValidTCPRoot := &contour_api_v1.HTTPProxy{
		ObjectMeta: metav1.ObjectMeta{
			Name:      "foo",
			Namespace: fixture.ServiceRootsKuard.Namespace,
		},
		Spec: contour_api_v1.HTTPProxySpec{
			VirtualHost: &contour_api_v1.VirtualHost{
				Fqdn: "www.example.com",
				TLS: &contour_api_v1.TLS{
					Passthrough: true,
				},
			},
			TCPProxy: &contour_api_v1.TCPProxy{
				Services: []contour_api_v1.Service{{
					Name: fixture.ServiceRootsKuard.Name,
					Port: 8080,
				}},
			},
		},
	}

	run(t, "tcpproxy includes another root", testcase{
		objs: []any{proxyTCPIncludesFoo, proxyValidTCPRoot, fixture.ServiceRootsKuard},
		want: map[types.NamespacedName]contour_api_v1.DetailedCondition{
			{Name: proxyTCPIncludesFoo.Name, Namespace: proxyTCPIncludesFoo.Namespace}: fixture.NewValidCondition().
				WithError(contour_api_v1.ConditionTypeTCPProxyIncludeError, "RootIncludesRoot", fmt.Sprintf("root httpproxy cannot include another root httpproxy (%s/%s)", proxyValidTCPRoot.Namespace, proxyValidTCPRoot.Name)),
			{Name: proxyValidTCPRoot.Name, Namespace: proxyValidTCPRoot.Namespace}: fixture.NewValidCondition().Valid(),
		},
	})

	proxyTCPValidChildFoo := &contour_api_v1.HTTPProxy{
		ObjectMeta: metav1.ObjectMeta{
			Name:      "foo",
			Namespace: fixture.ServiceRootsKuard.Namespace,
		},
		Spec: contour_api_v1.HTTPProxySpec{
			TCPProxy: &contour_api_v1.TCPProxy{
				Services: []contour_api_v1.Service{{
					Name: fixture.ServiceRootsKuard.Name,
					Port: 8080,
				}},
			},
		},
	}

	run(t, "tcpproxy includes valid child", testcase{
		objs: []any{proxyTCPIncludesFoo, proxyTCPValidChildFoo, fixture.ServiceRootsKuard},
		want: map[types.NamespacedName]contour_api_v1.DetailedCondition{
			{Name: proxyTCPIncludesFoo.Name, Namespace: proxyTCPIncludesFoo.Namespace}:     fixture.NewValidCondition().Valid(),
			{Name: proxyTCPValidChildFoo.Name, Namespace: proxyTCPValidChildFoo.Namespace}: fixture.NewValidCondition().Valid(),
		},
	})

	proxyInvalidConflictingIncludeConditionsSimple := &contour_api_v1.HTTPProxy{
		ObjectMeta: metav1.ObjectMeta{
			Namespace: "roots",
			Name:      "example",
		},
		Spec: contour_api_v1.HTTPProxySpec{
			VirtualHost: &contour_api_v1.VirtualHost{
				Fqdn: "example.com",
			},
			Includes: []contour_api_v1.Include{{
				Name:      "blogteama",
				Namespace: "teama",
				Conditions: []contour_api_v1.MatchCondition{{
					Prefix: "/blog",
				}},
			}, {
				Name:      "blogteamb",
				Namespace: "teamb",
				Conditions: []contour_api_v1.MatchCondition{{
					Prefix: "/blog",
				}},
			}},
			Routes: []contour_api_v1.Route{{
				Conditions: []contour_api_v1.MatchCondition{{
					Prefix: "/",
				}},
				Services: []contour_api_v1.Service{{
					Name: "home",
					Port: 8080,
				}},
			}},
		},
	}

	proxyValidBlogTeamA := &contour_api_v1.HTTPProxy{
		ObjectMeta: metav1.ObjectMeta{
			Namespace: "teama",
			Name:      "blogteama",
		},
		Spec: contour_api_v1.HTTPProxySpec{
			Routes: []contour_api_v1.Route{{
				Conditions: []contour_api_v1.MatchCondition{{
					Prefix: "/blog",
				}},
				Services: []contour_api_v1.Service{{
					Name: fixture.ServiceTeamAKuard.Name,
					Port: 8080,
				}},
			}},
		},
	}

	proxyValidBlogTeamB := &contour_api_v1.HTTPProxy{
		ObjectMeta: metav1.ObjectMeta{
			Namespace: "teamb",
			Name:      "blogteamb",
		},
		Spec: contour_api_v1.HTTPProxySpec{
			Routes: []contour_api_v1.Route{{
				Conditions: []contour_api_v1.MatchCondition{{
					Prefix: "/blog",
				}},
				Services: []contour_api_v1.Service{{
					Name: fixture.ServiceTeamBKuard.Name,
					Port: 8080,
				}},
			}},
		},
	}

	run(t, "duplicate path conditions on an include", testcase{
		objs: []any{proxyInvalidConflictingIncludeConditionsSimple, proxyValidBlogTeamA, proxyValidBlogTeamB, fixture.ServiceRootsHome, fixture.ServiceTeamAKuard, fixture.ServiceTeamBKuard},
		want: map[types.NamespacedName]contour_api_v1.DetailedCondition{
			{Name: proxyValidBlogTeamA.Name, Namespace: proxyValidBlogTeamA.Namespace}: fixture.NewValidCondition().
				Valid(), // Valid since there is a valid include preceding an invalid one.
			{Name: proxyValidBlogTeamB.Name, Namespace: proxyValidBlogTeamB.Namespace}: fixture.NewValidCondition().
				Orphaned(), // Orphaned because the include pointing to this condition is a duplicate so the route is not programmed.
			{Name: proxyInvalidConflictingIncludeConditionsSimple.Name,
				Namespace: proxyInvalidConflictingIncludeConditionsSimple.Namespace}: fixture.NewValidCondition().
				WithError(contour_api_v1.ConditionTypeIncludeError, "DuplicateMatchConditions", "duplicate conditions defined on an include"),
		},
	})

	proxyIncludeConditionsEmpty := &contour_api_v1.HTTPProxy{
		ObjectMeta: metav1.ObjectMeta{
			Namespace: "roots",
			Name:      "example",
		},
		Spec: contour_api_v1.HTTPProxySpec{
			VirtualHost: &contour_api_v1.VirtualHost{
				Fqdn: "example.com",
			},
			Includes: []contour_api_v1.Include{{
				Name:      "blogteama",
				Namespace: "teama",
			}, {
				Name:      "blogteamb",
				Namespace: "teamb",
			}},
		},
	}

	run(t, "empty include conditions", testcase{
		objs: []any{proxyIncludeConditionsEmpty, proxyValidBlogTeamA, proxyValidBlogTeamB, fixture.ServiceTeamAKuard, fixture.ServiceTeamBKuard},
		want: map[types.NamespacedName]contour_api_v1.DetailedCondition{
			{Name: proxyValidBlogTeamA.Name, Namespace: proxyValidBlogTeamA.Namespace}: fixture.NewValidCondition().
				Valid(),
			{Name: proxyValidBlogTeamB.Name, Namespace: proxyValidBlogTeamB.Namespace}: fixture.NewValidCondition().
				Valid(),
			{Name: proxyIncludeConditionsEmpty.Name,
				Namespace: proxyIncludeConditionsEmpty.Namespace}: fixture.NewValidCondition().
				Valid(),
		},
	})

	proxyIncludeConditionsPrefixRoot := &contour_api_v1.HTTPProxy{
		ObjectMeta: metav1.ObjectMeta{
			Namespace: "roots",
			Name:      "example",
		},
		Spec: contour_api_v1.HTTPProxySpec{
			VirtualHost: &contour_api_v1.VirtualHost{
				Fqdn: "example.com",
			},
			Includes: []contour_api_v1.Include{{
				Name:      "blogteama",
				Namespace: "teama",
				Conditions: []contour_api_v1.MatchCondition{{
					Prefix: "/",
				}},
			}, {
				Name:      "blogteamb",
				Namespace: "teamb",
			}, {
				Name:      "blogteamb",
				Namespace: "teamb",
				Conditions: []contour_api_v1.MatchCondition{{
					Prefix: "/",
				}},
			}},
		},
	}

	run(t, "multiple prefix / include conditions", testcase{
		objs: []any{proxyIncludeConditionsPrefixRoot, proxyValidBlogTeamA, proxyValidBlogTeamB, fixture.ServiceTeamAKuard, fixture.ServiceTeamBKuard},
		want: map[types.NamespacedName]contour_api_v1.DetailedCondition{
			{Name: proxyValidBlogTeamA.Name, Namespace: proxyValidBlogTeamA.Namespace}: fixture.NewValidCondition().
				Valid(),
			{Name: proxyValidBlogTeamB.Name, Namespace: proxyValidBlogTeamB.Namespace}: fixture.NewValidCondition().
				Valid(),
			{Name: proxyIncludeConditionsPrefixRoot.Name,
				Namespace: proxyIncludeConditionsPrefixRoot.Namespace}: fixture.NewValidCondition().
				Valid(),
		},
	})

	proxyInvalidConflictingIncludeConditions := &contour_api_v1.HTTPProxy{
		ObjectMeta: metav1.ObjectMeta{
			Namespace: "roots",
			Name:      "example",
		},
		Spec: contour_api_v1.HTTPProxySpec{
			VirtualHost: &contour_api_v1.VirtualHost{
				Fqdn: "example.com",
			},
			Includes: []contour_api_v1.Include{{
				Name:      "blogteama",
				Namespace: "teama",
				Conditions: []contour_api_v1.MatchCondition{{
					Prefix: "/blog",
				}},
			}, {
				Name:      "blogteamb",
				Namespace: "teamb",
				Conditions: []contour_api_v1.MatchCondition{{
					Prefix: "/somethingelse",
				}},
			}, {
				Name:      "blogteamb",
				Namespace: "teamb",
				Conditions: []contour_api_v1.MatchCondition{{
					Prefix: "/blog",
				}},
			}},
			Routes: []contour_api_v1.Route{{
				Conditions: []contour_api_v1.MatchCondition{{
					Prefix: "/",
				}},
				Services: []contour_api_v1.Service{{
					Name: "home",
					Port: 8080,
				}},
			}},
		},
	}

	run(t, "duplicate path conditions on an include not consecutive", testcase{
		objs: []any{proxyInvalidConflictingIncludeConditions, proxyValidBlogTeamA, proxyValidBlogTeamB, fixture.ServiceRootsHome, fixture.ServiceTeamAKuard, fixture.ServiceTeamBKuard},
		want: map[types.NamespacedName]contour_api_v1.DetailedCondition{
			{Name: proxyValidBlogTeamA.Name, Namespace: proxyValidBlogTeamA.Namespace}: fixture.NewValidCondition().
				Valid(), // Valid since there is a valid include preceding an invalid one.
			{Name: proxyValidBlogTeamB.Name, Namespace: proxyValidBlogTeamB.Namespace}: fixture.NewValidCondition().
				Valid(), // Valid since there is a valid include preceding an invalid one.
			{Name: proxyInvalidConflictingIncludeConditions.Name,
				Namespace: proxyInvalidConflictingIncludeConditions.Namespace}: fixture.NewValidCondition().
				WithError(contour_api_v1.ConditionTypeIncludeError, "DuplicateMatchConditions", "duplicate conditions defined on an include"),
		},
	})

	proxyInvalidConflictHeaderConditions := &contour_api_v1.HTTPProxy{
		ObjectMeta: metav1.ObjectMeta{
			Namespace: "roots",
			Name:      "example",
		},
		Spec: contour_api_v1.HTTPProxySpec{
			VirtualHost: &contour_api_v1.VirtualHost{
				Fqdn: "example.com",
			},
			Includes: []contour_api_v1.Include{{
				Name:      "blogteama",
				Namespace: "teama",
				Conditions: []contour_api_v1.MatchCondition{{
					Header: &contour_api_v1.HeaderMatchCondition{
						Name:     "x-header",
						Contains: "abc",
					},
				}},
			}, {
				Name:      "blogteamb",
				Namespace: "teamb",
				Conditions: []contour_api_v1.MatchCondition{{
					Header: &contour_api_v1.HeaderMatchCondition{
						Name:     "x-other-header",
						Contains: "abc",
					},
				}},
			}, {
				Name:      "blogteamb",
				Namespace: "teamb",
				Conditions: []contour_api_v1.MatchCondition{{
					Header: &contour_api_v1.HeaderMatchCondition{
						Name:     "x-header",
						Contains: "abc",
					},
				}},
			}},
			Routes: []contour_api_v1.Route{{
				Conditions: []contour_api_v1.MatchCondition{{
					Prefix: "/",
				}},
				Services: []contour_api_v1.Service{{
					Name: "home",
					Port: 8080,
				}},
			}},
		},
	}

	run(t, "duplicate header conditions on an include", testcase{
		objs: []any{proxyInvalidConflictHeaderConditions, proxyValidBlogTeamA, proxyValidBlogTeamB, fixture.ServiceRootsHome, fixture.ServiceTeamAKuard, fixture.ServiceTeamBKuard},
		want: map[types.NamespacedName]contour_api_v1.DetailedCondition{
			{Name: proxyValidBlogTeamA.Name,
				Namespace: proxyValidBlogTeamA.Namespace}: fixture.NewValidCondition().
				Valid(),   // Valid since there is a valid include preceding an invalid one.
			{Name: proxyValidBlogTeamB.Name,
				Namespace: proxyValidBlogTeamB.Namespace}: fixture.NewValidCondition().
				Valid(),   // Valid since there is a valid include preceding an invalid one.
			{Name: proxyInvalidConflictHeaderConditions.Name,
				Namespace: proxyInvalidConflictHeaderConditions.Namespace}: fixture.NewValidCondition().
				WithError(contour_api_v1.ConditionTypeIncludeError, "DuplicateMatchConditions", "duplicate conditions defined on an include"),
		},
	})

	proxyInvalidDuplicateMultiHeaderConditions := &contour_api_v1.HTTPProxy{
		ObjectMeta: metav1.ObjectMeta{
			Namespace: "roots",
			Name:      "example",
		},
		Spec: contour_api_v1.HTTPProxySpec{
			VirtualHost: &contour_api_v1.VirtualHost{
				Fqdn: "example.com",
			},
			Includes: []contour_api_v1.Include{{
				Name:      "blogteama",
				Namespace: "teama",
				Conditions: []contour_api_v1.MatchCondition{{
					Header: &contour_api_v1.HeaderMatchCondition{
						Name:     "x-header",
						Contains: "abc",
					},
				}, {
					Header: &contour_api_v1.HeaderMatchCondition{
						Name:     "x-another-header",
						Contains: "abc",
					},
				}},
			}, {
				Name:      "blogteama",
				Namespace: "teama",
				Conditions: []contour_api_v1.MatchCondition{{
					Prefix: "/blog",
				}},
			}, {
				Name:      "blogteamb",
				Namespace: "teamb",
				Conditions: []contour_api_v1.MatchCondition{{
					Header: &contour_api_v1.HeaderMatchCondition{
						Name:     "x-another-header",
						Contains: "abc",
					},
				}, {
					Header: &contour_api_v1.HeaderMatchCondition{
						Name:     "x-header",
						Contains: "abc",
					},
				}},
			}},
			Routes: []contour_api_v1.Route{{
				Conditions: []contour_api_v1.MatchCondition{{
					Prefix: "/",
				}},
				Services: []contour_api_v1.Service{{
					Name: "home",
					Port: 8080,
				}},
			}},
		},
	}

	run(t, "duplicate header conditions on an include mismatched order", testcase{
		objs: []any{proxyInvalidDuplicateMultiHeaderConditions, proxyValidBlogTeamA, proxyValidBlogTeamB, fixture.ServiceRootsHome, fixture.ServiceTeamAKuard, fixture.ServiceTeamBKuard},
		want: map[types.NamespacedName]contour_api_v1.DetailedCondition{
			{Name: proxyValidBlogTeamA.Name,
				Namespace: proxyValidBlogTeamA.Namespace}: fixture.NewValidCondition().
				Valid(),   // Valid since there is a valid include preceding an invalid one.
			{Name: proxyValidBlogTeamB.Name,
				Namespace: proxyValidBlogTeamB.Namespace}: fixture.NewValidCondition().
				Orphaned(),
			{Name: proxyInvalidDuplicateMultiHeaderConditions.Name,
				Namespace: proxyInvalidDuplicateMultiHeaderConditions.Namespace}: fixture.NewValidCondition().
				WithError(contour_api_v1.ConditionTypeIncludeError, "DuplicateMatchConditions", "duplicate conditions defined on an include"),
		},
	})

	proxyInvalidDuplicateIncludeSamePathDiffHeaders := &contour_api_v1.HTTPProxy{
		ObjectMeta: metav1.ObjectMeta{
			Namespace: "roots",
			Name:      "example",
		},
		Spec: contour_api_v1.HTTPProxySpec{
			VirtualHost: &contour_api_v1.VirtualHost{
				Fqdn: "example.com",
			},
			Includes: []contour_api_v1.Include{{
				Name:      "blogteama",
				Namespace: "teama",
				// First valid header matches on path /foo.
				Conditions: []contour_api_v1.MatchCondition{{
					Prefix: "/foo",
				}, {
					Header: &contour_api_v1.HeaderMatchCondition{
						Name:     "x-header",
						Contains: "abc",
					},
				}, {
					Header: &contour_api_v1.HeaderMatchCondition{
						Name:     "x-another-header",
						Contains: "abc",
					},
				}},
			}, {
				Name:      "blogteamb",
				Namespace: "teamb",
				// Second valid header matches on path /foo.
				Conditions: []contour_api_v1.MatchCondition{{
					Prefix: "/foo",
				}, {
					Header: &contour_api_v1.HeaderMatchCondition{
						Name:     "x-header-other",
						Contains: "abc",
					},
				}},
			}, {
				Name:      "blogteama",
				Namespace: "teama",
				// This match on /foo with same headers as previous should be invalid.
				Conditions: []contour_api_v1.MatchCondition{{
					Prefix: "/foo",
				}, {
					Header: &contour_api_v1.HeaderMatchCondition{
						Name:     "x-header-other",
						Contains: "abc",
					},
				}},
			}},
			Routes: []contour_api_v1.Route{{
				Conditions: []contour_api_v1.MatchCondition{{
					Prefix: "/",
				}},
				Services: []contour_api_v1.Service{{
					Name: "home",
					Port: 8080,
				}},
			}},
		},
	}

	run(t, "duplicate header conditions on an include with same path", testcase{
		objs: []any{proxyInvalidDuplicateIncludeSamePathDiffHeaders, proxyValidBlogTeamA, proxyValidBlogTeamB, fixture.ServiceRootsHome, fixture.ServiceTeamAKuard, fixture.ServiceTeamBKuard},
		want: map[types.NamespacedName]contour_api_v1.DetailedCondition{
			{Name: proxyValidBlogTeamA.Name,
				Namespace: proxyValidBlogTeamA.Namespace}: fixture.NewValidCondition().
				Valid(),   // Valid since there is a valid include preceding an invalid one.
			{Name: proxyValidBlogTeamB.Name,
				Namespace: proxyValidBlogTeamB.Namespace}: fixture.NewValidCondition().
				Valid(),   // Valid since there is a valid include preceding an invalid one.
			{Name: proxyInvalidDuplicateMultiHeaderConditions.Name,
				Namespace: proxyInvalidDuplicateMultiHeaderConditions.Namespace}: fixture.NewValidCondition().
				WithError(contour_api_v1.ConditionTypeIncludeError, "DuplicateMatchConditions", "duplicate conditions defined on an include"),
		},
	})

	proxyInvalidDuplicateHeaderAndPathConditions := &contour_api_v1.HTTPProxy{
		ObjectMeta: metav1.ObjectMeta{
			Namespace: "roots",
			Name:      "example",
		},
		Spec: contour_api_v1.HTTPProxySpec{
			VirtualHost: &contour_api_v1.VirtualHost{
				Fqdn: "example.com",
			},
			Includes: []contour_api_v1.Include{{
				Name:      "blogteama",
				Namespace: "teama",
				Conditions: []contour_api_v1.MatchCondition{{
					Prefix: "/blog",
					Header: &contour_api_v1.HeaderMatchCondition{
						Name:     "x-header",
						Contains: "abc",
					},
				}},
			}, {
				Name:      "blogteamb",
				Namespace: "teamb",
				Conditions: []contour_api_v1.MatchCondition{{
					Prefix: "/blog",
					Header: &contour_api_v1.HeaderMatchCondition{
						Name:     "x-header",
						Contains: "abc",
					},
				}},
			}},
			Routes: []contour_api_v1.Route{{
				Conditions: []contour_api_v1.MatchCondition{{
					Prefix: "/",
				}},
				Services: []contour_api_v1.Service{{
					Name: "home",
					Port: 8080,
				}},
			}},
		},
	}

	run(t, "duplicate header+path conditions on an include", testcase{
		objs: []any{proxyInvalidDuplicateHeaderAndPathConditions, proxyValidBlogTeamA, proxyValidBlogTeamB, fixture.ServiceRootsHome, fixture.ServiceTeamAKuard, fixture.ServiceTeamBKuard},
		want: map[types.NamespacedName]contour_api_v1.DetailedCondition{
			{Name: proxyValidBlogTeamA.Name,
				Namespace: proxyValidBlogTeamA.Namespace}: fixture.NewValidCondition().
				Valid(),   // Valid since there is a valid include preceding an invalid one.
			{Name: proxyValidBlogTeamB.Name,
				Namespace: proxyValidBlogTeamB.Namespace}: fixture.NewValidCondition().
				Orphaned(),
			{Name: proxyInvalidDuplicateHeaderAndPathConditions.Name,
				Namespace: proxyInvalidDuplicateHeaderAndPathConditions.Namespace}: fixture.NewValidCondition().
				WithError(contour_api_v1.ConditionTypeIncludeError, "DuplicateMatchConditions", "duplicate conditions defined on an include"),
		},
	})

	proxyInvalidConflictQueryConditions := &contour_api_v1.HTTPProxy{
		ObjectMeta: metav1.ObjectMeta{
			Namespace: "roots",
			Name:      "example",
		},
		Spec: contour_api_v1.HTTPProxySpec{
			VirtualHost: &contour_api_v1.VirtualHost{
				Fqdn: "example.com",
			},
			Includes: []contour_api_v1.Include{{
				Name:      "blogteama",
				Namespace: "teama",
				Conditions: []contour_api_v1.MatchCondition{{
					QueryParameter: &contour_api_v1.QueryParameterMatchCondition{
						Name:   "param-1",
						Prefix: "foo",
					},
				}, {
					QueryParameter: &contour_api_v1.QueryParameterMatchCondition{
						Name:  "param-2",
						Exact: "bar",
					},
				}, {
					QueryParameter: &contour_api_v1.QueryParameterMatchCondition{
						Name:       "param-3",
						Exact:      "bar",
						IgnoreCase: true,
					},
				}, {
					QueryParameter: &contour_api_v1.QueryParameterMatchCondition{
						Name:   "param-1",
						Prefix: "foooo",
					},
				}},
			}, {
				Name:      "blogteamb",
				Namespace: "teamb",
				Conditions: []contour_api_v1.MatchCondition{{
					QueryParameter: &contour_api_v1.QueryParameterMatchCondition{
						Name:   "param-1",
						Prefix: "foo",
					},
				}, {
					QueryParameter: &contour_api_v1.QueryParameterMatchCondition{
						Name:  "param-2",
						Exact: "bar",
					},
				}},
			}, {
				Name:      "blogteamb",
				Namespace: "teamb",
				Conditions: []contour_api_v1.MatchCondition{{
					QueryParameter: &contour_api_v1.QueryParameterMatchCondition{
						Name:  "param-2",
						Exact: "bar",
					},
				}, {
					QueryParameter: &contour_api_v1.QueryParameterMatchCondition{
						Name:   "param-1",
						Prefix: "foo",
					},
				}, {
					QueryParameter: &contour_api_v1.QueryParameterMatchCondition{
						Name:   "param-1",
						Prefix: "foooo",
					},
				}, {
					QueryParameter: &contour_api_v1.QueryParameterMatchCondition{
						Name:       "param-3",
						Exact:      "bar",
						IgnoreCase: true,
					},
				}},
			}},
		},
	}

	run(t, "duplicate query param conditions on an include", testcase{
		objs: []any{proxyInvalidConflictQueryConditions, proxyValidBlogTeamA, proxyValidBlogTeamB, fixture.ServiceRootsHome, fixture.ServiceTeamAKuard, fixture.ServiceTeamBKuard},
		want: map[types.NamespacedName]contour_api_v1.DetailedCondition{
			{Name: proxyInvalidConflictQueryConditions.Name,
				Namespace: proxyInvalidConflictQueryConditions.Namespace}: fixture.NewValidCondition().
				WithError(contour_api_v1.ConditionTypeIncludeError, "DuplicateMatchConditions", "duplicate conditions defined on an include"),
			{Name: proxyValidBlogTeamA.Name,
				Namespace: proxyValidBlogTeamA.Namespace}: fixture.NewValidCondition().
				Valid(),   // Valid since there is a valid include preceding an invalid one.
			{Name: proxyValidBlogTeamB.Name,
				Namespace: proxyValidBlogTeamB.Namespace}: fixture.NewValidCondition().
				Valid(),   // Valid since there is a valid include preceding an invalid one.
		},
	})

	proxyInvalidConflictQueryHeaderConditions := &contour_api_v1.HTTPProxy{
		ObjectMeta: metav1.ObjectMeta{
			Namespace: "roots",
			Name:      "example",
		},
		Spec: contour_api_v1.HTTPProxySpec{
			VirtualHost: &contour_api_v1.VirtualHost{
				Fqdn: "example.com",
			},
			Includes: []contour_api_v1.Include{{
				Name:      "blogteama",
				Namespace: "teama",
				Conditions: []contour_api_v1.MatchCondition{{
					Header: &contour_api_v1.HeaderMatchCondition{
						Name:  "x-header",
						Exact: "foo",
					},
				}, {
					QueryParameter: &contour_api_v1.QueryParameterMatchCondition{
						Name:  "param",
						Exact: "bar",
					},
				}},
			}, {
				Name:      "blogteamb",
				Namespace: "teamb",
				Conditions: []contour_api_v1.MatchCondition{{
					QueryParameter: &contour_api_v1.QueryParameterMatchCondition{
						Name:  "param",
						Exact: "bar",
					},
				}, {
					Header: &contour_api_v1.HeaderMatchCondition{
						Name:  "x-header",
						Exact: "foo",
					},
				}},
			}, {
				Name:      "blogteamb",
				Namespace: "teamb",
				Conditions: []contour_api_v1.MatchCondition{{
					QueryParameter: &contour_api_v1.QueryParameterMatchCondition{
						Name:   "param-other",
						Prefix: "bar",
					},
				}, {
					Header: &contour_api_v1.HeaderMatchCondition{
						Name:     "x-header-other",
						Contains: "foo",
					},
				}},
			}},
		},
	}

	run(t, "duplicate query param+header conditions on an include", testcase{
		objs: []any{proxyInvalidConflictQueryHeaderConditions, proxyValidBlogTeamA, proxyValidBlogTeamB, fixture.ServiceRootsHome, fixture.ServiceTeamAKuard, fixture.ServiceTeamBKuard},
		want: map[types.NamespacedName]contour_api_v1.DetailedCondition{
			{Name: proxyInvalidConflictQueryHeaderConditions.Name,
				Namespace: proxyInvalidConflictQueryHeaderConditions.Namespace}: fixture.NewValidCondition().
				WithError(contour_api_v1.ConditionTypeIncludeError, "DuplicateMatchConditions", "duplicate conditions defined on an include"),
			{Name: proxyValidBlogTeamA.Name,
				Namespace: proxyValidBlogTeamA.Namespace}: fixture.NewValidCondition().
				Valid(),   // Valid since there is a valid include preceding an invalid one.
			{Name: proxyValidBlogTeamB.Name,
				Namespace: proxyValidBlogTeamB.Namespace}: fixture.NewValidCondition().
				Valid(),   // Valid since there is a valid include.
		},
	})

	proxyValidQueryHeaderConditions := &contour_api_v1.HTTPProxy{
		ObjectMeta: metav1.ObjectMeta{
			Namespace: "roots",
			Name:      "example",
		},
		Spec: contour_api_v1.HTTPProxySpec{
			VirtualHost: &contour_api_v1.VirtualHost{
				Fqdn: "example.com",
			},
			Includes: []contour_api_v1.Include{{
				Name:      "blogteama",
				Namespace: "teama",
				Conditions: []contour_api_v1.MatchCondition{{
					Header: &contour_api_v1.HeaderMatchCondition{
						Name:  "x-header",
						Exact: "foo",
					},
				}},
			}, {
				Name:      "blogteamb",
				Namespace: "teamb",
				Conditions: []contour_api_v1.MatchCondition{{
					QueryParameter: &contour_api_v1.QueryParameterMatchCondition{
						Name:  "param",
						Exact: "bar",
					},
				}},
			}, {
				Name:      "blogteamb",
				Namespace: "teamb",
				Conditions: []contour_api_v1.MatchCondition{{
					Header: &contour_api_v1.HeaderMatchCondition{
						Name:  "x-header",
						Exact: "foo",
					},
				}, {
					QueryParameter: &contour_api_v1.QueryParameterMatchCondition{
						Name:  "param",
						Exact: "bar",
					},
				}},
			}},
		},
	}

	run(t, "query param+header conditions on an include should not be duplicate", testcase{
		objs: []any{proxyValidQueryHeaderConditions, proxyValidBlogTeamA, proxyValidBlogTeamB, fixture.ServiceRootsHome, fixture.ServiceTeamAKuard, fixture.ServiceTeamBKuard},
		want: map[types.NamespacedName]contour_api_v1.DetailedCondition{
			{Name: proxyValidBlogTeamA.Name,
				Namespace: proxyValidBlogTeamA.Namespace}: fixture.NewValidCondition().
				Valid(),
			{Name: proxyValidBlogTeamB.Name,
				Namespace: proxyValidBlogTeamB.Namespace}: fixture.NewValidCondition().
				Valid(),
			{Name: proxyValidQueryHeaderConditions.Name,
				Namespace: proxyValidQueryHeaderConditions.Namespace}: fixture.NewValidCondition().
				Valid(),
		},
	})

	proxyInvalidMissingInclude := &contour_api_v1.HTTPProxy{
		ObjectMeta: metav1.ObjectMeta{
			Namespace: "roots",
			Name:      "example",
		},
		Spec: contour_api_v1.HTTPProxySpec{
			VirtualHost: &contour_api_v1.VirtualHost{
				Fqdn: "example.com",
			},
			Includes: []contour_api_v1.Include{{
				Name: "child",
			}},
		},
	}

	run(t, "httpproxy w/ missing include", testcase{
		objs: []any{proxyInvalidMissingInclude, fixture.ServiceRootsKuard},
		want: map[types.NamespacedName]contour_api_v1.DetailedCondition{
			{Name: proxyInvalidMissingInclude.Name, Namespace: proxyInvalidMissingInclude.Namespace}: fixture.NewValidCondition().
				WithError(contour_api_v1.ConditionTypeIncludeError, "IncludeNotFound", "include roots/child not found"),
		},
	})

	proxyTCPInvalidMissingService := &contour_api_v1.HTTPProxy{
		ObjectMeta: metav1.ObjectMeta{
			Name:      "missing-tcp-proxy-service",
			Namespace: fixture.ServiceRootsKuard.Namespace,
		},
		Spec: contour_api_v1.HTTPProxySpec{
			VirtualHost: &contour_api_v1.VirtualHost{
				Fqdn: "tcpproxy.example.com",
				TLS: &contour_api_v1.TLS{
					Passthrough: true,
				},
			},
			TCPProxy: &contour_api_v1.TCPProxy{
				Services: []contour_api_v1.Service{{
					Name: "not-found",
					Port: 8080,
				}},
			},
		},
	}

	run(t, "httpproxy w/ tcpproxy w/ missing service", testcase{
		objs: []any{proxyTCPInvalidMissingService},
		want: map[types.NamespacedName]contour_api_v1.DetailedCondition{
			{Name: proxyTCPInvalidMissingService.Name, Namespace: proxyTCPInvalidMissingService.Namespace}: fixture.NewValidCondition().
				WithError(contour_api_v1.ConditionTypeTCPProxyError, "ServiceUnresolvedReference", `Spec.TCPProxy unresolved service reference: service "roots/not-found" not found`),
		},
	})

	proxyTCPInvalidPortNotMatched := &contour_api_v1.HTTPProxy{
		ObjectMeta: metav1.ObjectMeta{
			Name:      "tcp-proxy-service-missing-port",
			Namespace: fixture.ServiceRootsKuard.Namespace,
		},
		Spec: contour_api_v1.HTTPProxySpec{
			VirtualHost: &contour_api_v1.VirtualHost{
				Fqdn: "tcpproxy.example.com",
				TLS: &contour_api_v1.TLS{
					Passthrough: true,
				},
			},
			TCPProxy: &contour_api_v1.TCPProxy{
				Services: []contour_api_v1.Service{{
					Name: fixture.ServiceRootsKuard.Name,
					Port: 9999,
				}},
			},
		},
	}

	run(t, "httpproxy w/ tcpproxy w/ service missing port", testcase{
		objs: []any{proxyTCPInvalidPortNotMatched, fixture.ServiceRootsKuard},
		want: map[types.NamespacedName]contour_api_v1.DetailedCondition{
			{Name: proxyTCPInvalidPortNotMatched.Name, Namespace: proxyTCPInvalidPortNotMatched.Namespace}: fixture.NewValidCondition().
				WithError(contour_api_v1.ConditionTypeTCPProxyError, "ServiceUnresolvedReference", `Spec.TCPProxy unresolved service reference: port "9999" on service "roots/kuard" not matched`),
		},
	})

	proxyTCPInvalidMissingTLS := &contour_api_v1.HTTPProxy{
		ObjectMeta: metav1.ObjectMeta{
			Name:      "missing-tls",
			Namespace: fixture.ServiceRootsKuard.Namespace,
		},
		Spec: contour_api_v1.HTTPProxySpec{
			VirtualHost: &contour_api_v1.VirtualHost{
				Fqdn: "tcpproxy.example.com",
			},
			TCPProxy: &contour_api_v1.TCPProxy{
				Services: []contour_api_v1.Service{{
					Name: fixture.ServiceRootsKuard.Name,
					Port: 8080,
				}},
			},
		},
	}

	run(t, "httpproxy w/ tcpproxy missing tls", testcase{
		objs: []any{proxyTCPInvalidMissingTLS},
		want: map[types.NamespacedName]contour_api_v1.DetailedCondition{
			{Name: proxyTCPInvalidMissingTLS.Name, Namespace: proxyTCPInvalidMissingTLS.Namespace}: fixture.NewValidCondition().
				WithError(contour_api_v1.ConditionTypeTCPProxyError, "TLSMustBeConfigured", "Spec.TCPProxy requires that either Spec.TLS.Passthrough or Spec.TLS.SecretName be set"),
		},
	})

	proxyInvalidMissingServiceWithTCPProxy := &contour_api_v1.HTTPProxy{
		ObjectMeta: metav1.ObjectMeta{
			Name:      "missing-route-service",
			Namespace: fixture.ServiceRootsKuard.Namespace,
		},
		Spec: contour_api_v1.HTTPProxySpec{
			VirtualHost: &contour_api_v1.VirtualHost{
				Fqdn: "tcpproxy.example.com",
				TLS: &contour_api_v1.TLS{
					SecretName: fixture.SecretRootsCert.Name,
				},
			},
			Routes: []contour_api_v1.Route{{
				Services: []contour_api_v1.Service{
					{Name: "missing", Port: 9000},
				},
			}},
			TCPProxy: &contour_api_v1.TCPProxy{
				Services: []contour_api_v1.Service{{
					Name: fixture.ServiceRootsKuard.Name,
					Port: 8080,
				}},
			},
		},
	}

	run(t, "httpproxy w/ tcpproxy missing service", testcase{
		objs: []any{fixture.SecretRootsCert, fixture.ServiceRootsKuard, proxyInvalidMissingServiceWithTCPProxy},
		want: map[types.NamespacedName]contour_api_v1.DetailedCondition{
			{Name: proxyInvalidMissingServiceWithTCPProxy.Name, Namespace: proxyInvalidMissingServiceWithTCPProxy.Namespace}: fixture.NewValidCondition().
				WithError(contour_api_v1.ConditionTypeServiceError, "ServiceUnresolvedReference", `Spec.Routes unresolved service reference: service "roots/missing" not found`),
		},
	})

	proxyRoutePortNotMatchedWithTCP := &contour_api_v1.HTTPProxy{
		ObjectMeta: metav1.ObjectMeta{
			Name:      "missing-route-service-port",
			Namespace: fixture.ServiceRootsKuard.Namespace,
		},
		Spec: contour_api_v1.HTTPProxySpec{
			VirtualHost: &contour_api_v1.VirtualHost{
				Fqdn: "tcpproxy.example.com",
				TLS: &contour_api_v1.TLS{
					SecretName: fixture.SecretRootsCert.Name,
				},
			},
			Routes: []contour_api_v1.Route{{
				Services: []contour_api_v1.Service{
					{Name: fixture.ServiceRootsKuard.Name, Port: 9999},
				},
			}},
			TCPProxy: &contour_api_v1.TCPProxy{
				Services: []contour_api_v1.Service{{
					Name: fixture.ServiceRootsKuard.Name,
					Port: 8080,
				}},
			},
		},
	}

	run(t, "tcpproxy route unmatched service port", testcase{
		objs: []any{fixture.SecretRootsCert, fixture.ServiceRootsKuard, proxyRoutePortNotMatchedWithTCP},
		want: map[types.NamespacedName]contour_api_v1.DetailedCondition{
			{Name: proxyRoutePortNotMatchedWithTCP.Name, Namespace: proxyRoutePortNotMatchedWithTCP.Namespace}: fixture.NewValidCondition().
				WithError(contour_api_v1.ConditionTypeServiceError, "ServiceUnresolvedReference", `Spec.Routes unresolved service reference: port "9999" on service "roots/kuard" not matched`),
		},
	})

	proxyTCPValidIncludeChild := &contour_api_v1.HTTPProxy{
		ObjectMeta: metav1.ObjectMeta{
			Name:      "validtcpproxy",
			Namespace: fixture.ServiceRootsKuard.Namespace,
		},
		Spec: contour_api_v1.HTTPProxySpec{
			VirtualHost: &contour_api_v1.VirtualHost{
				Fqdn: "tcpproxy.example.com",
				TLS: &contour_api_v1.TLS{
					SecretName: fixture.SecretRootsCert.Name,
				},
			},
			TCPProxy: &contour_api_v1.TCPProxy{
				Include: &contour_api_v1.TCPProxyInclude{
					Name:      "child",
					Namespace: fixture.ServiceRootsKuard.Namespace,
				},
			},
		},
	}

	proxyTCPValidIncludesChild := &contour_api_v1.HTTPProxy{
		ObjectMeta: metav1.ObjectMeta{
			Name:      "validtcpproxy",
			Namespace: fixture.ServiceRootsKuard.Namespace,
		},
		Spec: contour_api_v1.HTTPProxySpec{
			VirtualHost: &contour_api_v1.VirtualHost{
				Fqdn: "tcpproxy.example.com",
				TLS: &contour_api_v1.TLS{
					SecretName: fixture.SecretRootsCert.Name,
				},
			},
			TCPProxy: &contour_api_v1.TCPProxy{
				IncludesDeprecated: &contour_api_v1.TCPProxyInclude{
					Name:      "child",
					Namespace: fixture.ServiceRootsKuard.Namespace,
				},
			},
		},
	}

	proxyTCPValidChild := &contour_api_v1.HTTPProxy{
		ObjectMeta: metav1.ObjectMeta{
			Name:      "child",
			Namespace: fixture.ServiceRootsKuard.Namespace,
		},
		Spec: contour_api_v1.HTTPProxySpec{
			TCPProxy: &contour_api_v1.TCPProxy{
				Services: []contour_api_v1.Service{{
					Name: fixture.ServiceRootsKuard.Name,
					Port: 8080,
				}},
			},
		},
	}

	run(t, "valid HTTPProxy.TCPProxy - plural", testcase{
		objs: []any{proxyTCPValidIncludesChild, proxyTCPValidChild, fixture.ServiceRootsKuard, fixture.SecretRootsCert},
		want: map[types.NamespacedName]contour_api_v1.DetailedCondition{
			{Name: proxyTCPValidIncludesChild.Name,
				Namespace: proxyTCPValidIncludesChild.Namespace}: fixture.NewValidCondition().Valid(),
			{Name: proxyTCPValidChild.Name,
				Namespace: proxyTCPValidChild.Namespace}: fixture.NewValidCondition().Valid(),
		},
	})

	run(t, "valid HTTPProxy.TCPProxy", testcase{
		objs: []any{proxyTCPValidIncludeChild, proxyTCPValidChild, fixture.ServiceRootsKuard, fixture.SecretRootsCert},
		want: map[types.NamespacedName]contour_api_v1.DetailedCondition{
			{Name: proxyTCPValidIncludeChild.Name,
				Namespace: proxyTCPValidIncludeChild.Namespace}: fixture.NewValidCondition().Valid(),
			{Name: proxyTCPValidChild.Name,
				Namespace: proxyTCPValidChild.Namespace}: fixture.NewValidCondition().Valid(),
		},
	})

	// issue 2309
	proxyInvalidNoServices := &contour_api_v1.HTTPProxy{
		ObjectMeta: metav1.ObjectMeta{
			Name:      "missing-service",
			Namespace: fixture.ServiceRootsKuard.Namespace,
		},
		Spec: contour_api_v1.HTTPProxySpec{
			VirtualHost: &contour_api_v1.VirtualHost{
				Fqdn: "missing-service.example.com",
			},
			Routes: []contour_api_v1.Route{{
				Conditions: []contour_api_v1.MatchCondition{{
					Prefix: "/",
				}},
				Services: nil, // missing
			}},
		},
	}

	run(t, "No routeAction specified is invalid", testcase{
		objs: []any{proxyInvalidNoServices, fixture.ServiceRootsKuard},
		want: map[types.NamespacedName]contour_api_v1.DetailedCondition{
			{Name: proxyInvalidNoServices.Name, Namespace: proxyInvalidNoServices.Namespace}: fixture.NewValidCondition().
				WithError(contour_api_v1.ConditionTypeRouteError, "RouteActionCountNotValid", "must set exactly one of route.services or route.requestRedirectPolicy or route.directResponsePolicy"),
		},
	})

	fallbackCertificate := &contour_api_v1.HTTPProxy{
		ObjectMeta: metav1.ObjectMeta{
			Namespace: "roots",
			Name:      "example",
		},
		Spec: contour_api_v1.HTTPProxySpec{
			VirtualHost: &contour_api_v1.VirtualHost{
				Fqdn: "example.com",
				TLS: &contour_api_v1.TLS{
					SecretName:                "ssl-cert",
					EnableFallbackCertificate: true,
				},
			},
			Routes: []contour_api_v1.Route{{
				Conditions: []contour_api_v1.MatchCondition{{
					Prefix: "/foo",
				}},
				Services: []contour_api_v1.Service{{
					Name: "home",
					Port: 8080,
				}},
			}},
		},
	}

	fallbackCertDelegation := &contour_api_v1.TLSCertificateDelegation{
		ObjectMeta: metav1.ObjectMeta{
			Namespace: "non-existing",
			Name:      "fallback-cert-delegation",
		},
		Spec: contour_api_v1.TLSCertificateDelegationSpec{
			Delegations: []contour_api_v1.CertificateDelegation{
				{
					SecretName:       "non-existing",
					TargetNamespaces: []string{"roots"},
				},
			},
		},
	}

	run(t, "non-existing fallback certificate passed to contour", testcase{
		fallbackCertificate: &types.NamespacedName{
			Name:      "non-existing",
			Namespace: "non-existing",
		},
		objs: []any{fallbackCertificate, fallbackCertDelegation, fixture.SecretRootsFallback, fixture.SecretRootsCert, fixture.ServiceRootsHome},
		want: map[types.NamespacedName]contour_api_v1.DetailedCondition{
			{Name: fallbackCertificate.Name,
				Namespace: fallbackCertificate.Namespace}: fixture.NewValidCondition().
				WithError(contour_api_v1.ConditionTypeTLSError, "FallbackNotValid", `Spec.Virtualhost.TLS Secret "non-existing/non-existing" fallback certificate is invalid: Secret not found`),
		},
	})

	run(t, "fallback certificate reference without certificate delegation passed to contour", testcase{
		fallbackCertificate: &types.NamespacedName{
			Name:      "not-delegated",
			Namespace: "not-delegated",
		},
		objs: []any{fallbackCertificate, fixture.SecretRootsFallback, fixture.SecretRootsCert, fixture.ServiceRootsHome},
		want: map[types.NamespacedName]contour_api_v1.DetailedCondition{
			{Name: fallbackCertificate.Name,
				Namespace: fallbackCertificate.Namespace}: fixture.NewValidCondition().
				WithError(contour_api_v1.ConditionTypeTLSError, "FallbackNotDelegated", `Spec.VirtualHost.TLS Secret "not-delegated/not-delegated" is not configured for certificate delegation`),
		},
	})

	run(t, "fallback certificate requested but cert not configured in contour", testcase{
		objs: []any{fallbackCertificate, fixture.SecretRootsFallback, fixture.SecretRootsCert, fixture.ServiceRootsHome},
		want: map[types.NamespacedName]contour_api_v1.DetailedCondition{
			{Name: fallbackCertificate.Name,
				Namespace: fallbackCertificate.Namespace}: fixture.NewValidCondition().
				WithError(contour_api_v1.ConditionTypeTLSError, "FallbackNotPresent", "Spec.Virtualhost.TLS enabled fallback but the fallback Certificate Secret is not configured in Contour configuration file"),
		},
	})

	fallbackCertificateWithClientValidationNoCA := &contour_api_v1.HTTPProxy{
		ObjectMeta: metav1.ObjectMeta{
			Namespace: "roots",
			Name:      "example",
		},
		Spec: contour_api_v1.HTTPProxySpec{
			VirtualHost: &contour_api_v1.VirtualHost{
				Fqdn: "example.com",
				TLS: &contour_api_v1.TLS{
					SecretName:       "ssl-cert",
					ClientValidation: &contour_api_v1.DownstreamValidation{},
				},
			},
			Routes: []contour_api_v1.Route{{
				Conditions: []contour_api_v1.MatchCondition{{
					Prefix: "/foo",
				}},
				Services: []contour_api_v1.Service{{
					Name: "home",
					Port: 8080,
				}},
			}},
		},
	}

	run(t, "clientValidation missing CA", testcase{
		objs: []any{fallbackCertificateWithClientValidationNoCA, fixture.SecretRootsFallback, fixture.SecretRootsCert, fixture.ServiceRootsHome},
		want: map[types.NamespacedName]contour_api_v1.DetailedCondition{
			{Name: fallbackCertificateWithClientValidationNoCA.Name,
				Namespace: fallbackCertificateWithClientValidationNoCA.Namespace}: fixture.NewValidCondition().
				WithError(contour_api_v1.ConditionTypeTLSError, "ClientValidationInvalid", "Spec.VirtualHost.TLS client validation is invalid: CA Secret must be specified"),
		},
	})

	fallbackCertificateWithClientValidation := &contour_api_v1.HTTPProxy{
		ObjectMeta: metav1.ObjectMeta{
			Namespace: "roots",
			Name:      "example",
		},
		Spec: contour_api_v1.HTTPProxySpec{
			VirtualHost: &contour_api_v1.VirtualHost{
				Fqdn: "example.com",
				TLS: &contour_api_v1.TLS{
					SecretName:                "ssl-cert",
					EnableFallbackCertificate: true,
					ClientValidation: &contour_api_v1.DownstreamValidation{
						CACertificate: "something",
					},
				},
			},
			Routes: []contour_api_v1.Route{{
				Conditions: []contour_api_v1.MatchCondition{{
					Prefix: "/foo",
				}},
				Services: []contour_api_v1.Service{{
					Name: "home",
					Port: 8080,
				}},
			}},
		},
	}

	run(t, "fallback certificate requested and clientValidation also configured", testcase{
		objs: []any{fallbackCertificateWithClientValidation, fixture.SecretRootsFallback, fixture.SecretRootsCert, fixture.ServiceRootsHome},
		want: map[types.NamespacedName]contour_api_v1.DetailedCondition{
			{Name: fallbackCertificateWithClientValidation.Name,
				Namespace: fallbackCertificateWithClientValidation.Namespace}: fixture.NewValidCondition().
				WithError(contour_api_v1.ConditionTypeTLSError, "TLSIncompatibleFeatures", "Spec.Virtualhost.TLS fallback & client validation are incompatible"),
		},
	})

	tlsPassthroughAndValidation := &contour_api_v1.HTTPProxy{
		ObjectMeta: metav1.ObjectMeta{
			Name:      "invalid",
			Namespace: fixture.ServiceRootsKuard.Namespace,
		},
		Spec: contour_api_v1.HTTPProxySpec{
			VirtualHost: &contour_api_v1.VirtualHost{
				Fqdn: "tcpproxy.example.com",
				TLS: &contour_api_v1.TLS{
					Passthrough: true,
					ClientValidation: &contour_api_v1.DownstreamValidation{
						CACertificate: "aCAcert",
					},
				},
			},
			TCPProxy: &contour_api_v1.TCPProxy{},
		},
	}

	run(t, "passthrough and client auth are incompatible tlsPassthroughAndValidation", testcase{
		objs: []any{fixture.SecretRootsCert, tlsPassthroughAndValidation},
		want: map[types.NamespacedName]contour_api_v1.DetailedCondition{
			{Name: tlsPassthroughAndValidation.Name, Namespace: tlsPassthroughAndValidation.Namespace}: fixture.NewValidCondition().
				WithError(contour_api_v1.ConditionTypeTLSError, "TLSIncompatibleFeatures", "Spec.VirtualHost.TLS passthrough cannot be combined with tls.clientValidation"),
		},
	})

	tlsPassthroughAndSecretName := &contour_api_v1.HTTPProxy{
		ObjectMeta: metav1.ObjectMeta{
			Name:      "invalid",
			Namespace: fixture.ServiceRootsKuard.Namespace,
		},
		Spec: contour_api_v1.HTTPProxySpec{
			VirtualHost: &contour_api_v1.VirtualHost{
				Fqdn: "tcpproxy.example.com",
				TLS: &contour_api_v1.TLS{
					Passthrough: true,
					SecretName:  fixture.SecretRootsCert.Name,
				},
			},
			TCPProxy: &contour_api_v1.TCPProxy{},
		},
	}

	run(t, "tcpproxy with TLS passthrough and secret name both specified", testcase{
		objs: []any{
			fixture.SecretRootsCert,
			tlsPassthroughAndSecretName,
		},
		want: map[types.NamespacedName]contour_api_v1.DetailedCondition{
			{Name: "invalid", Namespace: fixture.ServiceRootsKuard.Namespace}: fixture.NewValidCondition().
				WithError(contour_api_v1.ConditionTypeTLSError, "TLSConfigNotValid", "Spec.VirtualHost.TLS: both Passthrough and SecretName were specified"),
		},
	})

	tlsNoPassthroughOrSecretName := &contour_api_v1.HTTPProxy{
		ObjectMeta: metav1.ObjectMeta{
			Name:      "invalid",
			Namespace: fixture.ServiceRootsKuard.Namespace,
		},
		Spec: contour_api_v1.HTTPProxySpec{
			VirtualHost: &contour_api_v1.VirtualHost{
				Fqdn: "tcpproxy.example.com",
				TLS: &contour_api_v1.TLS{
					Passthrough: false,
					SecretName:  "",
				},
			},
			TCPProxy: &contour_api_v1.TCPProxy{},
		},
	}

	run(t, "httpproxy w/ tcpproxy with neither TLS passthrough nor secret name specified", testcase{
		objs: []any{
			fixture.SecretRootsCert,
			tlsNoPassthroughOrSecretName,
		},
		want: map[types.NamespacedName]contour_api_v1.DetailedCondition{
			{Name: "invalid", Namespace: fixture.ServiceRootsKuard.Namespace}: fixture.NewValidCondition().
				WithError(contour_api_v1.ConditionTypeTLSError, "TLSConfigNotValid", "Spec.VirtualHost.TLS: neither Passthrough nor SecretName were specified"),
		},
	})

	emptyProxy := &contour_api_v1.HTTPProxy{
		ObjectMeta: metav1.ObjectMeta{
			Name:      "empty",
			Namespace: "roots",
		},
		Spec: contour_api_v1.HTTPProxySpec{
			VirtualHost: &contour_api_v1.VirtualHost{
				Fqdn: "example.com",
			},
		},
	}

	run(t, "proxy with no routes, includes, or tcpproxy is invalid", testcase{
		objs: []any{emptyProxy},
		want: map[types.NamespacedName]contour_api_v1.DetailedCondition{
			{Name: emptyProxy.Name, Namespace: emptyProxy.Namespace}: fixture.NewValidCondition().
				WithError(contour_api_v1.ConditionTypeSpecError, "NothingDefined", "HTTPProxy.Spec must have at least one Route, Include, or a TCPProxy"),
		},
	})

	invalidResponseHeadersPolicyService := &contour_api_v1.HTTPProxy{
		ObjectMeta: metav1.ObjectMeta{
			Name:      "invalidRHPService",
			Namespace: fixture.ServiceRootsKuard.Namespace,
		},
		Spec: contour_api_v1.HTTPProxySpec{
			VirtualHost: &contour_api_v1.VirtualHost{
				Fqdn: "example.com",
			},
			Routes: []contour_api_v1.Route{{
				Services: []contour_api_v1.Service{
					{
						Name: fixture.ServiceRootsKuard.Name,
						Port: 8080,
						ResponseHeadersPolicy: &contour_api_v1.HeadersPolicy{
							Set: []contour_api_v1.HeaderValue{{
								Name:  "Host",
								Value: "external.com",
							}},
						},
					},
				},
			}},
		},
	}

	run(t, "responseHeadersPolicy, Host header invalid on Service", testcase{
		objs: []any{invalidResponseHeadersPolicyService, fixture.ServiceRootsKuard},
		want: map[types.NamespacedName]contour_api_v1.DetailedCondition{
			{Name: invalidResponseHeadersPolicyService.Name, Namespace: invalidResponseHeadersPolicyService.Namespace}: fixture.NewValidCondition().
				WithError(contour_api_v1.ConditionTypeServiceError, "ResponseHeadersPolicyInvalid", `rewriting "Host" header is not supported on response headers`),
		},
	})

	invalidResponseHeadersPolicyRoute := &contour_api_v1.HTTPProxy{
		ObjectMeta: metav1.ObjectMeta{
			Name:      "invalidRHPRoute",
			Namespace: fixture.ServiceRootsKuard.Namespace,
		},
		Spec: contour_api_v1.HTTPProxySpec{
			VirtualHost: &contour_api_v1.VirtualHost{
				Fqdn: "example.com",
			},
			Routes: []contour_api_v1.Route{{
				Services: []contour_api_v1.Service{
					{
						Name: fixture.ServiceRootsKuard.Name,
						Port: 8080,
					},
				},
				ResponseHeadersPolicy: &contour_api_v1.HeadersPolicy{
					Set: []contour_api_v1.HeaderValue{{
						Name:  "Host",
						Value: "external.com",
					}},
				},
			}},
		},
	}

	run(t, "responseHeadersPolicy, Host header invalid on Route", testcase{
		objs: []any{invalidResponseHeadersPolicyRoute, fixture.ServiceRootsKuard},
		want: map[types.NamespacedName]contour_api_v1.DetailedCondition{
			{Name: invalidResponseHeadersPolicyRoute.Name, Namespace: invalidResponseHeadersPolicyRoute.Namespace}: fixture.NewValidCondition().
				WithError(contour_api_v1.ConditionTypeRouteError, "ResponseHeaderPolicyInvalid", `rewriting "Host" header is not supported on response headers`),
		},
	})

	duplicateCookieRewritePolicyRoute := &contour_api_v1.HTTPProxy{
		ObjectMeta: metav1.ObjectMeta{
			Name:      "invalidCRPRoute",
			Namespace: fixture.ServiceRootsKuard.Namespace,
		},
		Spec: contour_api_v1.HTTPProxySpec{
			VirtualHost: &contour_api_v1.VirtualHost{
				Fqdn: "example.com",
			},
			Routes: []contour_api_v1.Route{{
				Services: []contour_api_v1.Service{
					{
						Name: fixture.ServiceRootsKuard.Name,
						Port: 8080,
					},
				},
				CookieRewritePolicies: []contour_api_v1.CookieRewritePolicy{
					{
						Name:   "a-cookie",
						Secure: ref.To(true),
					},
					{
						Name:     "a-cookie",
						SameSite: ref.To("Lax"),
					},
				},
			}},
		},
	}

	run(t, "cookieRewritePolicies, duplicate cookie names on route", testcase{
		objs: []any{duplicateCookieRewritePolicyRoute, fixture.ServiceRootsKuard},
		want: map[types.NamespacedName]contour_api_v1.DetailedCondition{
			{Name: duplicateCookieRewritePolicyRoute.Name, Namespace: duplicateCookieRewritePolicyRoute.Namespace}: fixture.NewValidCondition().
				WithError(contour_api_v1.ConditionTypeRouteError, "CookieRewritePoliciesInvalid", `duplicate cookie rewrite rule for cookie "a-cookie" on route cookie rewrite rules`),
		},
	})

	duplicateCookieRewritePolicyService := &contour_api_v1.HTTPProxy{
		ObjectMeta: metav1.ObjectMeta{
			Name:      "invalidCRPService",
			Namespace: fixture.ServiceRootsKuard.Namespace,
		},
		Spec: contour_api_v1.HTTPProxySpec{
			VirtualHost: &contour_api_v1.VirtualHost{
				Fqdn: "example.com",
			},
			Routes: []contour_api_v1.Route{{
				Services: []contour_api_v1.Service{
					{
						Name: fixture.ServiceRootsKuard.Name,
						Port: 8080,
						CookieRewritePolicies: []contour_api_v1.CookieRewritePolicy{
							{
								Name:   "a-cookie",
								Secure: ref.To(true),
							},
							{
								Name:     "a-cookie",
								SameSite: ref.To("Lax"),
							},
						},
					},
				},
			}},
		},
	}

	run(t, "cookieRewritePolicies, duplicate cookie names on service", testcase{
		objs: []any{duplicateCookieRewritePolicyService, fixture.ServiceRootsKuard},
		want: map[types.NamespacedName]contour_api_v1.DetailedCondition{
			{Name: duplicateCookieRewritePolicyService.Name, Namespace: duplicateCookieRewritePolicyService.Namespace}: fixture.NewValidCondition().
				WithError(contour_api_v1.ConditionTypeRouteError, "CookieRewritePoliciesInvalid", `duplicate cookie rewrite rule for cookie "a-cookie" on service cookie rewrite rules`),
		},
	})

	emptyCookieRewritePolicyRoute := &contour_api_v1.HTTPProxy{
		ObjectMeta: metav1.ObjectMeta{
			Name:      "invalidCRPRoute",
			Namespace: fixture.ServiceRootsKuard.Namespace,
		},
		Spec: contour_api_v1.HTTPProxySpec{
			VirtualHost: &contour_api_v1.VirtualHost{
				Fqdn: "example.com",
			},
			Routes: []contour_api_v1.Route{{
				CookieRewritePolicies: []contour_api_v1.CookieRewritePolicy{
					{
						Name: "a-cookie",
					},
				},
				Services: []contour_api_v1.Service{
					{
						Name: fixture.ServiceRootsKuard.Name,
						Port: 8080,
					},
				},
			}},
		},
	}

	run(t, "cookieRewritePolicies, empty cookie rewrite on route", testcase{
		objs: []any{emptyCookieRewritePolicyRoute, fixture.ServiceRootsKuard},
		want: map[types.NamespacedName]contour_api_v1.DetailedCondition{
			{Name: emptyCookieRewritePolicyRoute.Name, Namespace: emptyCookieRewritePolicyRoute.Namespace}: fixture.NewValidCondition().
				WithError(contour_api_v1.ConditionTypeRouteError, "CookieRewritePoliciesInvalid", `no attributes rewritten for cookie "a-cookie" on route cookie rewrite rules`),
		},
	})

	emptyCookieRewritePolicyService := &contour_api_v1.HTTPProxy{
		ObjectMeta: metav1.ObjectMeta{
			Name:      "invalidCRPService",
			Namespace: fixture.ServiceRootsKuard.Namespace,
		},
		Spec: contour_api_v1.HTTPProxySpec{
			VirtualHost: &contour_api_v1.VirtualHost{
				Fqdn: "example.com",
			},
			Routes: []contour_api_v1.Route{{
				Services: []contour_api_v1.Service{
					{
						Name: fixture.ServiceRootsKuard.Name,
						Port: 8080,
						CookieRewritePolicies: []contour_api_v1.CookieRewritePolicy{
							{
								Name: "a-cookie",
							},
						},
					},
				},
			}},
		},
	}

	run(t, "cookieRewritePolicies, empty cookie rewrite on service", testcase{
		objs: []any{emptyCookieRewritePolicyService, fixture.ServiceRootsKuard},
		want: map[types.NamespacedName]contour_api_v1.DetailedCondition{
			{Name: emptyCookieRewritePolicyService.Name, Namespace: emptyCookieRewritePolicyService.Namespace}: fixture.NewValidCondition().
				WithError(contour_api_v1.ConditionTypeRouteError, "CookieRewritePoliciesInvalid", `no attributes rewritten for cookie "a-cookie" on service cookie rewrite rules`),
		},
	})

	proxyAuthFallback := fixture.NewProxy("roots/fallback-incompat").
		WithSpec(contour_api_v1.HTTPProxySpec{
			VirtualHost: &contour_api_v1.VirtualHost{
				Fqdn: "invalid.com",
				TLS: &contour_api_v1.TLS{
					SecretName:                "ssl-cert",
					EnableFallbackCertificate: true,
				},
				Authorization: &contour_api_v1.AuthorizationServer{
					ExtensionServiceRef: contour_api_v1.ExtensionServiceReference{
						Namespace: "auth",
						Name:      "extension",
					},
				},
			},
			Routes: []contour_api_v1.Route{{
				Services: []contour_api_v1.Service{{Name: "app-server", Port: 80}},
			}},
		})

	run(t, "fallback and client auth is invalid", testcase{
		objs: []any{fixture.SecretRootsCert, proxyAuthFallback},
		want: map[types.NamespacedName]contour_api_v1.DetailedCondition{
			{Name: proxyAuthFallback.Name, Namespace: proxyAuthFallback.Namespace}: fixture.NewValidCondition().WithGeneration(proxyAuthFallback.Generation).
				WithError(contour_api_v1.ConditionTypeTLSError, "TLSIncompatibleFeatures", "Spec.Virtualhost.TLS fallback & client authorization are incompatible"),
		},
	})

	proxyAuthHTTP := fixture.NewProxy("roots/http").
		WithSpec(contour_api_v1.HTTPProxySpec{
			VirtualHost: &contour_api_v1.VirtualHost{
				Fqdn: "invalid.com",
				Authorization: &contour_api_v1.AuthorizationServer{
					ExtensionServiceRef: contour_api_v1.ExtensionServiceReference{
						Namespace: "auth",
						Name:      "extension",
					},
				},
			},
			Routes: []contour_api_v1.Route{{
				Services: []contour_api_v1.Service{{Name: "app-server", Port: 80}},
			}},
		})

	run(t, "plain HTTP vhost and client auth is invalid", testcase{
		objs: []any{fixture.SecretRootsCert, proxyAuthHTTP},
		want: map[types.NamespacedName]contour_api_v1.DetailedCondition{
			k8s.NamespacedNameOf(proxyAuthHTTP): fixture.NewValidCondition().WithGeneration(proxyAuthHTTP.Generation).
				WithError(contour_api_v1.ConditionTypeAuthError, "AuthNotPermitted", "Spec.VirtualHost.Authorization.ExtensionServiceRef can only be defined for root HTTPProxies that terminate TLS"),
		},
	})

	invalidResponseTimeout := &contour_api_v1.HTTPProxy{
		ObjectMeta: metav1.ObjectMeta{
			Namespace: fixture.ServiceRootsKuard.Namespace,
			Name:      "invalid-timeouts",
		},
		Spec: contour_api_v1.HTTPProxySpec{
			VirtualHost: &contour_api_v1.VirtualHost{
				Fqdn: "example.com",
			},
			Routes: []contour_api_v1.Route{
				{
					Services: []contour_api_v1.Service{
						{
							Name: fixture.ServiceRootsKuard.Name,
						},
					},
					TimeoutPolicy: &contour_api_v1.TimeoutPolicy{
						Response: "invalid-val",
					},
				},
			},
		},
	}

	run(t, "proxy with invalid response timeout value is invalid", testcase{
		objs: []any{invalidResponseTimeout, fixture.ServiceRootsKuard},
		want: map[types.NamespacedName]contour_api_v1.DetailedCondition{
			{
				Name:      invalidResponseTimeout.Name,
				Namespace: invalidResponseTimeout.Namespace,
			}: fixture.NewValidCondition().WithError(contour_api_v1.ConditionTypeRouteError, "TimeoutPolicyNotValid",
				`route.timeoutPolicy failed to parse: error parsing response timeout: unable to parse timeout string "invalid-val": time: invalid duration "invalid-val"`),
		},
	})

	invalidIdleTimeout := &contour_api_v1.HTTPProxy{
		ObjectMeta: metav1.ObjectMeta{
			Namespace: fixture.ServiceRootsKuard.Namespace,
			Name:      "invalid-timeouts",
		},
		Spec: contour_api_v1.HTTPProxySpec{
			VirtualHost: &contour_api_v1.VirtualHost{
				Fqdn: "example.com",
			},
			Routes: []contour_api_v1.Route{
				{
					Services: []contour_api_v1.Service{
						{
							Name: fixture.ServiceRootsKuard.Name,
						},
					},
					TimeoutPolicy: &contour_api_v1.TimeoutPolicy{
						Idle: "invalid-val",
					},
				},
			},
		},
	}

	run(t, "proxy with invalid idle timeout value is invalid", testcase{
		objs: []any{invalidIdleTimeout, fixture.ServiceRootsKuard},
		want: map[types.NamespacedName]contour_api_v1.DetailedCondition{
			{
				Name:      invalidIdleTimeout.Name,
				Namespace: invalidIdleTimeout.Namespace,
			}: fixture.NewValidCondition().WithError(contour_api_v1.ConditionTypeRouteError, "TimeoutPolicyNotValid",
				`route.timeoutPolicy failed to parse: error parsing idle timeout: unable to parse timeout string "invalid-val": time: invalid duration "invalid-val"`),
		},
	})

	// issue 3197: Fallback and passthrough HTTPProxy directive should emit a config error
	tlsPassthroughAndFallback := &contour_api_v1.HTTPProxy{
		ObjectMeta: metav1.ObjectMeta{
			Namespace:  "roots",
			Name:       "example",
			Generation: 24,
		},
		Spec: contour_api_v1.HTTPProxySpec{
			VirtualHost: &contour_api_v1.VirtualHost{
				TLS: &contour_api_v1.TLS{
					Passthrough:               true,
					EnableFallbackCertificate: true,
				},
				Fqdn: "example.com",
			},
			Routes: []contour_api_v1.Route{{
				Conditions: []contour_api_v1.MatchCondition{{
					Prefix: "/foo",
				}},
				Services: []contour_api_v1.Service{{
					Name: "home",
					Port: 8080,
				}},
			}},
		},
	}

	run(t, "TLS with passthrough and fallback cert enabled is invalid", testcase{
		objs: []any{tlsPassthroughAndFallback, fixture.ServiceRootsHome},
		want: map[types.NamespacedName]contour_api_v1.DetailedCondition{
			{Name: tlsPassthroughAndFallback.Name, Namespace: tlsPassthroughAndFallback.Namespace}: fixture.NewValidCondition().
				WithGeneration(tlsPassthroughAndFallback.Generation).WithError(
				contour_api_v1.ConditionTypeTLSError, "TLSIncompatibleFeatures",
				`Spec.VirtualHost.TLS: both Passthrough and enableFallbackCertificate were specified`,
			),
		},
	})
	tlsPassthrough := &contour_api_v1.HTTPProxy{
		ObjectMeta: metav1.ObjectMeta{
			Namespace:  "roots",
			Name:       "example",
			Generation: 24,
		},
		Spec: contour_api_v1.HTTPProxySpec{
			VirtualHost: &contour_api_v1.VirtualHost{
				TLS: &contour_api_v1.TLS{
					Passthrough:               true,
					EnableFallbackCertificate: false,
				},
				Fqdn: "example.com",
			},
			Routes: []contour_api_v1.Route{{
				Conditions: []contour_api_v1.MatchCondition{{
					Prefix: "/foo",
				}},
				Services: []contour_api_v1.Service{{
					Name: "home",
					Port: 8080,
				}},
			}},
		},
	}

	run(t, "valid TLS passthrough", testcase{
		objs: []any{tlsPassthrough, fixture.ServiceRootsHome},
		want: map[types.NamespacedName]contour_api_v1.DetailedCondition{
			{Name: tlsPassthrough.Name, Namespace: tlsPassthrough.Namespace}: fixture.NewValidCondition().
				WithGeneration(tlsPassthrough.Generation).
				Valid(),
		},
	})

	multipleRouteAction := &contour_api_v1.HTTPProxy{
		ObjectMeta: metav1.ObjectMeta{
			Namespace: "roots",
			Name:      "multipleRouteAction",
		},
		Spec: contour_api_v1.HTTPProxySpec{
			VirtualHost: &contour_api_v1.VirtualHost{
				Fqdn: "example.com",
			},
			Routes: []contour_api_v1.Route{{
				Conditions: []contour_api_v1.MatchCondition{{
					Prefix: "/foo",
				}},
				Services: []contour_api_v1.Service{{
					Name: "home",
					Port: 8080,
				}},
				DirectResponsePolicy: &contour_api_v1.HTTPDirectResponsePolicy{
					StatusCode: 200,
					Body:       "success",
				},
			}},
		},
	}
	run(t, "Selecting more than one routeAction is invalid", testcase{
		objs: []any{multipleRouteAction},
		want: map[types.NamespacedName]contour_api_v1.DetailedCondition{
			{Name: multipleRouteAction.Name, Namespace: multipleRouteAction.Namespace}: fixture.NewValidCondition().
				WithError(contour_api_v1.ConditionTypeRouteError, "RouteActionCountNotValid",
					"must set exactly one of route.services or route.requestRedirectPolicy or route.directResponsePolicy"),
		},
	})

	invalidAllowOrigin := &contour_api_v1.HTTPProxy{
		ObjectMeta: metav1.ObjectMeta{
			Namespace: fixture.ServiceRootsKuard.Namespace,
			Name:      "invalid-alloworigin",
		},
		Spec: contour_api_v1.HTTPProxySpec{
			VirtualHost: &contour_api_v1.VirtualHost{
				Fqdn: "example.com",
				CORSPolicy: &contour_api_v1.CORSPolicy{
					AllowOrigin:  []string{"example-2.com", "**"},
					AllowMethods: []contour_api_v1.CORSHeaderValue{"GET"},
				},
			},
			Routes: []contour_api_v1.Route{
				{
					Services: []contour_api_v1.Service{
						{
							Name: fixture.ServiceRootsKuard.Name,
							Port: 8080,
						},
					},
				},
			},
		},
	}

	run(t, "proxy with invalid allow origin is invalid", testcase{
		objs: []any{invalidAllowOrigin, fixture.ServiceRootsKuard},
		want: map[types.NamespacedName]contour_api_v1.DetailedCondition{
			{
				Name:      invalidAllowOrigin.Name,
				Namespace: invalidAllowOrigin.Namespace,
			}: fixture.NewValidCondition().WithError(contour_api_v1.ConditionTypeCORSError, "PolicyDidNotParse",
				`Spec.VirtualHost.CORSPolicy: invalid allowed origin "**": allowed origin is invalid exact match and invalid regex match`),
		},
	})

	jwtVerificationValidProxy := &contour_api_v1.HTTPProxy{
		ObjectMeta: metav1.ObjectMeta{
			Namespace: "roots",
			Name:      "jwt-verification-valid-proxy",
		},
		Spec: contour_api_v1.HTTPProxySpec{
			VirtualHost: &contour_api_v1.VirtualHost{
				Fqdn: "example.com",
				TLS: &contour_api_v1.TLS{
					SecretName: fixture.SecretRootsCert.Name,
				},
				JWTProviders: []contour_api_v1.JWTProvider{
					{
						Name:      "provider-1",
						Issuer:    "jwt.example.com",
						Audiences: []string{"foo", "bar"},
						RemoteJWKS: contour_api_v1.RemoteJWKS{
							URI:           "https://jwt.example.com/jwks.json",
							Timeout:       "10s",
							CacheDuration: "1h",
						},
					},
				},
			},
			Routes: []contour_api_v1.Route{
				{
					JWTVerificationPolicy: &contour_api_v1.JWTVerificationPolicy{Require: "provider-1"},
					Conditions: []contour_api_v1.MatchCondition{{
						Prefix: "/foo",
					}},
					Services: []contour_api_v1.Service{{
						Name: "home",
						Port: 8080,
					}},
				},
			},
		},
	}

	run(t, "JWT verification valid proxy", testcase{
		objs: []any{
			jwtVerificationValidProxy,
			fixture.SecretRootsCert,
			fixture.ServiceRootsHome,
		},
		want: map[types.NamespacedName]contour_api_v1.DetailedCondition{
			k8s.NamespacedNameOf(jwtVerificationValidProxy): fixture.NewValidCondition().Valid(),
		},
	})

	jwtVerificationDuplicateProviders := &contour_api_v1.HTTPProxy{
		ObjectMeta: metav1.ObjectMeta{
			Namespace: "roots",
			Name:      "jwt-verification-duplicate-provider-names",
		},
		Spec: contour_api_v1.HTTPProxySpec{
			VirtualHost: &contour_api_v1.VirtualHost{
				Fqdn: "example.com",
				TLS: &contour_api_v1.TLS{
					SecretName: fixture.SecretRootsCert.Name,
				},
				JWTProviders: []contour_api_v1.JWTProvider{
					{
						Name: "provider-1",
						RemoteJWKS: contour_api_v1.RemoteJWKS{
							URI: "https://jwt.example.com/jwks.json",
						},
					},
					{
						Name: "provider-1",
						RemoteJWKS: contour_api_v1.RemoteJWKS{
							URI: "https://jwt.example.com/jwks.json",
						},
					},
				},
			},
			Routes: []contour_api_v1.Route{
				{
					Conditions: []contour_api_v1.MatchCondition{{
						Prefix: "/foo",
					}},
					Services: []contour_api_v1.Service{{
						Name: "home",
						Port: 8080,
					}},
				},
			},
		},
	}

	run(t, "JWT verification duplicate provider names", testcase{
		objs: []any{
			jwtVerificationDuplicateProviders,
			fixture.SecretRootsCert,
			fixture.ServiceRootsHome,
		},
		want: map[types.NamespacedName]contour_api_v1.DetailedCondition{
			k8s.NamespacedNameOf(jwtVerificationDuplicateProviders): fixture.NewValidCondition().
				WithError(
					contour_api_v1.ConditionTypeJWTVerificationError,
					"DuplicateProviderName",
					"Spec.VirtualHost.JWTProviders is invalid: duplicate name provider-1",
				),
		},
	})

	jwtVerificationMultipleDefaults := &contour_api_v1.HTTPProxy{
		ObjectMeta: metav1.ObjectMeta{
			Namespace: "roots",
			Name:      "jwt-verification-multiple-defaults",
		},
		Spec: contour_api_v1.HTTPProxySpec{
			VirtualHost: &contour_api_v1.VirtualHost{
				Fqdn: "example.com",
				TLS: &contour_api_v1.TLS{
					SecretName: fixture.SecretRootsCert.Name,
				},
				JWTProviders: []contour_api_v1.JWTProvider{
					{
						Name:    "provider-1",
						Default: true,
						RemoteJWKS: contour_api_v1.RemoteJWKS{
							URI: "https://jwt.example.com/jwks.json",
						},
					},
					{
						Name:    "provider-2",
						Default: true,
						RemoteJWKS: contour_api_v1.RemoteJWKS{
							URI: "https://jwt.example.com/jwks.json",
						},
					},
				},
			},
			Routes: []contour_api_v1.Route{
				{
					Conditions: []contour_api_v1.MatchCondition{{
						Prefix: "/foo",
					}},
					Services: []contour_api_v1.Service{{
						Name: "home",
						Port: 8080,
					}},
				},
			},
		},
	}

	run(t, "JWT verification multiple default providers", testcase{
		objs: []any{
			jwtVerificationMultipleDefaults,
			fixture.SecretRootsCert,
			fixture.ServiceRootsHome,
		},
		want: map[types.NamespacedName]contour_api_v1.DetailedCondition{
			k8s.NamespacedNameOf(jwtVerificationMultipleDefaults): fixture.NewValidCondition().
				WithError(
					contour_api_v1.ConditionTypeJWTVerificationError,
					"MultipleDefaultProvidersSpecified",
					"Spec.VirtualHost.JWTProviders is invalid: at most one provider can be set as the default",
				),
		},
	})

	jwtVerificationInvalidRemoteJWKSURI := &contour_api_v1.HTTPProxy{
		ObjectMeta: metav1.ObjectMeta{
			Namespace: "roots",
			Name:      "jwt-verification-invalid-remote-jwks-uri",
		},
		Spec: contour_api_v1.HTTPProxySpec{
			VirtualHost: &contour_api_v1.VirtualHost{
				Fqdn: "example.com",
				TLS: &contour_api_v1.TLS{
					SecretName: fixture.SecretRootsCert.Name,
				},
				JWTProviders: []contour_api_v1.JWTProvider{
					{
						Name: "provider-1",
						RemoteJWKS: contour_api_v1.RemoteJWKS{
							URI: ":/invalid-uri",
						},
					},
				},
			},
			Routes: []contour_api_v1.Route{
				{
					Conditions: []contour_api_v1.MatchCondition{{
						Prefix: "/foo",
					}},
					Services: []contour_api_v1.Service{{
						Name: "home",
						Port: 8080,
					}},
				},
			},
		},
	}

	run(t, "JWT verification invalid remote JWKS URI", testcase{
		objs: []any{
			jwtVerificationInvalidRemoteJWKSURI,
			fixture.SecretRootsCert,
			fixture.ServiceRootsHome,
		},
		want: map[types.NamespacedName]contour_api_v1.DetailedCondition{
			k8s.NamespacedNameOf(jwtVerificationInvalidRemoteJWKSURI): fixture.NewValidCondition().
				WithError(
					contour_api_v1.ConditionTypeJWTVerificationError,
					"RemoteJWKSURIInvalid",
					"Spec.VirtualHost.JWTProviders.RemoteJWKS.URI is invalid: parse \":/invalid-uri\": missing protocol scheme",
				),
		},
	})

	jwtVerificationInvalidRemoteJWKSScheme := &contour_api_v1.HTTPProxy{
		ObjectMeta: metav1.ObjectMeta{
			Namespace: "roots",
			Name:      "jwt-verification-invalid-remote-jwks-scheme",
		},
		Spec: contour_api_v1.HTTPProxySpec{
			VirtualHost: &contour_api_v1.VirtualHost{
				Fqdn: "example.com",
				TLS: &contour_api_v1.TLS{
					SecretName: fixture.SecretRootsCert.Name,
				},
				JWTProviders: []contour_api_v1.JWTProvider{
					{
						Name: "provider-1",
						RemoteJWKS: contour_api_v1.RemoteJWKS{
							URI: "ftp://jwt.example.com/jwks.json",
						},
					},
				},
			},
			Routes: []contour_api_v1.Route{
				{
					Conditions: []contour_api_v1.MatchCondition{{
						Prefix: "/foo",
					}},
					Services: []contour_api_v1.Service{{
						Name: "home",
						Port: 8080,
					}},
				},
			},
		},
	}

	run(t, "JWT verification invalid remote JWKS scheme", testcase{
		objs: []any{
			jwtVerificationInvalidRemoteJWKSScheme,
			fixture.SecretRootsCert,
			fixture.ServiceRootsHome,
		},
		want: map[types.NamespacedName]contour_api_v1.DetailedCondition{
			k8s.NamespacedNameOf(jwtVerificationInvalidRemoteJWKSScheme): fixture.NewValidCondition().
				WithError(
					contour_api_v1.ConditionTypeJWTVerificationError,
					"RemoteJWKSSchemeInvalid",
					"Spec.VirtualHost.JWTProviders.RemoteJWKS.URI has invalid scheme \"ftp\", must be http or https",
				),
		},
	})

	jwtVerificationInvalidRemoteJWKSTimeout := &contour_api_v1.HTTPProxy{
		ObjectMeta: metav1.ObjectMeta{
			Namespace: "roots",
			Name:      "jwt-verification-invalid-remote-jwks-timeout",
		},
		Spec: contour_api_v1.HTTPProxySpec{
			VirtualHost: &contour_api_v1.VirtualHost{
				Fqdn: "example.com",
				TLS: &contour_api_v1.TLS{
					SecretName: fixture.SecretRootsCert.Name,
				},
				JWTProviders: []contour_api_v1.JWTProvider{
					{
						Name: "provider-1",
						RemoteJWKS: contour_api_v1.RemoteJWKS{
							URI:     "http://jwt.example.com/jwks.json",
							Timeout: "invalid-timeout-string",
						},
					},
				},
			},
			Routes: []contour_api_v1.Route{
				{
					Conditions: []contour_api_v1.MatchCondition{{
						Prefix: "/foo",
					}},
					Services: []contour_api_v1.Service{{
						Name: "home",
						Port: 8080,
					}},
				},
			},
		},
	}

	run(t, "JWT verification invalid remote JWKS timeout", testcase{
		objs: []any{
			jwtVerificationInvalidRemoteJWKSTimeout,
			fixture.SecretRootsCert,
			fixture.ServiceRootsHome,
		},
		want: map[types.NamespacedName]contour_api_v1.DetailedCondition{
			k8s.NamespacedNameOf(jwtVerificationInvalidRemoteJWKSTimeout): fixture.NewValidCondition().
				WithError(
					contour_api_v1.ConditionTypeJWTVerificationError,
					"RemoteJWKSTimeoutInvalid",
					"Spec.VirtualHost.JWTProviders.RemoteJWKS.Timeout is invalid: time: invalid duration \"invalid-timeout-string\"",
				),
		},
	})

	jwtVerificationInvalidRemoteJWKSCacheDuration := &contour_api_v1.HTTPProxy{
		ObjectMeta: metav1.ObjectMeta{
			Namespace: "roots",
			Name:      "jwt-verification-invalid-remote-jwks-cache-duration",
		},
		Spec: contour_api_v1.HTTPProxySpec{
			VirtualHost: &contour_api_v1.VirtualHost{
				Fqdn: "example.com",
				TLS: &contour_api_v1.TLS{
					SecretName: fixture.SecretRootsCert.Name,
				},
				JWTProviders: []contour_api_v1.JWTProvider{
					{
						Name: "provider-1",
						RemoteJWKS: contour_api_v1.RemoteJWKS{
							URI:           "http://jwt.example.com/jwks.json",
							CacheDuration: "invalid-duration-string",
						},
					},
				},
			},
			Routes: []contour_api_v1.Route{
				{
					Conditions: []contour_api_v1.MatchCondition{{
						Prefix: "/foo",
					}},
					Services: []contour_api_v1.Service{{
						Name: "home",
						Port: 8080,
					}},
				},
			},
		},
	}

	run(t, "JWT verification invalid remote JWKS cache duration", testcase{
		objs: []any{
			jwtVerificationInvalidRemoteJWKSCacheDuration,
			fixture.SecretRootsCert,
			fixture.ServiceRootsHome,
		},
		want: map[types.NamespacedName]contour_api_v1.DetailedCondition{
			k8s.NamespacedNameOf(jwtVerificationInvalidRemoteJWKSCacheDuration): fixture.NewValidCondition().
				WithError(
					contour_api_v1.ConditionTypeJWTVerificationError,
					"RemoteJWKSCacheDurationInvalid",
					"Spec.VirtualHost.JWTProviders.RemoteJWKS.CacheDuration is invalid: time: invalid duration \"invalid-duration-string\"",
				),
		},
	})

	jwtVerificationInvalidRemoteJWKSDNSLookupFamily := &contour_api_v1.HTTPProxy{
		ObjectMeta: metav1.ObjectMeta{
			Namespace: "roots",
			Name:      "jwt-verification-invalid-remote-jwks-dns-lookup-family",
		},
		Spec: contour_api_v1.HTTPProxySpec{
			VirtualHost: &contour_api_v1.VirtualHost{
				Fqdn: "example.com",
				TLS: &contour_api_v1.TLS{
					SecretName: fixture.SecretRootsCert.Name,
				},
				JWTProviders: []contour_api_v1.JWTProvider{
					{
						Name: "provider-1",
						RemoteJWKS: contour_api_v1.RemoteJWKS{
							URI:             "http://jwt.example.com/jwks.json",
							DNSLookupFamily: "v7",
						},
					},
				},
			},
			Routes: []contour_api_v1.Route{
				{
					Conditions: []contour_api_v1.MatchCondition{{
						Prefix: "/foo",
					}},
					Services: []contour_api_v1.Service{{
						Name: "home",
						Port: 8080,
					}},
				},
			},
		},
	}

	run(t, "JWT verification invalid remote JWKS DNS lookup family", testcase{
		objs: []any{
			jwtVerificationInvalidRemoteJWKSDNSLookupFamily,
			fixture.SecretRootsCert,
			fixture.ServiceRootsHome,
		},
		want: map[types.NamespacedName]contour_api_v1.DetailedCondition{
			k8s.NamespacedNameOf(jwtVerificationInvalidRemoteJWKSDNSLookupFamily): fixture.NewValidCondition().
				WithError(
					contour_api_v1.ConditionTypeJWTVerificationError,
					"RemoteJWKSDNSLookupFamilyInvalid",
					"Spec.VirtualHost.JWTProviders.RemoteJWKS.DNSLookupFamily has an invalid value \"v7\", must be auto, all, v4 or v6",
				),
		},
	})

	jwtVerificationNoProvidersRouteHasRef := &contour_api_v1.HTTPProxy{
		ObjectMeta: metav1.ObjectMeta{
			Namespace: "roots",
			Name:      "jwt-verification-no-providers-route-has-ref",
		},
		Spec: contour_api_v1.HTTPProxySpec{
			VirtualHost: &contour_api_v1.VirtualHost{
				Fqdn: "example.com",
				TLS: &contour_api_v1.TLS{
					SecretName: fixture.SecretRootsCert.Name,
				},
			},
			Routes: []contour_api_v1.Route{
				{
					Conditions: []contour_api_v1.MatchCondition{{
						Prefix: "/foo",
					}},
					Services: []contour_api_v1.Service{{
						Name: "home",
						Port: 8080,
					}},
					JWTVerificationPolicy: &contour_api_v1.JWTVerificationPolicy{Require: "provider-1"},
				},
			},
		},
	}

	run(t, "JWT verification no providers defined, route has provider ref", testcase{
		objs: []any{
			jwtVerificationNoProvidersRouteHasRef,
			fixture.SecretRootsCert,
			fixture.ServiceRootsHome,
		},
		want: map[types.NamespacedName]contour_api_v1.DetailedCondition{
			k8s.NamespacedNameOf(jwtVerificationNoProvidersRouteHasRef): fixture.NewValidCondition().
				WithError(
					contour_api_v1.ConditionTypeJWTVerificationError,
					"JWTProviderNotDefined",
					"Route references an undefined JWT provider \"provider-1\"",
				),
		},
	})

	jwtVerificationRouteReferencesNonexistentProvider := &contour_api_v1.HTTPProxy{
		ObjectMeta: metav1.ObjectMeta{
			Namespace: "roots",
			Name:      "jwt-verification-route-references-nonexistent-provider",
		},
		Spec: contour_api_v1.HTTPProxySpec{
			VirtualHost: &contour_api_v1.VirtualHost{
				Fqdn: "example.com",
				TLS: &contour_api_v1.TLS{
					SecretName: fixture.SecretRootsCert.Name,
				},
				JWTProviders: []contour_api_v1.JWTProvider{
					{
						Name: "provider-1",
						RemoteJWKS: contour_api_v1.RemoteJWKS{
							URI: "http://jwt.example.com/jwks.json",
						},
					},
				},
			},
			Routes: []contour_api_v1.Route{
				{
					JWTVerificationPolicy: &contour_api_v1.JWTVerificationPolicy{Require: "nonexistent-provider"},
					Conditions: []contour_api_v1.MatchCondition{{
						Prefix: "/foo",
					}},
					Services: []contour_api_v1.Service{{
						Name: "home",
						Port: 8080,
					}},
				},
			},
		},
	}

	run(t, "JWT verification route references nonexistent provider", testcase{
		objs: []any{
			jwtVerificationRouteReferencesNonexistentProvider,
			fixture.SecretRootsCert,
			fixture.ServiceRootsHome,
		},
		want: map[types.NamespacedName]contour_api_v1.DetailedCondition{
			k8s.NamespacedNameOf(jwtVerificationRouteReferencesNonexistentProvider): fixture.NewValidCondition().
				WithError(
					contour_api_v1.ConditionTypeJWTVerificationError,
					"JWTProviderNotDefined",
					"Route references an undefined JWT provider \"nonexistent-provider\"",
				),
		},
	})

	jwtVerificationInvalidTLSNotConfigured := &contour_api_v1.HTTPProxy{
		ObjectMeta: metav1.ObjectMeta{
			Namespace: "roots",
			Name:      "jwt-verification-invalid-tls-not-configured",
		},
		Spec: contour_api_v1.HTTPProxySpec{
			VirtualHost: &contour_api_v1.VirtualHost{
				Fqdn: "example.com",
				JWTProviders: []contour_api_v1.JWTProvider{
					{
						Name: "provider-1",
						RemoteJWKS: contour_api_v1.RemoteJWKS{
							URI: "https://jwt.example.com/jwks.json",
						},
					},
				},
			},
			Routes: []contour_api_v1.Route{
				{
					JWTVerificationPolicy: &contour_api_v1.JWTVerificationPolicy{Require: "provider-1"},
					Conditions: []contour_api_v1.MatchCondition{{
						Prefix: "/foo",
					}},
					Services: []contour_api_v1.Service{{
						Name: "home",
						Port: 8080,
					}},
				},
			},
		},
	}

	run(t, "JWT verification invalid TLS not configured", testcase{
		objs: []any{
			jwtVerificationInvalidTLSNotConfigured,
			fixture.ServiceRootsHome,
		},
		want: map[types.NamespacedName]contour_api_v1.DetailedCondition{
			k8s.NamespacedNameOf(jwtVerificationInvalidTLSNotConfigured): fixture.NewValidCondition().
				WithError(
					contour_api_v1.ConditionTypeJWTVerificationError,
					"JWTVerificationNotPermitted",
					"Spec.VirtualHost.JWTProviders can only be defined for root HTTPProxies that terminate TLS",
				),
		},
	})

	jwtVerificationInvalidTLSPassthroughConfigured := &contour_api_v1.HTTPProxy{
		ObjectMeta: metav1.ObjectMeta{
			Namespace: "roots",
			Name:      "jwt-verification-invalid-tls-passthrough-configured",
		},
		Spec: contour_api_v1.HTTPProxySpec{
			VirtualHost: &contour_api_v1.VirtualHost{
				Fqdn: "example.com",
				TLS: &contour_api_v1.TLS{
					Passthrough: true,
				},
				JWTProviders: []contour_api_v1.JWTProvider{
					{
						Name: "provider-1",
						RemoteJWKS: contour_api_v1.RemoteJWKS{
							URI: "https://jwt.example.com/jwks.json",
						},
					},
				},
			},
			Routes: []contour_api_v1.Route{
				{
					JWTVerificationPolicy: &contour_api_v1.JWTVerificationPolicy{Require: "provider-1"},
					Conditions: []contour_api_v1.MatchCondition{{
						Prefix: "/foo",
					}},
					Services: []contour_api_v1.Service{{
						Name: "home",
						Port: 8080,
					}},
				},
			},
		},
	}

	run(t, "JWT verification invalid TLS passthrough configured", testcase{
		objs: []any{
			jwtVerificationInvalidTLSPassthroughConfigured,
			fixture.ServiceRootsHome,
		},
		want: map[types.NamespacedName]contour_api_v1.DetailedCondition{
			k8s.NamespacedNameOf(jwtVerificationInvalidTLSPassthroughConfigured): fixture.NewValidCondition().
				WithError(
					contour_api_v1.ConditionTypeJWTVerificationError,
					"JWTVerificationNotPermitted",
					"Spec.VirtualHost.JWTProviders can only be defined for root HTTPProxies that terminate TLS",
				),
		},
	})

	jwtVerificationInvalidTLSFallbackConfigured := &contour_api_v1.HTTPProxy{
		ObjectMeta: metav1.ObjectMeta{
			Namespace: "roots",
			Name:      "jwt-verification-invalid-tls-fallback-configured",
		},
		Spec: contour_api_v1.HTTPProxySpec{
			VirtualHost: &contour_api_v1.VirtualHost{
				Fqdn: "example.com",
				TLS: &contour_api_v1.TLS{
					EnableFallbackCertificate: true,
				},
				JWTProviders: []contour_api_v1.JWTProvider{
					{
						Name: "provider-1",
						RemoteJWKS: contour_api_v1.RemoteJWKS{
							URI: "https://jwt.example.com/jwks.json",
						},
					},
				},
			},
			Routes: []contour_api_v1.Route{
				{
					JWTVerificationPolicy: &contour_api_v1.JWTVerificationPolicy{Require: "provider-1"},
					Conditions: []contour_api_v1.MatchCondition{{
						Prefix: "/foo",
					}},
					Services: []contour_api_v1.Service{{
						Name: "home",
						Port: 8080,
					}},
				},
			},
		},
	}

	run(t, "JWT verification invalid TLS fallback configured", testcase{
		objs: []any{
			jwtVerificationInvalidTLSFallbackConfigured,
			fixture.ServiceRootsHome,
		},
		want: map[types.NamespacedName]contour_api_v1.DetailedCondition{
			k8s.NamespacedNameOf(jwtVerificationInvalidTLSFallbackConfigured): fixture.NewValidCondition().
				WithError(
					contour_api_v1.ConditionTypeJWTVerificationError,
					"JWTVerificationNotPermitted",
					"Spec.VirtualHost.JWTProviders can only be defined for root HTTPProxies that terminate TLS",
				),
		},
	})

	jwtVerificationInvalidRequireAndDisabledSpecified := &contour_api_v1.HTTPProxy{
		ObjectMeta: metav1.ObjectMeta{
			Namespace: "roots",
			Name:      "jwt-verification-invalid-require-and-disabled-specified",
		},
		Spec: contour_api_v1.HTTPProxySpec{
			VirtualHost: &contour_api_v1.VirtualHost{
				Fqdn: "example.com",
				TLS: &contour_api_v1.TLS{
					SecretName: fixture.SecretRootsCert.Name,
				},
				JWTProviders: []contour_api_v1.JWTProvider{
					{
						Name: "provider-1",
						RemoteJWKS: contour_api_v1.RemoteJWKS{
							URI: "https://jwt.example.com/jwks.json",
						},
					},
				},
			},
			Routes: []contour_api_v1.Route{
				{
					JWTVerificationPolicy: &contour_api_v1.JWTVerificationPolicy{
						Require:  "provider-1",
						Disabled: true,
					},
					Conditions: []contour_api_v1.MatchCondition{{
						Prefix: "/foo",
					}},
					Services: []contour_api_v1.Service{{
						Name: "home",
						Port: 8080,
					}},
				},
			},
		},
	}

	run(t, "JWT verification invalid route specifies both requires and disabled", testcase{
		objs: []any{
			jwtVerificationInvalidRequireAndDisabledSpecified,
			fixture.SecretRootsCert,
			fixture.ServiceRootsHome,
		},
		want: map[types.NamespacedName]contour_api_v1.DetailedCondition{
			k8s.NamespacedNameOf(jwtVerificationInvalidRequireAndDisabledSpecified): fixture.NewValidCondition().
				WithError(
					contour_api_v1.ConditionTypeJWTVerificationError,
					"InvalidJWTVerificationPolicy",
					"route's JWT verification policy cannot specify both require and disabled",
				),
		},
	})

	jwtVerificationUpstreamValidationForHTTPJWKS := &contour_api_v1.HTTPProxy{
		ObjectMeta: metav1.ObjectMeta{
			Namespace: "roots",
			Name:      "jwt-verification-upstream-validation-for-http-jwks",
		},
		Spec: contour_api_v1.HTTPProxySpec{
			VirtualHost: &contour_api_v1.VirtualHost{
				Fqdn: "example.com",
				TLS: &contour_api_v1.TLS{
					SecretName: fixture.SecretRootsCert.Name,
				},
				JWTProviders: []contour_api_v1.JWTProvider{
					{
						Name: "provider-1",
						RemoteJWKS: contour_api_v1.RemoteJWKS{
							URI: "http://jwt.example.com/jwks.json",
							UpstreamValidation: &contour_api_v1.UpstreamValidation{
								CACertificate: "foo",
								SubjectName:   "jwt.example.com",
							},
						},
					},
				},
			},
			Routes: []contour_api_v1.Route{
				{
					JWTVerificationPolicy: &contour_api_v1.JWTVerificationPolicy{
						Require: "provider-1",
					},
					Conditions: []contour_api_v1.MatchCondition{{
						Prefix: "/",
					}},
					Services: []contour_api_v1.Service{{
						Name: "home",
						Port: 8080,
					}},
				},
			},
		},
	}

	run(t, "JWT verification invalid upstream validation specified for HTTP JWKS", testcase{
		objs: []any{
			jwtVerificationUpstreamValidationForHTTPJWKS,
			fixture.SecretRootsCert,
			fixture.ServiceRootsHome,
		},
		want: map[types.NamespacedName]contour_api_v1.DetailedCondition{
			k8s.NamespacedNameOf(jwtVerificationUpstreamValidationForHTTPJWKS): fixture.NewValidCondition().
				WithError(
					contour_api_v1.ConditionTypeJWTVerificationError,
					"RemoteJWKSUpstreamValidationInvalid",
					"Spec.VirtualHost.JWTProviders.RemoteJWKS.UpstreamValidation must not be specified when URI scheme is http.",
				),
		},
	})

	jwtVerificationUpstreamValidationCACertDoesNotExist := &contour_api_v1.HTTPProxy{
		ObjectMeta: metav1.ObjectMeta{
			Namespace: "roots",
			Name:      "jwt-verification-upstream-validation-cacert-does-not-exist",
		},
		Spec: contour_api_v1.HTTPProxySpec{
			VirtualHost: &contour_api_v1.VirtualHost{
				Fqdn: "example.com",
				TLS: &contour_api_v1.TLS{
					SecretName: fixture.SecretRootsCert.Name,
				},
				JWTProviders: []contour_api_v1.JWTProvider{
					{
						Name: "provider-1",
						RemoteJWKS: contour_api_v1.RemoteJWKS{
							URI: "https://jwt.example.com/jwks.json",
							UpstreamValidation: &contour_api_v1.UpstreamValidation{
								CACertificate: "nonexistent",
								SubjectName:   "jwt.example.com",
							},
						},
					},
				},
			},
			Routes: []contour_api_v1.Route{
				{
					JWTVerificationPolicy: &contour_api_v1.JWTVerificationPolicy{
						Require: "provider-1",
					},
					Conditions: []contour_api_v1.MatchCondition{{
						Prefix: "/",
					}},
					Services: []contour_api_v1.Service{{
						Name: "home",
						Port: 8080,
					}},
				},
			},
		},
	}

	run(t, "JWT verification invalid upstream validation CA cert does not exist", testcase{
		objs: []any{
			jwtVerificationUpstreamValidationCACertDoesNotExist,
			fixture.SecretRootsCert,
			fixture.ServiceRootsHome,
		},
		want: map[types.NamespacedName]contour_api_v1.DetailedCondition{
			k8s.NamespacedNameOf(jwtVerificationUpstreamValidationCACertDoesNotExist): fixture.NewValidCondition().
				WithError(
					contour_api_v1.ConditionTypeJWTVerificationError,
					"RemoteJWKSUpstreamValidationInvalid",
					"Spec.VirtualHost.JWTProviders.RemoteJWKS.UpstreamValidation is invalid: invalid CA Secret \"roots/nonexistent\": Secret not found",
				),
		},
	})

	jwksInvalidCACert := &v1.Secret{
		ObjectMeta: fixture.ObjectMeta("roots/cacert"),
		Type:       v1.SecretTypeOpaque,
		Data: map[string][]byte{
			"wrong-key": []byte(fixture.CERTIFICATE),
		},
	}

	jwtVerificationUpstreamValidationCACertInvalid := &contour_api_v1.HTTPProxy{
		ObjectMeta: metav1.ObjectMeta{
			Namespace: "roots",
			Name:      "jwt-verification-upstream-validation-cacert-invalid",
		},
		Spec: contour_api_v1.HTTPProxySpec{
			VirtualHost: &contour_api_v1.VirtualHost{
				Fqdn: "example.com",
				TLS: &contour_api_v1.TLS{
					SecretName: fixture.SecretRootsCert.Name,
				},
				JWTProviders: []contour_api_v1.JWTProvider{
					{
						Name: "provider-1",
						RemoteJWKS: contour_api_v1.RemoteJWKS{
							URI: "https://jwt.example.com/jwks.json",
							UpstreamValidation: &contour_api_v1.UpstreamValidation{
								CACertificate: "cacert",
								SubjectName:   "jwt.example.com",
							},
						},
					},
				},
			},
			Routes: []contour_api_v1.Route{
				{
					JWTVerificationPolicy: &contour_api_v1.JWTVerificationPolicy{
						Require: "provider-1",
					},
					Conditions: []contour_api_v1.MatchCondition{{
						Prefix: "/",
					}},
					Services: []contour_api_v1.Service{{
						Name: "home",
						Port: 8080,
					}},
				},
			},
		},
	}

	run(t, "JWT verification invalid upstream validation CA cert invalid", testcase{
		objs: []any{
			jwtVerificationUpstreamValidationCACertInvalid,
			fixture.SecretRootsCert,
			fixture.ServiceRootsHome,
			jwksInvalidCACert,
		},
		want: map[types.NamespacedName]contour_api_v1.DetailedCondition{
			k8s.NamespacedNameOf(jwtVerificationUpstreamValidationCACertInvalid): fixture.NewValidCondition().
				WithError(
					contour_api_v1.ConditionTypeJWTVerificationError,
					"RemoteJWKSUpstreamValidationInvalid",
					"Spec.VirtualHost.JWTProviders.RemoteJWKS.UpstreamValidation is invalid: invalid CA Secret \"roots/cacert\": empty \"ca.crt\" key",
				),
		},
	})

	jwksCACertDifferentNamespace := &v1.Secret{
		ObjectMeta: fixture.ObjectMeta("default/cacert"),
		Data: map[string][]byte{
			"ca.crt": []byte(fixture.CERTIFICATE),
		},
	}

	jwtVerificationUpstreamValidationCACertNotDelegated := &contour_api_v1.HTTPProxy{
		ObjectMeta: metav1.ObjectMeta{
			Namespace: "roots",
			Name:      "jwt-verification-upstream-validation-cacert-not-delegated",
		},
		Spec: contour_api_v1.HTTPProxySpec{
			VirtualHost: &contour_api_v1.VirtualHost{
				Fqdn: "example.com",
				TLS: &contour_api_v1.TLS{
					SecretName: fixture.SecretRootsCert.Name,
				},
				JWTProviders: []contour_api_v1.JWTProvider{
					{
						Name: "provider-1",
						RemoteJWKS: contour_api_v1.RemoteJWKS{
							URI: "https://jwt.example.com/jwks.json",
							UpstreamValidation: &contour_api_v1.UpstreamValidation{
								CACertificate: "default/cacert",
								SubjectName:   "jwt.example.com",
							},
						},
					},
				},
			},
			Routes: []contour_api_v1.Route{
				{
					JWTVerificationPolicy: &contour_api_v1.JWTVerificationPolicy{
						Require: "provider-1",
					},
					Conditions: []contour_api_v1.MatchCondition{{
						Prefix: "/",
					}},
					Services: []contour_api_v1.Service{{
						Name: "home",
						Port: 8080,
					}},
				},
			},
		},
	}

	run(t, "JWT verification invalid upstream validation CA cert not delegated", testcase{
		objs: []any{
			jwtVerificationUpstreamValidationCACertNotDelegated,
			fixture.SecretRootsCert,
			fixture.ServiceRootsHome,
			jwksCACertDifferentNamespace,
		},
		want: map[types.NamespacedName]contour_api_v1.DetailedCondition{
			k8s.NamespacedNameOf(jwtVerificationUpstreamValidationCACertNotDelegated): fixture.NewValidCondition().
				WithError(
					contour_api_v1.ConditionTypeJWTVerificationError,
					"RemoteJWKSCACertificateNotDelegated",
					"Spec.VirtualHost.JWTProviders.RemoteJWKS.UpstreamValidation.CACertificate Secret \"default/cacert\" is not configured for certificate delegation",
				),
		},
	})

	ipFilterVirtualHostValidProxy := &contour_api_v1.HTTPProxy{
		ObjectMeta: metav1.ObjectMeta{
			Namespace: "roots",
			Name:      "ip-filter-valid-proxy",
		},
		Spec: contour_api_v1.HTTPProxySpec{
			VirtualHost: &contour_api_v1.VirtualHost{
				Fqdn: "example.com",
				IPAllowFilterPolicy: []contour_api_v1.IPFilterPolicy{
					{
						Source: contour_api_v1.IPFilterSourcePeer,
						CIDR:   "10.8.8.8/0",
					},
					{
						Source: contour_api_v1.IPFilterSourceRemote,
						CIDR:   "10.8.8.8/0",
					},
				},
			},
			Routes: []contour_api_v1.Route{
				{
					Conditions: []contour_api_v1.MatchCondition{{
						Prefix: "/foo",
					}},
					Services: []contour_api_v1.Service{{
						Name: "home",
						Port: 8080,
					}},
				},
			},
		},
	}

	run(t, "virtualhost ip-filter valid proxy", testcase{
		objs: []any{
			ipFilterVirtualHostValidProxy,
			fixture.ServiceRootsHome,
		},
		want: map[types.NamespacedName]contour_api_v1.DetailedCondition{
			k8s.NamespacedNameOf(ipFilterVirtualHostValidProxy): fixture.NewValidCondition().Valid(),
		},
	})

	ipFilterVirtualHostAllowAndDenyInvalidProxy := &contour_api_v1.HTTPProxy{
		ObjectMeta: metav1.ObjectMeta{
			Namespace: "roots",
			Name:      "ip-filter-invalid-allow-and-deny-proxy",
		},
		Spec: contour_api_v1.HTTPProxySpec{
			VirtualHost: &contour_api_v1.VirtualHost{
				Fqdn: "example.com",
				IPAllowFilterPolicy: []contour_api_v1.IPFilterPolicy{{
					Source: contour_api_v1.IPFilterSourcePeer,
					CIDR:   "10.8.8.8/0",
				}},
				IPDenyFilterPolicy: []contour_api_v1.IPFilterPolicy{{
					Source: contour_api_v1.IPFilterSourceRemote,
					CIDR:   "10.8.8.8/0",
				}},
			},
			Routes: []contour_api_v1.Route{
				{
					Conditions: []contour_api_v1.MatchCondition{{
						Prefix: "/foo",
					}},
					Services: []contour_api_v1.Service{{
						Name: "home",
						Port: 8080,
					}},
				},
			},
		},
	}

	run(t, "virtualhost ip-filter invalid allow and deny proxy", testcase{
		objs: []any{
			ipFilterVirtualHostAllowAndDenyInvalidProxy,
			fixture.ServiceRootsHome,
		},
		want: map[types.NamespacedName]contour_api_v1.DetailedCondition{
			k8s.NamespacedNameOf(ipFilterVirtualHostAllowAndDenyInvalidProxy): fixture.NewValidCondition().
				WithError(
					contour_api_v1.ConditionTypeIPFilterError,
					"IncompatibleIPAddressFilters",
					"Spec.VirtualHost.IPAllowFilterPolicy and Spec.VirtualHost.IPDepnyFilterPolicy cannot both be defined.",
				),
		},
	})

	ipFilterVirtualHostFilterRulesInvalidProxy := &contour_api_v1.HTTPProxy{
		ObjectMeta: metav1.ObjectMeta{
			Namespace: "roots",
			Name:      "ip-filter-invalid-filter-rules-proxy",
		},
		Spec: contour_api_v1.HTTPProxySpec{
			VirtualHost: &contour_api_v1.VirtualHost{
				Fqdn: "example.com",
				IPAllowFilterPolicy: []contour_api_v1.IPFilterPolicy{{
					Source: contour_api_v1.IPFilterSourcePeer,
					CIDR:   "abcd",
				}},
			},
			Routes: []contour_api_v1.Route{
				{
					Conditions: []contour_api_v1.MatchCondition{{
						Prefix: "/foo",
					}},
					Services: []contour_api_v1.Service{{
						Name: "home",
						Port: 8080,
					}},
				},
			},
		},
	}

	run(t, "virtualhost ip-filter invalid filter rules proxy", testcase{
		objs: []any{
			ipFilterVirtualHostFilterRulesInvalidProxy,
			fixture.ServiceRootsHome,
		},
		want: map[types.NamespacedName]contour_api_v1.DetailedCondition{
			k8s.NamespacedNameOf(ipFilterVirtualHostFilterRulesInvalidProxy): {
				Condition: contour_api_v1.Condition{
					Type:    contour_api_v1.ValidConditionType,
					Status:  contour_api_v1.ConditionFalse,
					Reason:  "ErrorPresent",
					Message: "At least one error present, see Errors for details",
				},
				Errors: []contour_api_v1.SubCondition{
					{
						Type:    contour_api_v1.ConditionTypeIPFilterError,
						Status:  contour_api_v1.ConditionTrue,
						Reason:  "InvalidCIDR",
						Message: "abcd failed to parse: invalid CIDR address: abcd/32",
					},
					{
						Type:    contour_api_v1.ConditionTypeIPFilterError,
						Status:  contour_api_v1.ConditionTrue,
						Reason:  "IPFilterPolicyNotValid",
						Message: "Spec.VirtualHost.IPAllowFilterPolicy or Spec.VirtualHost.IPDenyFilterPolicy is invalid: invalid CIDR address: abcd/32",
					},
				},
			},
		},
	})

	// proxyWithInvalidSlowStartWindow is invalid because it has invalid window size syntax.
	proxyWithInvalidSlowStartWindow := &contour_api_v1.HTTPProxy{
		ObjectMeta: metav1.ObjectMeta{
			Namespace: "roots",
			Name:      "slow-start-invalid-window",
		},
		Spec: contour_api_v1.HTTPProxySpec{
			VirtualHost: &contour_api_v1.VirtualHost{
				Fqdn: "www.example.com",
			},
			Routes: []contour_api_v1.Route{{
				Services: []contour_api_v1.Service{{
					Name: "home",
					Port: 8080,
					SlowStartPolicy: &contour_api_v1.SlowStartPolicy{
						Window: "invalid",
					},
				}},
			}},
		},
	}

	// proxyWithInvalidSlowStartAggression is invalid because it has invalid aggression syntax.
	proxyWithInvalidSlowStartAggression := &contour_api_v1.HTTPProxy{
		ObjectMeta: metav1.ObjectMeta{
			Namespace: "roots",
			Name:      "slow-start-invalid-aggression",
		},
		Spec: contour_api_v1.HTTPProxySpec{
			VirtualHost: &contour_api_v1.VirtualHost{
				Fqdn: "www.example.com",
			},
			Routes: []contour_api_v1.Route{{
				Services: []contour_api_v1.Service{{
					Name: "home",
					Port: 8080,
					SlowStartPolicy: &contour_api_v1.SlowStartPolicy{
						Window:     "5s",
						Aggression: "invalid",
					},
				}},
			}},
		},
	}

	// proxyWithInvalidSlowStartLBStrategy is invalid because route has LB strategy that does not support slow start.
	proxyWithInvalidSlowStartLBStrategy := &contour_api_v1.HTTPProxy{
		ObjectMeta: metav1.ObjectMeta{
			Namespace: "roots",
			Name:      "slow-start-invalid-lb-strategy",
		},
		Spec: contour_api_v1.HTTPProxySpec{
			VirtualHost: &contour_api_v1.VirtualHost{
				Fqdn: "www.example.com",
			},
			Routes: []contour_api_v1.Route{{
				LoadBalancerPolicy: &contour_api_v1.LoadBalancerPolicy{
					Strategy: LoadBalancerPolicyCookie,
				},
				Services: []contour_api_v1.Service{{
					Name: "home",
					Port: 8080,
					SlowStartPolicy: &contour_api_v1.SlowStartPolicy{
						Window: "5s",
					},
				}},
			}},
		},
	}

	run(t, "Slow start with invalid window syntax", testcase{
		objs: []any{
			proxyWithInvalidSlowStartWindow,
			fixture.ServiceRootsHome,
		},
		want: map[types.NamespacedName]contour_api_v1.DetailedCondition{
			k8s.NamespacedNameOf(proxyWithInvalidSlowStartWindow): fixture.NewValidCondition().
				WithError(
					contour_api_v1.ConditionTypeServiceError,
					"SlowStartInvalid",
					"error parsing window: time: invalid duration \"invalid\" on slow start",
				),
		},
	})

	run(t, "Slow start with invalid aggression syntax", testcase{
		objs: []any{
			proxyWithInvalidSlowStartAggression,
			fixture.ServiceRootsHome,
		},
		want: map[types.NamespacedName]contour_api_v1.DetailedCondition{
			k8s.NamespacedNameOf(proxyWithInvalidSlowStartAggression): fixture.NewValidCondition().
				WithError(
					contour_api_v1.ConditionTypeServiceError,
					"SlowStartInvalid",
					"error parsing aggression: \"invalid\" is not a decimal number on slow start",
				),
		},
	})

	run(t, "Slow start with load balancer strategy that does not support slow start", testcase{
		objs: []any{
			proxyWithInvalidSlowStartLBStrategy,
			fixture.ServiceRootsHome,
		},
		want: map[types.NamespacedName]contour_api_v1.DetailedCondition{
			k8s.NamespacedNameOf(proxyWithInvalidSlowStartLBStrategy): fixture.NewValidCondition().
				WithError(
					contour_api_v1.ConditionTypeServiceError,
					"SlowStartInvalid",
					"slow start is only supported with RoundRobin or WeightedLeastRequest load balancer strategy",
				),
		},
	})

	// Invalid, Regex is in include match condition block
	proxyRegexIncludeInvalid := &contour_api_v1.HTTPProxy{
		ObjectMeta: metav1.ObjectMeta{
			Namespace:  "roots",
			Name:       "regex include invalid",
			Generation: 1,
		},
		Spec: contour_api_v1.HTTPProxySpec{
			VirtualHost: &contour_api_v1.VirtualHost{
				Fqdn: "regex-invalid.com",
			},
			Includes: []contour_api_v1.Include{{
				Name: "subproxy1",
				Conditions: []contour_api_v1.MatchCondition{{
					Regex: "/.*/foo",
				}},
			}, {
				Name: "subproxy2",
				Conditions: []contour_api_v1.MatchCondition{{
					Prefix: "/bar",
				}},
			}},
		},
	}

	// Valid regex proxy with regex in the sub proxy.
	proxyRegexIncludeValid := &contour_api_v1.HTTPProxy{
		ObjectMeta: metav1.ObjectMeta{
			Namespace:  "roots",
			Name:       "regex include valid",
			Generation: 1,
		},
		Spec: contour_api_v1.HTTPProxySpec{
			VirtualHost: &contour_api_v1.VirtualHost{
				Fqdn: "regex-valid.com",
			},
			Includes: []contour_api_v1.Include{{
				Name: "subproxy1",
				Conditions: []contour_api_v1.MatchCondition{{
					Prefix: "/foo",
				}},
			}, {
				Name: "subproxy2",
				Conditions: []contour_api_v1.MatchCondition{{
					Prefix: "/bar",
				}},
			}},
		},
	}

	Subproxy1Regex := &contour_api_v1.HTTPProxy{
		ObjectMeta: metav1.ObjectMeta{
			Namespace:  "roots",
			Name:       "subproxy1",
			Generation: 1,
		},
		Spec: contour_api_v1.HTTPProxySpec{
			Routes: []contour_api_v1.Route{{
				Conditions: []contour_api_v1.MatchCondition{{
					Regex: "/.*baz",
				}},
				Services: []contour_api_v1.Service{{
					Name: "foo1",
					Port: 8080,
				}},
			}},
		},
	}

	Subproxy2Regex := &contour_api_v1.HTTPProxy{
		ObjectMeta: metav1.ObjectMeta{
			Namespace:  "roots",
			Name:       "subproxy2",
			Generation: 1,
		},
		Spec: contour_api_v1.HTTPProxySpec{
			Routes: []contour_api_v1.Route{{
				Services: []contour_api_v1.Service{{
					Name: "foo2",
					Port: 8080,
				}},
			}},
		},
	}

	run(t, "proxy has regex in the includes block, should be invalid", testcase{
		objs: []any{proxyRegexIncludeInvalid, proxyRegexIncludeValid, Subproxy1Regex, Subproxy2Regex, fixture.ServiceRootsFoo1, fixture.ServiceRootsFoo2},
		want: map[types.NamespacedName]contour_api_v1.DetailedCondition{
			{Name: Subproxy1Regex.Name, Namespace: Subproxy1Regex.Namespace}: fixture.NewValidCondition().
				WithGeneration(Subproxy1Regex.Generation).
				Valid(),
			{Name: Subproxy2Regex.Name, Namespace: Subproxy2Regex.Namespace}: fixture.NewValidCondition().
				WithGeneration(Subproxy2Regex.Generation).
				Valid(),
			{Name: proxyRegexIncludeInvalid.Name, Namespace: proxyRegexIncludeInvalid.Namespace}: fixture.NewValidCondition().
				WithGeneration(proxyRegexIncludeInvalid.Generation).
				WithError(contour_api_v1.ConditionTypeIncludeError, "PathMatchConditionsNotValid", `include: regex conditions are not allowed in includes block`),
			{Name: proxyRegexIncludeValid.Name, Namespace: proxyRegexIncludeValid.Namespace}: fixture.NewValidCondition().
				WithGeneration(proxyRegexIncludeValid.Generation).
				Valid(),
		},
	})

	run(t, "HTTPProxy cannot attach to a Gateway with >1 HTTP Listener", testcase{
		objs: []any{
			&gatewayapi_v1beta1.Gateway{
				ObjectMeta: metav1.ObjectMeta{
					Namespace: "projectcontour",
					Name:      "contour",
				},
				Spec: gatewayapi_v1beta1.GatewaySpec{
					GatewayClassName: "contour-gc",
					Listeners: []gatewayapi_v1beta1.Listener{
						{
							Name:     "http-1",
							Protocol: gatewayapi_v1.HTTPProtocolType,
							Port:     80,
							AllowedRoutes: &gatewayapi_v1beta1.AllowedRoutes{
								Namespaces: &gatewayapi_v1beta1.RouteNamespaces{
									From: ref.To(gatewayapi_v1.NamespacesFromAll),
								},
							},
						},
						{
							Name:     "http-2",
							Protocol: gatewayapi_v1.HTTPProtocolType,
							Port:     81,
							AllowedRoutes: &gatewayapi_v1beta1.AllowedRoutes{
								Namespaces: &gatewayapi_v1beta1.RouteNamespaces{
									From: ref.To(gatewayapi_v1.NamespacesFromAll),
								},
							},
						},
					},
				},
			},
			&v1.Service{
				ObjectMeta: metav1.ObjectMeta{
					Name:      "kuard",
					Namespace: "roots",
				},
				Spec: v1.ServiceSpec{
					Ports: []v1.ServicePort{makeServicePort("http", "TCP", 8080, 8080)},
				},
			},
			&contour_api_v1.HTTPProxy{
				ObjectMeta: metav1.ObjectMeta{
					Namespace: "roots",
					Name:      "kuard-proxy",
				},
				Spec: contour_api_v1.HTTPProxySpec{
					VirtualHost: &contour_api_v1.VirtualHost{
						Fqdn: "kuard.projectcontour.io",
					},
					Routes: []contour_api_v1.Route{
						{
							Conditions: []contour_api_v1.MatchCondition{
								{
									Prefix: "/",
								},
							},
							Services: []contour_api_v1.Service{
								{
									Name: "kuard",
									Port: 8080,
								},
							},
						},
					},
				},
			},
		},
		want: map[types.NamespacedName]contour_api_v1.DetailedCondition{
			{Namespace: "roots", Name: "kuard-proxy"}: fixture.NewValidCondition().
				WithError(
					contour_api_v1.ConditionTypeListenerError,
					"ErrorIdentifyingListener",
					"more than one HTTP listener configured",
				),
		},
	})

	run(t, "HTTPProxy cannot attach to a Gateway with no HTTP Listener", testcase{
		objs: []any{
			&gatewayapi_v1beta1.Gateway{
				ObjectMeta: metav1.ObjectMeta{
					Namespace: "projectcontour",
					Name:      "contour",
				},
				Spec: gatewayapi_v1beta1.GatewaySpec{
					GatewayClassName: "contour-gc",
					Listeners: []gatewayapi_v1beta1.Listener{
						{
							Name:     "https-1",
							Protocol: gatewayapi_v1.HTTPSProtocolType,
							Port:     443,
							AllowedRoutes: &gatewayapi_v1beta1.AllowedRoutes{
								Namespaces: &gatewayapi_v1beta1.RouteNamespaces{
									From: ref.To(gatewayapi_v1.NamespacesFromAll),
								},
							},
							TLS: &gatewayapi_v1beta1.GatewayTLSConfig{
								Mode: ref.To(gatewayapi_v1.TLSModePassthrough),
							},
						},
					},
				},
			},
			&v1.Service{
				ObjectMeta: metav1.ObjectMeta{
					Name:      "kuard",
					Namespace: "roots",
				},
				Spec: v1.ServiceSpec{
					Ports: []v1.ServicePort{makeServicePort("http", "TCP", 8080, 8080)},
				},
			},
			&contour_api_v1.HTTPProxy{
				ObjectMeta: metav1.ObjectMeta{
					Namespace: "roots",
					Name:      "kuard-proxy",
				},
				Spec: contour_api_v1.HTTPProxySpec{
					VirtualHost: &contour_api_v1.VirtualHost{
						Fqdn: "kuard.projectcontour.io",
					},
					Routes: []contour_api_v1.Route{
						{
							Conditions: []contour_api_v1.MatchCondition{
								{
									Prefix: "/",
								},
							},
							Services: []contour_api_v1.Service{
								{
									Name: "kuard",
									Port: 8080,
								},
							},
						},
					},
				},
			},
		},
		want: map[types.NamespacedName]contour_api_v1.DetailedCondition{
			{Namespace: "roots", Name: "kuard-proxy"}: fixture.NewValidCondition().
				WithError(
					contour_api_v1.ConditionTypeListenerError,
					"ErrorIdentifyingListener",
					"no HTTP listener configured",
				),
		},
	})

	clientValidationWithDelegatedCA := &contour_api_v1.HTTPProxy{
		ObjectMeta: metav1.ObjectMeta{
			Namespace: "roots",
			Name:      "example",
		},
		Spec: contour_api_v1.HTTPProxySpec{
			VirtualHost: &contour_api_v1.VirtualHost{
				Fqdn: "example.com",
				TLS: &contour_api_v1.TLS{
					SecretName: "ssl-cert",
					ClientValidation: &contour_api_v1.DownstreamValidation{
						CACertificate: "delegated/delegated",
					},
				},
			},
			Routes: []contour_api_v1.Route{{
				Conditions: []contour_api_v1.MatchCondition{{
					Prefix: "/foo",
				}},
				Services: []contour_api_v1.Service{{
					Name: "home",
					Port: 8080,
				}},
			}},
		},
	}

	run(t, "ClientValidation with CA but missing delegation", testcase{
		objs: []any{
			fixture.SecretRootsCert,
			clientValidationWithDelegatedCA,
		},
		want: map[types.NamespacedName]contour_api_v1.DetailedCondition{
			{Name: fallbackCertificate.Name,
				Namespace: fallbackCertificate.Namespace}: fixture.NewValidCondition().
				WithError(contour_api_v1.ConditionTypeTLSError, "DelegationNotPermitted", `Spec.VirtualHost.TLS CA Secret "delegated/delegated" is invalid: Certificate delegation not permitted`),
		},
	})

	run(t, "ClientValidation with delegated CA but missing secret", testcase{
		objs: []any{
			fixture.SecretRootsCert,
			clientValidationWithDelegatedCA,
			&contour_api_v1.TLSCertificateDelegation{
				ObjectMeta: metav1.ObjectMeta{
					Namespace: "delegated",
					Name:      "ca-cert-delegation",
				},
				Spec: contour_api_v1.TLSCertificateDelegationSpec{
					Delegations: []contour_api_v1.CertificateDelegation{
						{
							SecretName:       "delegated",
							TargetNamespaces: []string{"roots"},
						},
					},
				},
			},
		},
		want: map[types.NamespacedName]contour_api_v1.DetailedCondition{
			{Name: fallbackCertificate.Name,
				Namespace: fallbackCertificate.Namespace}: fixture.NewValidCondition().
				WithError(contour_api_v1.ConditionTypeTLSError, "ClientValidationInvalid", `Spec.VirtualHost.TLS client validation is invalid: invalid CA Secret "delegated/delegated": Secret not found`),
		},
	})

	clientValidationWithDelegatedCRL := &contour_api_v1.HTTPProxy{
		ObjectMeta: metav1.ObjectMeta{
			Namespace: "roots",
			Name:      "example",
		},
		Spec: contour_api_v1.HTTPProxySpec{
			VirtualHost: &contour_api_v1.VirtualHost{
				Fqdn: "example.com",
				TLS: &contour_api_v1.TLS{
					SecretName: "ssl-cert",
					ClientValidation: &contour_api_v1.DownstreamValidation{
						CACertificate:             "ca-cert",
						CertificateRevocationList: "delegated/delegated",
					},
				},
			},
			Routes: []contour_api_v1.Route{{
				Conditions: []contour_api_v1.MatchCondition{{
					Prefix: "/foo",
				}},
				Services: []contour_api_v1.Service{{
					Name: "home",
					Port: 8080,
				}},
			}},
		},
	}

	caCertSecret := &v1.Secret{
		ObjectMeta: metav1.ObjectMeta{
			Namespace: "roots",
			Name:      "ca-cert",
		},
		Type: v1.SecretTypeOpaque,
		Data: map[string][]byte{
			"ca.crt": []byte(fixture.CERTIFICATE),
		},
	}

	run(t, "ClientValidation with CRL but missing delegation", testcase{
		objs: []any{
			fixture.SecretRootsCert,
			caCertSecret,
			clientValidationWithDelegatedCRL,
		},
		want: map[types.NamespacedName]contour_api_v1.DetailedCondition{
			{Name: fallbackCertificate.Name,
				Namespace: fallbackCertificate.Namespace}: fixture.NewValidCondition().
				WithError(contour_api_v1.ConditionTypeTLSError, "DelegationNotPermitted", `Spec.VirtualHost.TLS CRL Secret "delegated/delegated" is invalid: Certificate delegation not permitted`),
		},
	})

	run(t, "ClientValidation with delegated CRL but missing secret", testcase{
		objs: []any{
			fixture.SecretRootsCert,
			caCertSecret,
			clientValidationWithDelegatedCRL,
			&contour_api_v1.TLSCertificateDelegation{
				ObjectMeta: metav1.ObjectMeta{
					Namespace: "delegated",
					Name:      "crl-cert-delegation",
				},
				Spec: contour_api_v1.TLSCertificateDelegationSpec{
					Delegations: []contour_api_v1.CertificateDelegation{
						{
							SecretName:       "delegated",
							TargetNamespaces: []string{"roots"},
						},
					},
				},
			},
		},
		want: map[types.NamespacedName]contour_api_v1.DetailedCondition{
			{Name: fallbackCertificate.Name,
				Namespace: fallbackCertificate.Namespace}: fixture.NewValidCondition().
				WithError(contour_api_v1.ConditionTypeTLSError, "ClientValidationInvalid", `Spec.VirtualHost.TLS client validation is invalid: invalid CRL Secret "delegated/delegated": Secret not found`),
		},
	})

	clientValidationWithDelegatedCAandCRL := &contour_api_v1.HTTPProxy{
		ObjectMeta: metav1.ObjectMeta{
			Namespace: "roots",
			Name:      "example",
		},
		Spec: contour_api_v1.HTTPProxySpec{
			VirtualHost: &contour_api_v1.VirtualHost{
				Fqdn: "example.com",
				TLS: &contour_api_v1.TLS{
					SecretName: "ssl-cert",
					ClientValidation: &contour_api_v1.DownstreamValidation{
						CACertificate:             "delegated/delegated",
						CertificateRevocationList: "delegated/delegated",
					},
				},
			},
			Routes: []contour_api_v1.Route{{
				Conditions: []contour_api_v1.MatchCondition{{
					Prefix: "/foo",
				}},
				Services: []contour_api_v1.Service{{
					Name: "home",
					Port: 8080,
				}},
			}},
		},
	}

	caCertCRLSecret := &v1.Secret{
		ObjectMeta: metav1.ObjectMeta{
			Namespace: "delegated",
			Name:      "delegated",
		},
		Type: v1.SecretTypeOpaque,
		Data: map[string][]byte{
			CACertificateKey: []byte(fixture.CERTIFICATE),
			CRLKey:           []byte(fixture.CRL),
		},
	}

	run(t, "ClientValidation with delegated CA and CRL", testcase{
		objs: []any{
			fixture.SecretRootsCert,
			fixture.ServiceRootsHome,
			clientValidationWithDelegatedCAandCRL,
			caCertCRLSecret,
			&contour_api_v1.TLSCertificateDelegation{
				ObjectMeta: metav1.ObjectMeta{
					Namespace: "delegated",
					Name:      "ca-crl-cert-delegation",
				},
				Spec: contour_api_v1.TLSCertificateDelegationSpec{
					Delegations: []contour_api_v1.CertificateDelegation{
						{
							SecretName:       "delegated",
							TargetNamespaces: []string{"roots"},
						},
					},
				},
			},
		},
		want: map[types.NamespacedName]contour_api_v1.DetailedCondition{
			k8s.NamespacedNameOf(clientValidationWithDelegatedCAandCRL): fixture.NewValidCondition().Valid(),
		},
	})

	tlsProtocolVersion := &contour_api_v1.HTTPProxy{
		ObjectMeta: metav1.ObjectMeta{
			Namespace:  "roots",
			Name:       "example",
			Generation: 24,
		},
		Spec: contour_api_v1.HTTPProxySpec{
			VirtualHost: &contour_api_v1.VirtualHost{
				TLS: &contour_api_v1.TLS{
					MinimumProtocolVersion: "1.3",
					MaximumProtocolVersion: "1.2",
					SecretName:             fixture.SecretRootsCert.Name,
				},
				Fqdn: "example.com",
			},
			Routes: []contour_api_v1.Route{{
				Conditions: []contour_api_v1.MatchCondition{{
					Prefix: "/foo",
				}},
				Services: []contour_api_v1.Service{{
					Name: "home",
					Port: 8080,
				}},
			}},
		},
	}

	run(t, "valid TLS protocol version", testcase{
		objs: []any{
			ingressSharedService,
			tlsProtocolVersion,
			fixture.ServiceRootsHome,
			fixture.SecretRootsCert},
		want: map[types.NamespacedName]contour_api_v1.DetailedCondition{
			{Name: tlsProtocolVersion.Name, Namespace: tlsProtocolVersion.Namespace}: fixture.NewValidCondition().
				WithGeneration(tlsProtocolVersion.Generation).
				WithError(
					contour_api_v1.ConditionTypeTLSError, "TLSConfigNotValid",
					`Spec.Virtualhost.TLS the minimum protocol version is greater than the maximum protocol version`,
				),
		},
	})

}

func validGatewayStatusUpdate(listenerName string, listenerProtocol gatewayapi_v1beta1.ProtocolType, attachedRoutes int) []*status.GatewayStatusUpdate {
	var supportedKinds []gatewayapi_v1beta1.RouteGroupKind

	switch listenerProtocol {
	case gatewayapi_v1.HTTPProtocolType, gatewayapi_v1.HTTPSProtocolType:
		supportedKinds = append(supportedKinds,
			gatewayapi_v1beta1.RouteGroupKind{
				Group: ref.To(gatewayapi_v1beta1.Group(gatewayapi_v1beta1.GroupName)),
				Kind:  KindHTTPRoute,
			},
			gatewayapi_v1beta1.RouteGroupKind{
				Group: ref.To(gatewayapi_v1beta1.Group(gatewayapi_v1beta1.GroupName)),
				Kind:  KindGRPCRoute,
			},
		)
	case gatewayapi_v1.TLSProtocolType:
		supportedKinds = append(supportedKinds,
			gatewayapi_v1beta1.RouteGroupKind{
				Group: ref.To(gatewayapi_v1beta1.Group(gatewayapi_v1beta1.GroupName)),
				Kind:  KindTLSRoute,
			},
			gatewayapi_v1beta1.RouteGroupKind{
				Group: ref.To(gatewayapi_v1beta1.Group(gatewayapi_v1beta1.GroupName)),
				Kind:  KindTCPRoute,
			},
		)
	case gatewayapi_v1.TCPProtocolType:
		supportedKinds = append(supportedKinds,
			gatewayapi_v1beta1.RouteGroupKind{
				Group: ref.To(gatewayapi_v1beta1.Group(gatewayapi_v1beta1.GroupName)),
				Kind:  KindTCPRoute,
			},
		)
	}

	return []*status.GatewayStatusUpdate{
		{
			FullName: types.NamespacedName{Namespace: "projectcontour", Name: "contour"},
			Conditions: map[gatewayapi_v1.GatewayConditionType]metav1.Condition{
				gatewayapi_v1.GatewayConditionAccepted: gatewayAcceptedCondition(),
				gatewayapi_v1.GatewayConditionProgrammed: {
					Type:    string(gatewayapi_v1.GatewayConditionProgrammed),
					Status:  contour_api_v1.ConditionTrue,
					Reason:  string(gatewayapi_v1.GatewayReasonProgrammed),
					Message: status.MessageValidGateway,
				},
			},
			ListenerStatus: map[string]*gatewayapi_v1beta1.ListenerStatus{
				listenerName: {
					Name:           gatewayapi_v1beta1.SectionName(listenerName),
					AttachedRoutes: int32(attachedRoutes),
					SupportedKinds: supportedKinds,
					Conditions:     listenerValidConditions(),
				},
			},
		},
	}
}

func TestGatewayAPIHTTPRouteDAGStatus(t *testing.T) {
	type testcase struct {
		objs                    []any
		gateway                 *gatewayapi_v1beta1.Gateway
		wantRouteConditions     []*status.RouteStatusUpdate
		wantGatewayStatusUpdate []*status.GatewayStatusUpdate
	}

	run := func(t *testing.T, desc string, tc testcase) {
		t.Helper()
		t.Run(desc, func(t *testing.T) {
			t.Helper()
			builder := Builder{
				Source: KubernetesCache{
					RootNamespaces: []string{"roots", "marketing"},
					FieldLogger:    fixture.NewTestLogger(t),
					gatewayclass: &gatewayapi_v1beta1.GatewayClass{
						TypeMeta: metav1.TypeMeta{},
						ObjectMeta: metav1.ObjectMeta{
							Name: "test-gc",
						},
						Spec: gatewayapi_v1beta1.GatewayClassSpec{
							ControllerName: "projectcontour.io/contour",
						},
						Status: gatewayapi_v1beta1.GatewayClassStatus{
							Conditions: []metav1.Condition{
								{
									Type:   string(gatewayapi_v1.GatewayClassConditionStatusAccepted),
									Status: metav1.ConditionTrue,
								},
							},
						},
					},
					gateway: tc.gateway,
				},
				Processors: []Processor{
					&ListenerProcessor{},
					&IngressProcessor{
						FieldLogger: fixture.NewTestLogger(t),
					},
					&HTTPProxyProcessor{},
					&GatewayAPIProcessor{
						FieldLogger: fixture.NewTestLogger(t),
					},
				},
			}

			// Set a default gateway if not defined by a test
			if tc.gateway == nil {
				builder.Source.gateway = &gatewayapi_v1beta1.Gateway{
					ObjectMeta: metav1.ObjectMeta{
						Name:      "contour",
						Namespace: "projectcontour",
					},
					Spec: gatewayapi_v1beta1.GatewaySpec{
						Listeners: []gatewayapi_v1beta1.Listener{{
							Name:     "http",
							Port:     80,
							Protocol: gatewayapi_v1.HTTPProtocolType,
							AllowedRoutes: &gatewayapi_v1beta1.AllowedRoutes{
								Namespaces: &gatewayapi_v1beta1.RouteNamespaces{
									From: ref.To(gatewayapi_v1.NamespacesFromAll),
								},
							},
						}},
					},
				}
			}

			for _, o := range tc.objs {
				builder.Source.Insert(o)
			}

			dag := builder.Build()
			gotRouteUpdates := dag.StatusCache.GetRouteUpdates()
			gotGatewayUpdates := dag.StatusCache.GetGatewayUpdates()

			ops := []cmp.Option{
				cmpopts.IgnoreFields(metav1.Condition{}, "LastTransitionTime"),
				cmpopts.IgnoreFields(status.RouteStatusUpdate{}, "GatewayRef"),
				cmpopts.IgnoreFields(status.RouteStatusUpdate{}, "Generation"),
				cmpopts.IgnoreFields(status.RouteStatusUpdate{}, "TransitionTime"),
				cmpopts.IgnoreFields(status.RouteStatusUpdate{}, "Resource"),
				cmpopts.IgnoreFields(status.GatewayStatusUpdate{}, "ExistingConditions"),
				cmpopts.IgnoreFields(status.GatewayStatusUpdate{}, "Generation"),
				cmpopts.IgnoreFields(status.GatewayStatusUpdate{}, "TransitionTime"),
				cmpopts.SortSlices(func(i, j metav1.Condition) bool {
					return i.Message < j.Message
				}),
				cmpopts.SortSlices(func(i, j *status.RouteStatusUpdate) bool {
					return i.FullName.String() < j.FullName.String()
				}),
			}

			// Since we're using a single static GatewayClass,
			// set the expected controller string here for all
			// test cases.
			for _, u := range tc.wantRouteConditions {
				u.GatewayController = builder.Source.gatewayclass.Spec.ControllerName

				for _, rps := range u.RouteParentStatuses {
					rps.ControllerName = builder.Source.gatewayclass.Spec.ControllerName
				}
			}

			if diff := cmp.Diff(tc.wantRouteConditions, gotRouteUpdates, ops...); diff != "" {
				t.Fatalf("expected route status: %v, got %v", tc.wantRouteConditions, diff)
			}

			if diff := cmp.Diff(tc.wantGatewayStatusUpdate, gotGatewayUpdates, ops...); diff != "" {
				t.Fatalf("expected gateway status: %v, got %v", tc.wantGatewayStatusUpdate, diff)
			}
		})
	}

	kuardService := &v1.Service{
		ObjectMeta: metav1.ObjectMeta{
			Name:      "kuard",
			Namespace: "default",
		},
		Spec: v1.ServiceSpec{
			Ports: []v1.ServicePort{makeServicePort("http", "TCP", 8080, 8080)},
		},
	}

	kuardService2 := &v1.Service{
		ObjectMeta: metav1.ObjectMeta{
			Name:      "kuard2",
			Namespace: "default",
		},
		Spec: v1.ServiceSpec{
			Ports: []v1.ServicePort{makeServicePort("http", "TCP", 8080, 8080)},
		},
	}

	kuardService3 := &v1.Service{
		ObjectMeta: metav1.ObjectMeta{
			Name:      "kuard3",
			Namespace: "default",
		},
		Spec: v1.ServiceSpec{
			Ports: []v1.ServicePort{makeServicePort("http", "TCP", 8080, 8080)},
		},
	}

	kuardService4 := &v1.Service{
		ObjectMeta: metav1.ObjectMeta{
			Name:      "kuard4",
			Namespace: "default",
		},
		Spec: v1.ServiceSpec{
			Ports: []v1.ServicePort{makeServicePort("http", "TCP", 8080, 8080, protoK8sH2C)},
		},
	}

	kuardService5 := &v1.Service{
		ObjectMeta: metav1.ObjectMeta{
			Name:      "kuard5",
			Namespace: "default",
		},
		Spec: v1.ServiceSpec{
			Ports: []v1.ServicePort{
				makeServicePort("wss", "TCP", 8444, 8444, "kubernetes.io/wss"),
			},
		},
	}

	run(t, "simple httproute", testcase{
		objs: []any{
			kuardService,
			&gatewayapi_v1beta1.HTTPRoute{
				ObjectMeta: metav1.ObjectMeta{
					Name:      "basic",
					Namespace: "default",
				},
				Spec: gatewayapi_v1beta1.HTTPRouteSpec{
					CommonRouteSpec: gatewayapi_v1beta1.CommonRouteSpec{
						ParentRefs: []gatewayapi_v1beta1.ParentReference{gatewayapi.GatewayParentRef("projectcontour", "contour")},
					},
					Hostnames: []gatewayapi_v1beta1.Hostname{
						"test.projectcontour.io",
					},
					Rules: []gatewayapi_v1beta1.HTTPRouteRule{{
						Matches:     gatewayapi.HTTPRouteMatch(gatewayapi_v1.PathMatchPathPrefix, "/"),
						BackendRefs: gatewayapi.HTTPBackendRef("kuard", 8080, 1),
					}},
				},
			}},
		wantRouteConditions: []*status.RouteStatusUpdate{{
			FullName: types.NamespacedName{Namespace: "default", Name: "basic"},
			RouteParentStatuses: []*gatewayapi_v1beta1.RouteParentStatus{
				{
					ParentRef: gatewayapi.GatewayParentRef("projectcontour", "contour"),
					Conditions: []metav1.Condition{
						routeResolvedRefsCondition(),
						routeAcceptedHTTPRouteCondition(),
					},
				},
			},
		}},
		wantGatewayStatusUpdate: validGatewayStatusUpdate("http", gatewayapi_v1.HTTPProtocolType, 1),
	})

	run(t, "simple httproute with backendref namespace matching route's explicitly specified", testcase{
		objs: []any{
			kuardService,
			&gatewayapi_v1beta1.HTTPRoute{
				ObjectMeta: metav1.ObjectMeta{
					Name:      "basic",
					Namespace: "default",
				},
				Spec: gatewayapi_v1beta1.HTTPRouteSpec{
					CommonRouteSpec: gatewayapi_v1beta1.CommonRouteSpec{
						ParentRefs: []gatewayapi_v1beta1.ParentReference{gatewayapi.GatewayParentRef("projectcontour", "contour")},
					},
					Hostnames: []gatewayapi_v1beta1.Hostname{
						"test.projectcontour.io",
					},
					Rules: []gatewayapi_v1beta1.HTTPRouteRule{{
						Matches: gatewayapi.HTTPRouteMatch(gatewayapi_v1.PathMatchPathPrefix, "/"),
						BackendRefs: []gatewayapi_v1beta1.HTTPBackendRef{
							{
								BackendRef: gatewayapi_v1beta1.BackendRef{
									BackendObjectReference: gatewayapi_v1beta1.BackendObjectReference{
										Kind:      ref.To(gatewayapi_v1beta1.Kind("Service")),
										Namespace: ref.To(gatewayapi_v1beta1.Namespace(kuardService.Namespace)),
										Name:      gatewayapi_v1beta1.ObjectName(kuardService.Name),
										Port:      ref.To(gatewayapi_v1beta1.PortNumber(8080)),
									},
									Weight: ref.To(int32(1)),
								},
							},
						},
					}},
				},
			}},
		wantRouteConditions: []*status.RouteStatusUpdate{{
			FullName: types.NamespacedName{Namespace: "default", Name: "basic"},
			RouteParentStatuses: []*gatewayapi_v1beta1.RouteParentStatus{{
				ParentRef: gatewayapi.GatewayParentRef("projectcontour", "contour"),
				Conditions: []metav1.Condition{
					routeResolvedRefsCondition(),
					routeAcceptedHTTPRouteCondition(),
				},
			}},
		}},
		wantGatewayStatusUpdate: validGatewayStatusUpdate("http", gatewayapi_v1.HTTPProtocolType, 1),
	})

	run(t, "multiple httproutes", testcase{
		objs: []any{
			kuardService,
			&gatewayapi_v1beta1.HTTPRoute{
				ObjectMeta: metav1.ObjectMeta{
					Name:      "basic",
					Namespace: "default",
				},
				Spec: gatewayapi_v1beta1.HTTPRouteSpec{
					CommonRouteSpec: gatewayapi_v1beta1.CommonRouteSpec{
						ParentRefs: []gatewayapi_v1beta1.ParentReference{gatewayapi.GatewayParentRef("projectcontour", "contour")},
					},
					Hostnames: []gatewayapi_v1beta1.Hostname{
						"test.projectcontour.io",
					},
					Rules: []gatewayapi_v1beta1.HTTPRouteRule{{
						Matches:     gatewayapi.HTTPRouteMatch(gatewayapi_v1.PathMatchPathPrefix, "/"),
						BackendRefs: gatewayapi.HTTPBackendRef("kuard", 8080, 1),
					}},
				},
			},
			&gatewayapi_v1beta1.HTTPRoute{
				ObjectMeta: metav1.ObjectMeta{
					Name:      "basic-2",
					Namespace: "default",
				},
				Spec: gatewayapi_v1beta1.HTTPRouteSpec{
					CommonRouteSpec: gatewayapi_v1beta1.CommonRouteSpec{
						ParentRefs: []gatewayapi_v1beta1.ParentReference{gatewayapi.GatewayParentRef("projectcontour", "contour")},
					},
					Hostnames: []gatewayapi_v1beta1.Hostname{
						"test.projectcontour.io",
					},
					Rules: []gatewayapi_v1beta1.HTTPRouteRule{{
						Matches:     gatewayapi.HTTPRouteMatch(gatewayapi_v1.PathMatchPathPrefix, "/"),
						BackendRefs: gatewayapi.HTTPBackendRef("kuard", 8080, 1),
					}},
				},
			}},
		wantRouteConditions: []*status.RouteStatusUpdate{
			{
				FullName: types.NamespacedName{Namespace: "default", Name: "basic"},
				RouteParentStatuses: []*gatewayapi_v1beta1.RouteParentStatus{
					{
						ParentRef: gatewayapi.GatewayParentRef("projectcontour", "contour"),
						Conditions: []metav1.Condition{
							routeResolvedRefsCondition(),
							routeAcceptedHTTPRouteCondition(),
						},
					},
				},
			},
			{
				FullName: types.NamespacedName{Namespace: "default", Name: "basic-2"},
				RouteParentStatuses: []*gatewayapi_v1beta1.RouteParentStatus{
					{
						ParentRef: gatewayapi.GatewayParentRef("projectcontour", "contour"),
						Conditions: []metav1.Condition{
							routeResolvedRefsCondition(),
							routeAcceptedHTTPRouteCondition(),
						},
					},
				},
			},
		},
		wantGatewayStatusUpdate: validGatewayStatusUpdate("http", gatewayapi_v1.HTTPProtocolType, 2),
	})

	run(t, "prefix path match not starting with '/' for httproute", testcase{
		objs: []any{
			kuardService,
			&gatewayapi_v1beta1.HTTPRoute{
				ObjectMeta: metav1.ObjectMeta{
					Name:      "basic",
					Namespace: "default",
				},
				Spec: gatewayapi_v1beta1.HTTPRouteSpec{
					CommonRouteSpec: gatewayapi_v1beta1.CommonRouteSpec{
						ParentRefs: []gatewayapi_v1beta1.ParentReference{gatewayapi.GatewayParentRef("projectcontour", "contour")},
					},
					Hostnames: []gatewayapi_v1beta1.Hostname{
						"test.projectcontour.io",
					},
					Rules: []gatewayapi_v1beta1.HTTPRouteRule{{
						Matches: []gatewayapi_v1beta1.HTTPRouteMatch{{
							Path: &gatewayapi_v1beta1.HTTPPathMatch{
								Type:  ref.To(gatewayapi_v1.PathMatchPathPrefix),
								Value: ref.To("doesnt-start-with-slash"),
							},
						}},
						BackendRefs: gatewayapi.HTTPBackendRef("kuard", 8080, 1),
					}},
				},
			}},
		wantRouteConditions: []*status.RouteStatusUpdate{{
			FullName: types.NamespacedName{Namespace: "default", Name: "basic"},
			RouteParentStatuses: []*gatewayapi_v1beta1.RouteParentStatus{
				{
					ParentRef: gatewayapi.GatewayParentRef("projectcontour", "contour"),
					Conditions: []metav1.Condition{
						routeAcceptedHTTPRouteCondition(),
						routeResolvedRefsCondition(),
						{
							Type:    string(status.ConditionValidMatches),
							Status:  contour_api_v1.ConditionFalse,
							Reason:  string(status.ReasonInvalidPathMatch),
							Message: "Match.Path.Value must start with '/'.",
						},
					},
				},
			},
		}},
		wantGatewayStatusUpdate: validGatewayStatusUpdate("http", gatewayapi_v1.HTTPProtocolType, 1),
	})
	run(t, "exact path match not starting with '/' for httproute", testcase{
		objs: []any{
			kuardService,
			&gatewayapi_v1beta1.HTTPRoute{
				ObjectMeta: metav1.ObjectMeta{
					Name:      "basic",
					Namespace: "default",
				},
				Spec: gatewayapi_v1beta1.HTTPRouteSpec{
					CommonRouteSpec: gatewayapi_v1beta1.CommonRouteSpec{
						ParentRefs: []gatewayapi_v1beta1.ParentReference{gatewayapi.GatewayParentRef("projectcontour", "contour")},
					},
					Hostnames: []gatewayapi_v1beta1.Hostname{
						"test.projectcontour.io",
					},
					Rules: []gatewayapi_v1beta1.HTTPRouteRule{{
						Matches: []gatewayapi_v1beta1.HTTPRouteMatch{{
							Path: &gatewayapi_v1beta1.HTTPPathMatch{
								Type:  ref.To(gatewayapi_v1.PathMatchExact),
								Value: ref.To("doesnt-start-with-slash"),
							},
						}},
						BackendRefs: gatewayapi.HTTPBackendRef("kuard", 8080, 1),
					}},
				},
			}},
		wantRouteConditions: []*status.RouteStatusUpdate{{
			FullName: types.NamespacedName{Namespace: "default", Name: "basic"},
			RouteParentStatuses: []*gatewayapi_v1beta1.RouteParentStatus{
				{
					ParentRef: gatewayapi.GatewayParentRef("projectcontour", "contour"),
					Conditions: []metav1.Condition{
						routeResolvedRefsCondition(),
						routeAcceptedHTTPRouteCondition(),
						{
							Type:    string(status.ConditionValidMatches),
							Status:  contour_api_v1.ConditionFalse,
							Reason:  string(status.ReasonInvalidPathMatch),
							Message: "Match.Path.Value must start with '/'.",
						},
					},
				},
			},
		}},
		wantGatewayStatusUpdate: validGatewayStatusUpdate("http", gatewayapi_v1.HTTPProtocolType, 1),
	})

	run(t, "regular expression path match with invalid value for httproute", testcase{
		objs: []any{
			kuardService,
			&gatewayapi_v1beta1.HTTPRoute{
				ObjectMeta: metav1.ObjectMeta{
					Name:      "basic",
					Namespace: "default",
				},
				Spec: gatewayapi_v1beta1.HTTPRouteSpec{
					CommonRouteSpec: gatewayapi_v1beta1.CommonRouteSpec{
						ParentRefs: []gatewayapi_v1beta1.ParentReference{gatewayapi.GatewayParentRef("projectcontour", "contour")},
					},
					Hostnames: []gatewayapi_v1beta1.Hostname{
						"test.projectcontour.io",
					},
					Rules: []gatewayapi_v1beta1.HTTPRouteRule{{
						Matches:     gatewayapi.HTTPRouteMatch(gatewayapi_v1.PathMatchRegularExpression, "invalid-regex???"),
						BackendRefs: gatewayapi.HTTPBackendRef("kuard", 8080, 1),
					}},
				},
			}},
		wantRouteConditions: []*status.RouteStatusUpdate{{
			FullName: types.NamespacedName{Namespace: "default", Name: "basic"},
			RouteParentStatuses: []*gatewayapi_v1beta1.RouteParentStatus{
				{
					ParentRef: gatewayapi.GatewayParentRef("projectcontour", "contour"),
					Conditions: []metav1.Condition{
						routeResolvedRefsCondition(),
						routeAcceptedHTTPRouteCondition(),
						{
							Type:    string(status.ConditionValidMatches),
							Status:  contour_api_v1.ConditionFalse,
							Reason:  string(status.ReasonInvalidPathMatch),
							Message: "Match.Path.Value is invalid for RegularExpression match type.",
						},
					},
				},
			},
		}},
		wantGatewayStatusUpdate: validGatewayStatusUpdate("http", gatewayapi_v1.HTTPProtocolType, 1),
	})

	run(t, "prefix path match with consecutive '/' characters for httproute", testcase{
		objs: []any{
			kuardService,
			&gatewayapi_v1beta1.HTTPRoute{
				ObjectMeta: metav1.ObjectMeta{
					Name:      "basic",
					Namespace: "default",
				},
				Spec: gatewayapi_v1beta1.HTTPRouteSpec{
					CommonRouteSpec: gatewayapi_v1beta1.CommonRouteSpec{
						ParentRefs: []gatewayapi_v1beta1.ParentReference{gatewayapi.GatewayParentRef("projectcontour", "contour")},
					},
					Hostnames: []gatewayapi_v1beta1.Hostname{
						"test.projectcontour.io",
					},
					Rules: []gatewayapi_v1beta1.HTTPRouteRule{{
						Matches: []gatewayapi_v1beta1.HTTPRouteMatch{{
							Path: &gatewayapi_v1beta1.HTTPPathMatch{
								Type:  ref.To(gatewayapi_v1.PathMatchPathPrefix),
								Value: ref.To("/foo///bar"),
							},
						}},
						BackendRefs: gatewayapi.HTTPBackendRef("kuard", 8080, 1),
					}},
				},
			}},
		wantRouteConditions: []*status.RouteStatusUpdate{{
			FullName: types.NamespacedName{Namespace: "default", Name: "basic"},
			RouteParentStatuses: []*gatewayapi_v1beta1.RouteParentStatus{
				{
					ParentRef: gatewayapi.GatewayParentRef("projectcontour", "contour"),
					Conditions: []metav1.Condition{
						routeResolvedRefsCondition(),
						routeAcceptedHTTPRouteCondition(),
						{
							Type:    string(status.ConditionValidMatches),
							Status:  contour_api_v1.ConditionFalse,
							Reason:  string(status.ReasonInvalidPathMatch),
							Message: "Match.Path.Value must not contain consecutive '/' characters.",
						},
					},
				},
			},
		}},
		wantGatewayStatusUpdate: validGatewayStatusUpdate("http", gatewayapi_v1.HTTPProtocolType, 1),
	})

	run(t, "exact path match with consecutive '/' characters for httproute", testcase{
		objs: []any{
			kuardService,
			&gatewayapi_v1beta1.HTTPRoute{
				ObjectMeta: metav1.ObjectMeta{
					Name:      "basic",
					Namespace: "default",
				},
				Spec: gatewayapi_v1beta1.HTTPRouteSpec{
					CommonRouteSpec: gatewayapi_v1beta1.CommonRouteSpec{
						ParentRefs: []gatewayapi_v1beta1.ParentReference{gatewayapi.GatewayParentRef("projectcontour", "contour")},
					},
					Hostnames: []gatewayapi_v1beta1.Hostname{
						"test.projectcontour.io",
					},
					Rules: []gatewayapi_v1beta1.HTTPRouteRule{{
						Matches: []gatewayapi_v1beta1.HTTPRouteMatch{{
							Path: &gatewayapi_v1beta1.HTTPPathMatch{
								Type:  ref.To(gatewayapi_v1.PathMatchExact),
								Value: ref.To("//foo/bar"),
							},
						}},
						BackendRefs: gatewayapi.HTTPBackendRef("kuard", 8080, 1),
					}},
				},
			}},
		wantRouteConditions: []*status.RouteStatusUpdate{{
			FullName: types.NamespacedName{Namespace: "default", Name: "basic"},
			RouteParentStatuses: []*gatewayapi_v1beta1.RouteParentStatus{
				{
					ParentRef: gatewayapi.GatewayParentRef("projectcontour", "contour"),
					Conditions: []metav1.Condition{
						routeResolvedRefsCondition(),
						routeAcceptedHTTPRouteCondition(),
						{
							Type:    string(status.ConditionValidMatches),
							Status:  contour_api_v1.ConditionFalse,
							Reason:  string(status.ReasonInvalidPathMatch),
							Message: "Match.Path.Value must not contain consecutive '/' characters.",
						},
					},
				},
			},
		}},
		wantGatewayStatusUpdate: validGatewayStatusUpdate("http", gatewayapi_v1.HTTPProtocolType, 1),
	})

	run(t, "invalid path match type for httproute", testcase{
		objs: []any{
			kuardService,
			&gatewayapi_v1beta1.HTTPRoute{
				ObjectMeta: metav1.ObjectMeta{
					Name:      "basic",
					Namespace: "default",
				},
				Spec: gatewayapi_v1beta1.HTTPRouteSpec{
					CommonRouteSpec: gatewayapi_v1beta1.CommonRouteSpec{
						ParentRefs: []gatewayapi_v1beta1.ParentReference{gatewayapi.GatewayParentRef("projectcontour", "contour")},
					},
					Hostnames: []gatewayapi_v1beta1.Hostname{
						"test.projectcontour.io",
					},
					Rules: []gatewayapi_v1beta1.HTTPRouteRule{{
						Matches: []gatewayapi_v1beta1.HTTPRouteMatch{{
							Path: &gatewayapi_v1beta1.HTTPPathMatch{
								Type:  ref.To(gatewayapi_v1beta1.PathMatchType("UNKNOWN")), // <---- unknown type to break the test
								Value: ref.To("/"),
							},
						}},
						BackendRefs: gatewayapi.HTTPBackendRef("kuard", 8080, 1),
					}},
				},
			}},
		wantRouteConditions: []*status.RouteStatusUpdate{{
			FullName: types.NamespacedName{Namespace: "default", Name: "basic"},
			RouteParentStatuses: []*gatewayapi_v1beta1.RouteParentStatus{
				{
					ParentRef: gatewayapi.GatewayParentRef("projectcontour", "contour"),
					Conditions: []metav1.Condition{
						routeResolvedRefsCondition(),
						routeAcceptedFalse(gatewayapi_v1.RouteReasonUnsupportedValue, "HTTPRoute.Spec.Rules.PathMatch: Only Prefix match type, Exact match type and RegularExpression match type are supported."),
					},
				},
			},
		}},
		wantGatewayStatusUpdate: validGatewayStatusUpdate("http", gatewayapi_v1.HTTPProtocolType, 1),
	})

	run(t, "invalid header match type not supported for httproute", testcase{
		objs: []any{
			kuardService,
			&gatewayapi_v1beta1.HTTPRoute{
				ObjectMeta: metav1.ObjectMeta{
					Name:      "basic",
					Namespace: "default",
				},
				Spec: gatewayapi_v1beta1.HTTPRouteSpec{
					CommonRouteSpec: gatewayapi_v1beta1.CommonRouteSpec{
						ParentRefs: []gatewayapi_v1beta1.ParentReference{gatewayapi.GatewayParentRef("projectcontour", "contour")},
					},
					Hostnames: []gatewayapi_v1beta1.Hostname{
						"test.projectcontour.io",
					},
					Rules: []gatewayapi_v1beta1.HTTPRouteRule{{
						Matches: []gatewayapi_v1beta1.HTTPRouteMatch{{
							Path: &gatewayapi_v1beta1.HTTPPathMatch{
								Type:  ref.To(gatewayapi_v1.PathMatchPathPrefix),
								Value: ref.To("/"),
							},
							Headers: []gatewayapi_v1beta1.HTTPHeaderMatch{
								{
									Type:  ref.To(gatewayapi_v1beta1.HeaderMatchType("UNKNOWN")), // <---- unknown type to break the test
									Name:  gatewayapi_v1.HTTPHeaderName("foo"),
									Value: "bar",
								},
							},
						}},
						BackendRefs: gatewayapi.HTTPBackendRef("kuard", 8080, 1),
					}},
				},
			}},
		wantRouteConditions: []*status.RouteStatusUpdate{{
			FullName: types.NamespacedName{Namespace: "default", Name: "basic"},
			RouteParentStatuses: []*gatewayapi_v1beta1.RouteParentStatus{
				{
					ParentRef: gatewayapi.GatewayParentRef("projectcontour", "contour"),
					Conditions: []metav1.Condition{
						routeResolvedRefsCondition(),
						routeAcceptedFalse(gatewayapi_v1.RouteReasonUnsupportedValue, "HTTPRoute.Spec.Rules.Matches.Headers: Only Exact match type and RegularExpression match type are supported"),
					},
				},
			},
		}},
		wantGatewayStatusUpdate: validGatewayStatusUpdate("http", gatewayapi_v1.HTTPProtocolType, 1),
	})

	run(t, "regular expression header match with invalid value for httproute", testcase{
		objs: []any{
			kuardService,
			&gatewayapi_v1beta1.HTTPRoute{
				ObjectMeta: metav1.ObjectMeta{
					Name:      "basic",
					Namespace: "default",
				},
				Spec: gatewayapi_v1beta1.HTTPRouteSpec{
					CommonRouteSpec: gatewayapi_v1beta1.CommonRouteSpec{
						ParentRefs: []gatewayapi_v1beta1.ParentReference{gatewayapi.GatewayParentRef("projectcontour", "contour")},
					},
					Hostnames: []gatewayapi_v1beta1.Hostname{
						"test.projectcontour.io",
					},
					Rules: []gatewayapi_v1beta1.HTTPRouteRule{{
						Matches: []gatewayapi_v1beta1.HTTPRouteMatch{{
							Path: &gatewayapi_v1beta1.HTTPPathMatch{
								Type:  ref.To(gatewayapi_v1.PathMatchPathPrefix),
								Value: ref.To("/"),
							},
							Headers: []gatewayapi_v1beta1.HTTPHeaderMatch{
								{
									Type:  ref.To(gatewayapi_v1.HeaderMatchRegularExpression),
									Name:  gatewayapi_v1.HTTPHeaderName("foo"),
									Value: "invalid-regrex\\",
								},
							},
						}},
						BackendRefs: gatewayapi.HTTPBackendRef("kuard", 8080, 1),
					}},
				},
			}},
		wantRouteConditions: []*status.RouteStatusUpdate{{
			FullName: types.NamespacedName{Namespace: "default", Name: "basic"},
			RouteParentStatuses: []*gatewayapi_v1beta1.RouteParentStatus{
				{
					ParentRef: gatewayapi.GatewayParentRef("projectcontour", "contour"),
					Conditions: []metav1.Condition{
						routeResolvedRefsCondition(),
						routeAcceptedFalse(gatewayapi_v1.RouteReasonUnsupportedValue, "HTTPRoute.Spec.Rules.Matches.Headers: Invalid value for RegularExpression match type is specified"),
					},
				},
			},
		}},
		wantGatewayStatusUpdate: validGatewayStatusUpdate("http", gatewayapi_v1.HTTPProtocolType, 1),
	})

	run(t, "regular expression query param match with valid value for httproute", testcase{
		objs: []any{
			kuardService,
			&gatewayapi_v1beta1.HTTPRoute{
				ObjectMeta: metav1.ObjectMeta{
					Name:      "basic",
					Namespace: "default",
				},
				Spec: gatewayapi_v1beta1.HTTPRouteSpec{
					CommonRouteSpec: gatewayapi_v1beta1.CommonRouteSpec{
						ParentRefs: []gatewayapi_v1beta1.ParentReference{gatewayapi.GatewayParentRef("projectcontour", "contour")},
					},
					Hostnames: []gatewayapi_v1beta1.Hostname{
						"test.projectcontour.io",
					},
					Rules: []gatewayapi_v1beta1.HTTPRouteRule{{
						Matches: []gatewayapi_v1beta1.HTTPRouteMatch{{
							Path: &gatewayapi_v1beta1.HTTPPathMatch{
								Type:  ref.To(gatewayapi_v1.PathMatchPathPrefix),
								Value: ref.To("/"),
							},
							QueryParams: []gatewayapi_v1beta1.HTTPQueryParamMatch{
								{
									Type:  ref.To(gatewayapi_v1.QueryParamMatchRegularExpression),
									Name:  "param-1",
									Value: "valid-[a-z]?-[A-Za-z]+-[0=9]+-\\d+",
								},
							},
						}},
						BackendRefs: gatewayapi.HTTPBackendRef("kuard", 8080, 1),
					}},
				},
			}},
		wantRouteConditions: []*status.RouteStatusUpdate{{
			FullName: types.NamespacedName{Namespace: "default", Name: "basic"},
			RouteParentStatuses: []*gatewayapi_v1beta1.RouteParentStatus{
				{
					ParentRef: gatewayapi.GatewayParentRef("projectcontour", "contour"),
					Conditions: []metav1.Condition{
						routeResolvedRefsCondition(),
						{
							Type:    string(gatewayapi_v1.RouteConditionAccepted),
							Status:  contour_api_v1.ConditionTrue,
							Reason:  string(gatewayapi_v1.RouteReasonAccepted),
							Message: "Accepted HTTPRoute",
						},
					},
				},
			},
		}},
		wantGatewayStatusUpdate: validGatewayStatusUpdate("http", gatewayapi_v1.HTTPProtocolType, 1),
	})

	run(t, "regular expression query param match with invalid value for httproute", testcase{
		objs: []any{
			kuardService,
			&gatewayapi_v1beta1.HTTPRoute{
				ObjectMeta: metav1.ObjectMeta{
					Name:      "basic",
					Namespace: "default",
				},
				Spec: gatewayapi_v1beta1.HTTPRouteSpec{
					CommonRouteSpec: gatewayapi_v1beta1.CommonRouteSpec{
						ParentRefs: []gatewayapi_v1beta1.ParentReference{gatewayapi.GatewayParentRef("projectcontour", "contour")},
					},
					Hostnames: []gatewayapi_v1beta1.Hostname{
						"test.projectcontour.io",
					},
					Rules: []gatewayapi_v1beta1.HTTPRouteRule{{
						Matches: []gatewayapi_v1beta1.HTTPRouteMatch{{
							Path: &gatewayapi_v1beta1.HTTPPathMatch{
								Type:  ref.To(gatewayapi_v1.PathMatchPathPrefix),
								Value: ref.To("/"),
							},
							QueryParams: []gatewayapi_v1beta1.HTTPQueryParamMatch{
								{
									Type:  ref.To(gatewayapi_v1.QueryParamMatchRegularExpression),
									Name:  "param-1",
									Value: "invalid-regex????",
								},
							},
						}},
						BackendRefs: gatewayapi.HTTPBackendRef("kuard", 8080, 1),
					}},
				},
			}},
		wantRouteConditions: []*status.RouteStatusUpdate{{
			FullName: types.NamespacedName{Namespace: "default", Name: "basic"},
			RouteParentStatuses: []*gatewayapi_v1beta1.RouteParentStatus{
				{
					ParentRef: gatewayapi.GatewayParentRef("projectcontour", "contour"),
					Conditions: []metav1.Condition{
						routeResolvedRefsCondition(),
						routeAcceptedFalse(gatewayapi_v1.RouteReasonUnsupportedValue, "HTTPRoute.Spec.Rules.Matches.QueryParams: Invalid value for RegularExpression match type is specified"),
					},
				},
			},
		}},
		wantGatewayStatusUpdate: validGatewayStatusUpdate("http", gatewayapi_v1.HTTPProtocolType, 1),
	})

	run(t, "query param match with invalid type for httproute", testcase{
		objs: []any{
			kuardService,
			&gatewayapi_v1beta1.HTTPRoute{
				ObjectMeta: metav1.ObjectMeta{
					Name:      "basic",
					Namespace: "default",
				},
				Spec: gatewayapi_v1beta1.HTTPRouteSpec{
					CommonRouteSpec: gatewayapi_v1beta1.CommonRouteSpec{
						ParentRefs: []gatewayapi_v1beta1.ParentReference{gatewayapi.GatewayParentRef("projectcontour", "contour")},
					},
					Hostnames: []gatewayapi_v1beta1.Hostname{
						"test.projectcontour.io",
					},
					Rules: []gatewayapi_v1beta1.HTTPRouteRule{{
						Matches: []gatewayapi_v1beta1.HTTPRouteMatch{{
							Path: &gatewayapi_v1beta1.HTTPPathMatch{
								Type:  ref.To(gatewayapi_v1.PathMatchPathPrefix),
								Value: ref.To("/"),
							},
							QueryParams: []gatewayapi_v1beta1.HTTPQueryParamMatch{
								{
									Type:  ref.To(gatewayapi_v1beta1.QueryParamMatchType("Invalid")),
									Name:  "param-1",
									Value: "invalid query param type",
								},
							},
						}},
						BackendRefs: gatewayapi.HTTPBackendRef("kuard", 8080, 1),
					}},
				},
			}},
		wantRouteConditions: []*status.RouteStatusUpdate{{
			FullName: types.NamespacedName{Namespace: "default", Name: "basic"},
			RouteParentStatuses: []*gatewayapi_v1beta1.RouteParentStatus{
				{
					ParentRef: gatewayapi.GatewayParentRef("projectcontour", "contour"),
					Conditions: []metav1.Condition{
						routeResolvedRefsCondition(),
						routeAcceptedFalse(gatewayapi_v1.RouteReasonUnsupportedValue, "HTTPRoute.Spec.Rules.Matches.QueryParams: Only Exact and RegularExpression match types are supported"),
					},
				},
			},
		}},
		wantGatewayStatusUpdate: validGatewayStatusUpdate("http", gatewayapi_v1.HTTPProtocolType, 1),
	})

	run(t, "spec.rules.backendRef.name not specified", testcase{
		objs: []any{
			kuardService,
			&gatewayapi_v1beta1.HTTPRoute{
				ObjectMeta: metav1.ObjectMeta{
					Name:      "basic",
					Namespace: "default",
				},
				Spec: gatewayapi_v1beta1.HTTPRouteSpec{
					CommonRouteSpec: gatewayapi_v1beta1.CommonRouteSpec{
						ParentRefs: []gatewayapi_v1beta1.ParentReference{gatewayapi.GatewayParentRef("projectcontour", "contour")},
					},
					Hostnames: []gatewayapi_v1beta1.Hostname{
						"test.projectcontour.io",
					},
					Rules: []gatewayapi_v1beta1.HTTPRouteRule{{
						Matches: gatewayapi.HTTPRouteMatch(gatewayapi_v1.PathMatchPathPrefix, "/"),
						BackendRefs: []gatewayapi_v1beta1.HTTPBackendRef{
							{
								BackendRef: gatewayapi_v1beta1.BackendRef{
									BackendObjectReference: gatewayapi_v1beta1.BackendObjectReference{
										Kind: ref.To(gatewayapi_v1beta1.Kind("Service")),
										Port: ref.To(gatewayapi_v1beta1.PortNumber(8080)),
									},
								},
							},
						},
					}},
				},
			}},
		wantRouteConditions: []*status.RouteStatusUpdate{{
			FullName: types.NamespacedName{Namespace: "default", Name: "basic"},
			RouteParentStatuses: []*gatewayapi_v1beta1.RouteParentStatus{
				{
					ParentRef: gatewayapi.GatewayParentRef("projectcontour", "contour"),
					Conditions: []metav1.Condition{
						resolvedRefsFalse(status.ReasonDegraded, "Spec.Rules.BackendRef.Name must be specified"),
						routeAcceptedHTTPRouteCondition(),
					},
				},
			},
		}},
		// This still results in an attached route because it returns a 404.
		wantGatewayStatusUpdate: validGatewayStatusUpdate("http", gatewayapi_v1.HTTPProtocolType, 1),
	})

	run(t, "spec.rules.backendRef.serviceName invalid on two matches", testcase{
		objs: []any{
			&gatewayapi_v1beta1.HTTPRoute{
				ObjectMeta: metav1.ObjectMeta{
					Name:      "basic",
					Namespace: "default",
				},
				Spec: gatewayapi_v1beta1.HTTPRouteSpec{
					CommonRouteSpec: gatewayapi_v1beta1.CommonRouteSpec{
						ParentRefs: []gatewayapi_v1beta1.ParentReference{gatewayapi.GatewayParentRef("projectcontour", "contour")},
					},
					Hostnames: []gatewayapi_v1beta1.Hostname{
						"test.projectcontour.io",
					},
					Rules: []gatewayapi_v1beta1.HTTPRouteRule{{
						Matches: []gatewayapi_v1beta1.HTTPRouteMatch{{
							Path: &gatewayapi_v1beta1.HTTPPathMatch{
								Type:  ref.To(gatewayapi_v1.PathMatchPathPrefix),
								Value: ref.To("/"),
							},
						}},
						BackendRefs: gatewayapi.HTTPBackendRef("invalid-one", 8080, 1),
					}, {
						Matches: []gatewayapi_v1beta1.HTTPRouteMatch{{
							Path: &gatewayapi_v1beta1.HTTPPathMatch{
								Type:  ref.To(gatewayapi_v1.PathMatchPathPrefix),
								Value: ref.To("/blog"),
							},
						}},
						BackendRefs: gatewayapi.HTTPBackendRef("invalid-two", 8080, 1),
					}},
				},
			}},
		wantRouteConditions: []*status.RouteStatusUpdate{{
			FullName: types.NamespacedName{Namespace: "default", Name: "basic"},
			RouteParentStatuses: []*gatewayapi_v1beta1.RouteParentStatus{
				{
					ParentRef: gatewayapi.GatewayParentRef("projectcontour", "contour"),
					Conditions: []metav1.Condition{
						resolvedRefsFalse(gatewayapi_v1.RouteReasonBackendNotFound, "service \"invalid-one\" is invalid: service \"default/invalid-one\" not found, service \"invalid-two\" is invalid: service \"default/invalid-two\" not found"),
						routeAcceptedHTTPRouteCondition(),
					},
				},
			},
		}},
		// This still results in an attached route because it returns a 404.
		wantGatewayStatusUpdate: validGatewayStatusUpdate("http", gatewayapi_v1.HTTPProtocolType, 1),
	})

	run(t, "spec.rules.backendRef.port not specified", testcase{
		objs: []any{
			kuardService,
			&gatewayapi_v1beta1.HTTPRoute{
				ObjectMeta: metav1.ObjectMeta{
					Name:      "basic",
					Namespace: "default",
				},
				Spec: gatewayapi_v1beta1.HTTPRouteSpec{
					CommonRouteSpec: gatewayapi_v1beta1.CommonRouteSpec{
						ParentRefs: []gatewayapi_v1beta1.ParentReference{gatewayapi.GatewayParentRef("projectcontour", "contour")},
					},
					Hostnames: []gatewayapi_v1beta1.Hostname{
						"test.projectcontour.io",
					},
					Rules: []gatewayapi_v1beta1.HTTPRouteRule{{
						Matches: gatewayapi.HTTPRouteMatch(gatewayapi_v1.PathMatchPathPrefix, "/"),
						BackendRefs: []gatewayapi_v1beta1.HTTPBackendRef{
							{
								BackendRef: gatewayapi_v1beta1.BackendRef{
									BackendObjectReference: gatewayapi_v1beta1.BackendObjectReference{
										Kind: ref.To(gatewayapi_v1beta1.Kind("Service")),
										Name: "kuard",
									},
								},
							},
						},
					}},
				},
			}},
		wantRouteConditions: []*status.RouteStatusUpdate{{
			FullName: types.NamespacedName{Namespace: "default", Name: "basic"},
			RouteParentStatuses: []*gatewayapi_v1beta1.RouteParentStatus{
				{
					ParentRef: gatewayapi.GatewayParentRef("projectcontour", "contour"),
					Conditions: []metav1.Condition{
						resolvedRefsFalse(status.ReasonDegraded, "Spec.Rules.BackendRef.Port must be specified"),
						routeAcceptedHTTPRouteCondition(),
					},
				},
			},
		}},
		// This still results in an attached route because it returns a 404.
		wantGatewayStatusUpdate: validGatewayStatusUpdate("http", gatewayapi_v1.HTTPProtocolType, 1),
	})

	run(t, "spec.rules.backendRefs not specified", testcase{
		objs: []any{
			kuardService,
			&gatewayapi_v1beta1.HTTPRoute{
				ObjectMeta: metav1.ObjectMeta{
					Name:      "basic",
					Namespace: "default",
				},
				Spec: gatewayapi_v1beta1.HTTPRouteSpec{
					CommonRouteSpec: gatewayapi_v1beta1.CommonRouteSpec{
						ParentRefs: []gatewayapi_v1beta1.ParentReference{gatewayapi.GatewayParentRef("projectcontour", "contour")},
					},
					Hostnames: []gatewayapi_v1beta1.Hostname{
						"test.projectcontour.io",
					},
					Rules: []gatewayapi_v1beta1.HTTPRouteRule{{
						Matches: gatewayapi.HTTPRouteMatch(gatewayapi_v1.PathMatchPathPrefix, "/"),
					}},
				},
			}},
		wantRouteConditions: []*status.RouteStatusUpdate{{
			FullName: types.NamespacedName{Namespace: "default", Name: "basic"},
			RouteParentStatuses: []*gatewayapi_v1beta1.RouteParentStatus{
				{
					ParentRef: gatewayapi.GatewayParentRef("projectcontour", "contour"),
					Conditions: []metav1.Condition{
						resolvedRefsFalse(status.ReasonDegraded, "At least one Spec.Rules.BackendRef must be specified."),
						routeAcceptedHTTPRouteCondition(),
					},
				},
			},
		}},
		wantGatewayStatusUpdate: validGatewayStatusUpdate("http", gatewayapi_v1.HTTPProtocolType, 1),
	})

	run(t, "spec.rules.backendRef.namespace does not match route", testcase{
		objs: []any{
			kuardService,
			&gatewayapi_v1beta1.HTTPRoute{
				ObjectMeta: metav1.ObjectMeta{
					Name:      "basic",
					Namespace: "default",
				},
				Spec: gatewayapi_v1beta1.HTTPRouteSpec{
					CommonRouteSpec: gatewayapi_v1beta1.CommonRouteSpec{
						ParentRefs: []gatewayapi_v1beta1.ParentReference{gatewayapi.GatewayParentRef("projectcontour", "contour")},
					},
					Hostnames: []gatewayapi_v1beta1.Hostname{
						"test.projectcontour.io",
					},
					Rules: []gatewayapi_v1beta1.HTTPRouteRule{{
						Matches: gatewayapi.HTTPRouteMatch(gatewayapi_v1.PathMatchPathPrefix, "/"),
						BackendRefs: []gatewayapi_v1beta1.HTTPBackendRef{
							{
								BackendRef: gatewayapi_v1beta1.BackendRef{
									BackendObjectReference: gatewayapi_v1beta1.BackendObjectReference{
										Kind:      ref.To(gatewayapi_v1beta1.Kind("Service")),
										Namespace: ref.To(gatewayapi_v1beta1.Namespace("some-other-namespace")),
										Name:      "service",
										Port:      ref.To(gatewayapi_v1beta1.PortNumber(8080)),
									},
								},
							},
						},
					}},
				},
			}},
		wantRouteConditions: []*status.RouteStatusUpdate{{
			FullName: types.NamespacedName{Namespace: "default", Name: "basic"},
			RouteParentStatuses: []*gatewayapi_v1beta1.RouteParentStatus{
				{
					ParentRef: gatewayapi.GatewayParentRef("projectcontour", "contour"),
					Conditions: []metav1.Condition{
						resolvedRefsFalse(
							gatewayapi_v1.RouteConditionReason(gatewayapi_v1.ListenerReasonRefNotPermitted),
							"Spec.Rules.BackendRef.Namespace must match the route's namespace or be covered by a ReferenceGrant"),
						routeAcceptedHTTPRouteCondition(),
					},
				},
			},
		}},
		// This still results in an attached route because it returns a 404.
		wantGatewayStatusUpdate: validGatewayStatusUpdate("http", gatewayapi_v1.HTTPProtocolType, 1),
	})

	// BEGIN TLS CertificateRef + ReferenceGrant tests
	run(t, "Gateway references TLS cert in different namespace, with valid ReferenceGrant", testcase{
		gateway: &gatewayapi_v1beta1.Gateway{
			ObjectMeta: metav1.ObjectMeta{
				Name:      "contour",
				Namespace: "projectcontour",
			},
			Spec: gatewayapi_v1beta1.GatewaySpec{
				GatewayClassName: gatewayapi_v1beta1.ObjectName("projectcontour.io/contour"),
				Listeners: []gatewayapi_v1beta1.Listener{{
					Name:     "https",
					Port:     443,
					Protocol: gatewayapi_v1.HTTPSProtocolType,
					TLS: &gatewayapi_v1beta1.GatewayTLSConfig{
						Mode: ref.To(gatewayapi_v1.TLSModeTerminate),
						CertificateRefs: []gatewayapi_v1beta1.SecretObjectReference{
							gatewayapi.CertificateRef("secret", "tls-cert-namespace"),
						},
					},
					AllowedRoutes: &gatewayapi_v1beta1.AllowedRoutes{
						Namespaces: &gatewayapi_v1beta1.RouteNamespaces{
							From: ref.To(gatewayapi_v1.NamespacesFromAll),
						},
					},
				}},
			},
		},
		objs: []any{
			&v1.Secret{
				ObjectMeta: metav1.ObjectMeta{
					Name:      "secret",
					Namespace: "tls-cert-namespace",
				},
				Type: v1.SecretTypeTLS,
				Data: secretdata(fixture.CERTIFICATE, fixture.RSA_PRIVATE_KEY),
			},
			&gatewayapi_v1beta1.ReferenceGrant{
				ObjectMeta: metav1.ObjectMeta{
					Name:      "tls-cert-reference-policy",
					Namespace: "tls-cert-namespace",
				},
				Spec: gatewayapi_v1beta1.ReferenceGrantSpec{
					From: []gatewayapi_v1beta1.ReferenceGrantFrom{{
						Group:     gatewayapi_v1beta1.GroupName,
						Kind:      "Gateway",
						Namespace: gatewayapi_v1beta1.Namespace("projectcontour"),
					}},
					To: []gatewayapi_v1beta1.ReferenceGrantTo{{
						Kind: "Secret",
					}},
				},
			},
		},
		wantGatewayStatusUpdate: validGatewayStatusUpdate("https", gatewayapi_v1.HTTPSProtocolType, 0),
	})

	run(t, "Gateway references TLS cert in different namespace, with no ReferenceGrant", testcase{
		gateway: &gatewayapi_v1beta1.Gateway{
			ObjectMeta: metav1.ObjectMeta{
				Name:      "contour",
				Namespace: "projectcontour",
			},
			Spec: gatewayapi_v1beta1.GatewaySpec{
				GatewayClassName: gatewayapi_v1beta1.ObjectName("projectcontour.io/contour"),
				Listeners: []gatewayapi_v1beta1.Listener{{
					Name:     "https",
					Port:     443,
					Protocol: gatewayapi_v1.HTTPSProtocolType,
					TLS: &gatewayapi_v1beta1.GatewayTLSConfig{
						Mode: ref.To(gatewayapi_v1.TLSModeTerminate),
						CertificateRefs: []gatewayapi_v1beta1.SecretObjectReference{
							gatewayapi.CertificateRef("secret", "tls-cert-namespace"),
						},
					},
					AllowedRoutes: &gatewayapi_v1beta1.AllowedRoutes{
						Namespaces: &gatewayapi_v1beta1.RouteNamespaces{
							From: ref.To(gatewayapi_v1.NamespacesFromAll),
						},
					},
				}},
			},
		},
		objs: []any{
			&v1.Secret{
				ObjectMeta: metav1.ObjectMeta{
					Name:      "secret",
					Namespace: "tls-cert-namespace",
				},
				Type: v1.SecretTypeTLS,
				Data: secretdata(fixture.CERTIFICATE, fixture.RSA_PRIVATE_KEY),
			},
		},
		wantGatewayStatusUpdate: []*status.GatewayStatusUpdate{{
			FullName: types.NamespacedName{Namespace: "projectcontour", Name: "contour"},
			Conditions: map[gatewayapi_v1.GatewayConditionType]metav1.Condition{
				gatewayapi_v1.GatewayConditionAccepted: gatewayAcceptedCondition(),
				gatewayapi_v1.GatewayConditionProgrammed: {
					Type:    string(gatewayapi_v1.GatewayConditionProgrammed),
					Status:  contour_api_v1.ConditionFalse,
					Reason:  string(gatewayapi_v1.GatewayReasonListenersNotValid),
					Message: "Listeners are not valid",
				},
			},
			ListenerStatus: map[string]*gatewayapi_v1beta1.ListenerStatus{
				"https": {
					Name: "https",
					SupportedKinds: []gatewayapi_v1beta1.RouteGroupKind{
						{
							Group: ref.To(gatewayapi_v1beta1.Group(gatewayapi_v1beta1.GroupName)),
							Kind:  "HTTPRoute",
						},
						{
							Group: ref.To(gatewayapi_v1beta1.Group(gatewayapi_v1beta1.GroupName)),
							Kind:  "GRPCRoute",
						},
					},
					Conditions: []metav1.Condition{
						{
							Type:    string(gatewayapi_v1.ListenerConditionProgrammed),
							Status:  metav1.ConditionFalse,
							Reason:  "Invalid",
							Message: "Invalid listener, see other listener conditions for details",
						},
						listenerAcceptedCondition(),
						{
							Type:    string(gatewayapi_v1.ListenerConditionResolvedRefs),
							Status:  metav1.ConditionFalse,
							Reason:  string(gatewayapi_v1.ListenerReasonRefNotPermitted),
							Message: "Spec.VirtualHost.TLS.CertificateRefs \"secret\" namespace must match the Gateway's namespace or be covered by a ReferenceGrant",
						},
					},
				},
			},
		}},
	})

	run(t, "Gateway references TLS cert in different namespace, with valid ReferenceGrant (secret-specific)", testcase{
		gateway: &gatewayapi_v1beta1.Gateway{
			ObjectMeta: metav1.ObjectMeta{
				Name:      "contour",
				Namespace: "projectcontour",
			},
			Spec: gatewayapi_v1beta1.GatewaySpec{
				GatewayClassName: gatewayapi_v1beta1.ObjectName("projectcontour.io/contour"),
				Listeners: []gatewayapi_v1beta1.Listener{{
					Name:     "https",
					Port:     443,
					Protocol: gatewayapi_v1.HTTPSProtocolType,
					TLS: &gatewayapi_v1beta1.GatewayTLSConfig{
						Mode: ref.To(gatewayapi_v1.TLSModeTerminate),
						CertificateRefs: []gatewayapi_v1beta1.SecretObjectReference{
							gatewayapi.CertificateRef("secret", "tls-cert-namespace"),
						},
					},
					AllowedRoutes: &gatewayapi_v1beta1.AllowedRoutes{
						Namespaces: &gatewayapi_v1beta1.RouteNamespaces{
							From: ref.To(gatewayapi_v1.NamespacesFromAll),
						},
					},
				}},
			},
		},
		objs: []any{
			&v1.Secret{
				ObjectMeta: metav1.ObjectMeta{
					Name:      "secret",
					Namespace: "tls-cert-namespace",
				},
				Type: v1.SecretTypeTLS,
				Data: secretdata(fixture.CERTIFICATE, fixture.RSA_PRIVATE_KEY),
			},
			&gatewayapi_v1beta1.ReferenceGrant{
				ObjectMeta: metav1.ObjectMeta{
					Name:      "tls-cert-reference-policy",
					Namespace: "tls-cert-namespace",
				},
				Spec: gatewayapi_v1beta1.ReferenceGrantSpec{
					From: []gatewayapi_v1beta1.ReferenceGrantFrom{{
						Group:     gatewayapi_v1beta1.GroupName,
						Kind:      "Gateway",
						Namespace: gatewayapi_v1beta1.Namespace("projectcontour"),
					}},
					To: []gatewayapi_v1beta1.ReferenceGrantTo{{
						Kind: "Secret",
						Name: ref.To(gatewayapi_v1beta1.ObjectName("secret")),
					}},
				},
			},
		},
		wantGatewayStatusUpdate: validGatewayStatusUpdate("https", gatewayapi_v1.HTTPSProtocolType, 0),
	})

	run(t, "Gateway references TLS cert in different namespace, with invalid ReferenceGrant (policy in wrong namespace)", testcase{
		gateway: &gatewayapi_v1beta1.Gateway{
			ObjectMeta: metav1.ObjectMeta{
				Name:      "contour",
				Namespace: "projectcontour",
			},
			Spec: gatewayapi_v1beta1.GatewaySpec{
				GatewayClassName: gatewayapi_v1beta1.ObjectName("projectcontour.io/contour"),
				Listeners: []gatewayapi_v1beta1.Listener{{
					Name:     "https",
					Port:     443,
					Protocol: gatewayapi_v1.HTTPSProtocolType,
					TLS: &gatewayapi_v1beta1.GatewayTLSConfig{
						Mode: ref.To(gatewayapi_v1.TLSModeTerminate),
						CertificateRefs: []gatewayapi_v1beta1.SecretObjectReference{
							gatewayapi.CertificateRef("secret", "tls-cert-namespace"),
						},
					},
					AllowedRoutes: &gatewayapi_v1beta1.AllowedRoutes{
						Namespaces: &gatewayapi_v1beta1.RouteNamespaces{
							From: ref.To(gatewayapi_v1.NamespacesFromAll),
						},
					},
				}},
			},
		},
		objs: []any{
			&v1.Secret{
				ObjectMeta: metav1.ObjectMeta{
					Name:      "secret",
					Namespace: "tls-cert-namespace",
				},
				Type: v1.SecretTypeTLS,
				Data: secretdata(fixture.CERTIFICATE, fixture.RSA_PRIVATE_KEY),
			},
			&gatewayapi_v1beta1.ReferenceGrant{
				ObjectMeta: metav1.ObjectMeta{
					Name:      "tls-cert-reference-policy",
					Namespace: "wrong-namespace",
				},
				Spec: gatewayapi_v1beta1.ReferenceGrantSpec{
					From: []gatewayapi_v1beta1.ReferenceGrantFrom{{
						Group:     gatewayapi_v1beta1.GroupName,
						Kind:      "Gateway",
						Namespace: gatewayapi_v1beta1.Namespace("projectcontour"),
					}},
					To: []gatewayapi_v1beta1.ReferenceGrantTo{{
						Kind: "Secret",
					}},
				},
			},
		},
		wantGatewayStatusUpdate: []*status.GatewayStatusUpdate{{
			FullName: types.NamespacedName{Namespace: "projectcontour", Name: "contour"},
			Conditions: map[gatewayapi_v1.GatewayConditionType]metav1.Condition{
				gatewayapi_v1.GatewayConditionAccepted: gatewayAcceptedCondition(),
				gatewayapi_v1.GatewayConditionProgrammed: {
					Type:    string(gatewayapi_v1.GatewayConditionProgrammed),
					Status:  contour_api_v1.ConditionFalse,
					Reason:  string(gatewayapi_v1.GatewayReasonListenersNotValid),
					Message: "Listeners are not valid",
				},
			},
			ListenerStatus: map[string]*gatewayapi_v1beta1.ListenerStatus{
				"https": {
					Name: "https",
					SupportedKinds: []gatewayapi_v1beta1.RouteGroupKind{
						{
							Group: ref.To(gatewayapi_v1beta1.Group(gatewayapi_v1beta1.GroupName)),
							Kind:  "HTTPRoute",
						},
						{
							Group: ref.To(gatewayapi_v1beta1.Group(gatewayapi_v1beta1.GroupName)),
							Kind:  "GRPCRoute",
						},
					},
					Conditions: []metav1.Condition{
						{
							Type:    string(gatewayapi_v1.ListenerConditionProgrammed),
							Status:  metav1.ConditionFalse,
							Reason:  "Invalid",
							Message: "Invalid listener, see other listener conditions for details",
						},
						listenerAcceptedCondition(),
						{
							Type:    string(gatewayapi_v1.ListenerConditionResolvedRefs),
							Status:  metav1.ConditionFalse,
							Reason:  string(gatewayapi_v1.ListenerReasonRefNotPermitted),
							Message: "Spec.VirtualHost.TLS.CertificateRefs \"secret\" namespace must match the Gateway's namespace or be covered by a ReferenceGrant",
						},
					},
				},
			},
		}},
	})

	run(t, "Gateway references TLS cert in different namespace, with invalid ReferenceGrant (wrong From namespace)", testcase{
		gateway: &gatewayapi_v1beta1.Gateway{
			ObjectMeta: metav1.ObjectMeta{
				Name:      "contour",
				Namespace: "projectcontour",
			},
			Spec: gatewayapi_v1beta1.GatewaySpec{
				GatewayClassName: gatewayapi_v1beta1.ObjectName("projectcontour.io/contour"),
				Listeners: []gatewayapi_v1beta1.Listener{{
					Name:     "https",
					Port:     443,
					Protocol: gatewayapi_v1.HTTPSProtocolType,
					TLS: &gatewayapi_v1beta1.GatewayTLSConfig{
						Mode: ref.To(gatewayapi_v1.TLSModeTerminate),
						CertificateRefs: []gatewayapi_v1beta1.SecretObjectReference{
							gatewayapi.CertificateRef("secret", "tls-cert-namespace"),
						},
					},
					AllowedRoutes: &gatewayapi_v1beta1.AllowedRoutes{
						Namespaces: &gatewayapi_v1beta1.RouteNamespaces{
							From: ref.To(gatewayapi_v1.NamespacesFromAll),
						},
					},
				}},
			},
		},
		objs: []any{
			&v1.Secret{
				ObjectMeta: metav1.ObjectMeta{
					Name:      "secret",
					Namespace: "tls-cert-namespace",
				},
				Type: v1.SecretTypeTLS,
				Data: secretdata(fixture.CERTIFICATE, fixture.RSA_PRIVATE_KEY),
			},
			&gatewayapi_v1beta1.ReferenceGrant{
				ObjectMeta: metav1.ObjectMeta{
					Name:      "tls-cert-reference-policy",
					Namespace: "tls-cert-namespace",
				},
				Spec: gatewayapi_v1beta1.ReferenceGrantSpec{
					From: []gatewayapi_v1beta1.ReferenceGrantFrom{{
						Group:     gatewayapi_v1beta1.GroupName,
						Kind:      "Gateway",
						Namespace: gatewayapi_v1beta1.Namespace("wrong-namespace"),
					}},
					To: []gatewayapi_v1beta1.ReferenceGrantTo{{
						Kind: "Secret",
					}},
				},
			},
		},
		wantGatewayStatusUpdate: []*status.GatewayStatusUpdate{{
			FullName: types.NamespacedName{Namespace: "projectcontour", Name: "contour"},
			Conditions: map[gatewayapi_v1.GatewayConditionType]metav1.Condition{
				gatewayapi_v1.GatewayConditionAccepted: gatewayAcceptedCondition(),
				gatewayapi_v1.GatewayConditionProgrammed: {
					Type:    string(gatewayapi_v1.GatewayConditionProgrammed),
					Status:  contour_api_v1.ConditionFalse,
					Reason:  string(gatewayapi_v1.GatewayReasonListenersNotValid),
					Message: "Listeners are not valid",
				},
			},
			ListenerStatus: map[string]*gatewayapi_v1beta1.ListenerStatus{
				"https": {
					Name: "https",
					SupportedKinds: []gatewayapi_v1beta1.RouteGroupKind{
						{
							Group: ref.To(gatewayapi_v1beta1.Group(gatewayapi_v1beta1.GroupName)),
							Kind:  "HTTPRoute",
						},
						{
							Group: ref.To(gatewayapi_v1beta1.Group(gatewayapi_v1beta1.GroupName)),
							Kind:  "GRPCRoute",
						},
					},
					Conditions: []metav1.Condition{
						{
							Type:    string(gatewayapi_v1.ListenerConditionProgrammed),
							Status:  metav1.ConditionFalse,
							Reason:  "Invalid",
							Message: "Invalid listener, see other listener conditions for details",
						},
						listenerAcceptedCondition(),
						{
							Type:    string(gatewayapi_v1.ListenerConditionResolvedRefs),
							Status:  metav1.ConditionFalse,
							Reason:  string(gatewayapi_v1.ListenerReasonRefNotPermitted),
							Message: "Spec.VirtualHost.TLS.CertificateRefs \"secret\" namespace must match the Gateway's namespace or be covered by a ReferenceGrant",
						},
					},
				},
			},
		}},
	})

	run(t, "Gateway references TLS cert in different namespace, with invalid ReferenceGrant (wrong From kind)", testcase{
		gateway: &gatewayapi_v1beta1.Gateway{
			ObjectMeta: metav1.ObjectMeta{
				Name:      "contour",
				Namespace: "projectcontour",
			},
			Spec: gatewayapi_v1beta1.GatewaySpec{
				GatewayClassName: gatewayapi_v1beta1.ObjectName("projectcontour.io/contour"),
				Listeners: []gatewayapi_v1beta1.Listener{{
					Name:     "https",
					Port:     443,
					Protocol: gatewayapi_v1.HTTPSProtocolType,
					TLS: &gatewayapi_v1beta1.GatewayTLSConfig{
						Mode: ref.To(gatewayapi_v1.TLSModeTerminate),
						CertificateRefs: []gatewayapi_v1beta1.SecretObjectReference{
							gatewayapi.CertificateRef("secret", "tls-cert-namespace"),
						},
					},
					AllowedRoutes: &gatewayapi_v1beta1.AllowedRoutes{
						Namespaces: &gatewayapi_v1beta1.RouteNamespaces{
							From: ref.To(gatewayapi_v1.NamespacesFromAll),
						},
					},
				}},
			},
		},
		objs: []any{
			&v1.Secret{
				ObjectMeta: metav1.ObjectMeta{
					Name:      "secret",
					Namespace: "tls-cert-namespace",
				},
				Type: v1.SecretTypeTLS,
				Data: secretdata(fixture.CERTIFICATE, fixture.RSA_PRIVATE_KEY),
			},
			&gatewayapi_v1beta1.ReferenceGrant{
				ObjectMeta: metav1.ObjectMeta{
					Name:      "tls-cert-reference-policy",
					Namespace: "tls-cert-namespace",
				},
				Spec: gatewayapi_v1beta1.ReferenceGrantSpec{
					From: []gatewayapi_v1beta1.ReferenceGrantFrom{{
						Group:     gatewayapi_v1beta1.GroupName,
						Kind:      "WrongKind",
						Namespace: gatewayapi_v1beta1.Namespace("projectontour"),
					}},
					To: []gatewayapi_v1beta1.ReferenceGrantTo{{
						Kind: "Secret",
					}},
				},
			},
		},
		wantGatewayStatusUpdate: []*status.GatewayStatusUpdate{{
			FullName: types.NamespacedName{Namespace: "projectcontour", Name: "contour"},
			Conditions: map[gatewayapi_v1.GatewayConditionType]metav1.Condition{
				gatewayapi_v1.GatewayConditionAccepted: gatewayAcceptedCondition(),
				gatewayapi_v1.GatewayConditionProgrammed: {
					Type:    string(gatewayapi_v1.GatewayConditionProgrammed),
					Status:  contour_api_v1.ConditionFalse,
					Reason:  string(gatewayapi_v1.GatewayReasonListenersNotValid),
					Message: "Listeners are not valid",
				},
			},
			ListenerStatus: map[string]*gatewayapi_v1beta1.ListenerStatus{
				"https": {
					Name: "https",
					SupportedKinds: []gatewayapi_v1beta1.RouteGroupKind{
						{
							Group: ref.To(gatewayapi_v1beta1.Group(gatewayapi_v1beta1.GroupName)),
							Kind:  "HTTPRoute",
						},
						{
							Group: ref.To(gatewayapi_v1beta1.Group(gatewayapi_v1beta1.GroupName)),
							Kind:  "GRPCRoute",
						},
					},
					Conditions: []metav1.Condition{
						{
							Type:    string(gatewayapi_v1.ListenerConditionProgrammed),
							Status:  metav1.ConditionFalse,
							Reason:  "Invalid",
							Message: "Invalid listener, see other listener conditions for details",
						},
						listenerAcceptedCondition(),
						{
							Type:    string(gatewayapi_v1.ListenerConditionResolvedRefs),
							Status:  metav1.ConditionFalse,
							Reason:  string(gatewayapi_v1.ListenerReasonRefNotPermitted),
							Message: "Spec.VirtualHost.TLS.CertificateRefs \"secret\" namespace must match the Gateway's namespace or be covered by a ReferenceGrant",
						},
					},
				},
			},
		}},
	})

	run(t, "Gateway references TLS cert in different namespace, with invalid ReferenceGrant (wrong To kind)", testcase{
		gateway: &gatewayapi_v1beta1.Gateway{
			ObjectMeta: metav1.ObjectMeta{
				Name:      "contour",
				Namespace: "projectcontour",
			},
			Spec: gatewayapi_v1beta1.GatewaySpec{
				GatewayClassName: gatewayapi_v1beta1.ObjectName("projectcontour.io/contour"),
				Listeners: []gatewayapi_v1beta1.Listener{{
					Name:     "https",
					Port:     443,
					Protocol: gatewayapi_v1.HTTPSProtocolType,
					TLS: &gatewayapi_v1beta1.GatewayTLSConfig{
						Mode: ref.To(gatewayapi_v1.TLSModeTerminate),
						CertificateRefs: []gatewayapi_v1beta1.SecretObjectReference{
							gatewayapi.CertificateRef("secret", "tls-cert-namespace"),
						},
					},
					AllowedRoutes: &gatewayapi_v1beta1.AllowedRoutes{
						Namespaces: &gatewayapi_v1beta1.RouteNamespaces{
							From: ref.To(gatewayapi_v1.NamespacesFromAll),
						},
					},
				}},
			},
		},
		objs: []any{
			&v1.Secret{
				ObjectMeta: metav1.ObjectMeta{
					Name:      "secret",
					Namespace: "tls-cert-namespace",
				},
				Type: v1.SecretTypeTLS,
				Data: secretdata(fixture.CERTIFICATE, fixture.RSA_PRIVATE_KEY),
			},
			&gatewayapi_v1beta1.ReferenceGrant{
				ObjectMeta: metav1.ObjectMeta{
					Name:      "tls-cert-reference-policy",
					Namespace: "tls-cert-namespace",
				},
				Spec: gatewayapi_v1beta1.ReferenceGrantSpec{
					From: []gatewayapi_v1beta1.ReferenceGrantFrom{{
						Group:     gatewayapi_v1beta1.GroupName,
						Kind:      "Gateway",
						Namespace: gatewayapi_v1beta1.Namespace("projectcontour"),
					}},
					To: []gatewayapi_v1beta1.ReferenceGrantTo{{
						Kind: "WrongKind",
					}},
				},
			},
		},
		wantGatewayStatusUpdate: []*status.GatewayStatusUpdate{{
			FullName: types.NamespacedName{Namespace: "projectcontour", Name: "contour"},
			Conditions: map[gatewayapi_v1.GatewayConditionType]metav1.Condition{
				gatewayapi_v1.GatewayConditionAccepted: gatewayAcceptedCondition(),
				gatewayapi_v1.GatewayConditionProgrammed: {
					Type:    string(gatewayapi_v1.GatewayConditionProgrammed),
					Status:  contour_api_v1.ConditionFalse,
					Reason:  string(gatewayapi_v1.GatewayReasonListenersNotValid),
					Message: "Listeners are not valid",
				},
			},
			ListenerStatus: map[string]*gatewayapi_v1beta1.ListenerStatus{
				"https": {
					Name: "https",
					SupportedKinds: []gatewayapi_v1beta1.RouteGroupKind{
						{
							Group: ref.To(gatewayapi_v1beta1.Group(gatewayapi_v1beta1.GroupName)),
							Kind:  "HTTPRoute",
						},
						{
							Group: ref.To(gatewayapi_v1beta1.Group(gatewayapi_v1beta1.GroupName)),
							Kind:  "GRPCRoute",
						},
					},
					Conditions: []metav1.Condition{
						{
							Type:    string(gatewayapi_v1.ListenerConditionProgrammed),
							Status:  metav1.ConditionFalse,
							Reason:  "Invalid",
							Message: "Invalid listener, see other listener conditions for details",
						},
						listenerAcceptedCondition(),
						{
							Type:    string(gatewayapi_v1.ListenerConditionResolvedRefs),
							Status:  metav1.ConditionFalse,
							Reason:  string(gatewayapi_v1.ListenerReasonRefNotPermitted),
							Message: "Spec.VirtualHost.TLS.CertificateRefs \"secret\" namespace must match the Gateway's namespace or be covered by a ReferenceGrant",
						},
					},
				},
			},
		}},
	})

	run(t, "Gateway references TLS cert in different namespace, with invalid ReferenceGrant (wrong secret name)", testcase{
		gateway: &gatewayapi_v1beta1.Gateway{
			ObjectMeta: metav1.ObjectMeta{
				Name:      "contour",
				Namespace: "projectcontour",
			},
			Spec: gatewayapi_v1beta1.GatewaySpec{
				GatewayClassName: gatewayapi_v1beta1.ObjectName("projectcontour.io/contour"),
				Listeners: []gatewayapi_v1beta1.Listener{{
					Name:     "https",
					Port:     443,
					Protocol: gatewayapi_v1.HTTPSProtocolType,
					TLS: &gatewayapi_v1beta1.GatewayTLSConfig{
						Mode: ref.To(gatewayapi_v1.TLSModeTerminate),
						CertificateRefs: []gatewayapi_v1beta1.SecretObjectReference{
							gatewayapi.CertificateRef("secret", "tls-cert-namespace"),
						},
					},
					AllowedRoutes: &gatewayapi_v1beta1.AllowedRoutes{
						Namespaces: &gatewayapi_v1beta1.RouteNamespaces{
							From: ref.To(gatewayapi_v1.NamespacesFromAll),
						},
					},
				}},
			},
		},
		objs: []any{
			&v1.Secret{
				ObjectMeta: metav1.ObjectMeta{
					Name:      "secret",
					Namespace: "tls-cert-namespace",
				},
				Type: v1.SecretTypeTLS,
				Data: secretdata(fixture.CERTIFICATE, fixture.RSA_PRIVATE_KEY),
			},
			&gatewayapi_v1beta1.ReferenceGrant{
				ObjectMeta: metav1.ObjectMeta{
					Name:      "tls-cert-reference-policy",
					Namespace: "tls-cert-namespace",
				},
				Spec: gatewayapi_v1beta1.ReferenceGrantSpec{
					From: []gatewayapi_v1beta1.ReferenceGrantFrom{{
						Group:     gatewayapi_v1beta1.GroupName,
						Kind:      "Gateway",
						Namespace: gatewayapi_v1beta1.Namespace("projectcontour"),
					}},
					To: []gatewayapi_v1beta1.ReferenceGrantTo{{
						Kind: "Secret",
						Name: ref.To(gatewayapi_v1beta1.ObjectName("wrong-name")),
					}},
				},
			},
		},
		wantGatewayStatusUpdate: []*status.GatewayStatusUpdate{{
			FullName: types.NamespacedName{Namespace: "projectcontour", Name: "contour"},
			Conditions: map[gatewayapi_v1.GatewayConditionType]metav1.Condition{
				gatewayapi_v1.GatewayConditionAccepted: gatewayAcceptedCondition(),
				gatewayapi_v1.GatewayConditionProgrammed: {
					Type:    string(gatewayapi_v1.GatewayConditionProgrammed),
					Status:  contour_api_v1.ConditionFalse,
					Reason:  string(gatewayapi_v1.GatewayReasonListenersNotValid),
					Message: "Listeners are not valid",
				},
			},
			ListenerStatus: map[string]*gatewayapi_v1beta1.ListenerStatus{
				"https": {
					Name: "https",
					SupportedKinds: []gatewayapi_v1beta1.RouteGroupKind{
						{
							Group: ref.To(gatewayapi_v1beta1.Group(gatewayapi_v1beta1.GroupName)),
							Kind:  "HTTPRoute",
						},
						{
							Group: ref.To(gatewayapi_v1beta1.Group(gatewayapi_v1beta1.GroupName)),
							Kind:  "GRPCRoute",
						},
					},
					Conditions: []metav1.Condition{
						{
							Type:    string(gatewayapi_v1.ListenerConditionProgrammed),
							Status:  metav1.ConditionFalse,
							Reason:  "Invalid",
							Message: "Invalid listener, see other listener conditions for details",
						},
						listenerAcceptedCondition(),
						{
							Type:    string(gatewayapi_v1.ListenerConditionResolvedRefs),
							Status:  metav1.ConditionFalse,
							Reason:  string(gatewayapi_v1.ListenerReasonRefNotPermitted),
							Message: "Spec.VirtualHost.TLS.CertificateRefs \"secret\" namespace must match the Gateway's namespace or be covered by a ReferenceGrant",
						},
					},
				},
			},
		}},
	})

	// END TLS CertificateRef + ReferenceGrant tests

	run(t, "spec.rules.hostname: invalid wildcard", testcase{
		objs: []any{
			kuardService,
			&gatewayapi_v1beta1.HTTPRoute{
				ObjectMeta: metav1.ObjectMeta{
					Name:      "basic",
					Namespace: "default",
				},
				Spec: gatewayapi_v1beta1.HTTPRouteSpec{
					CommonRouteSpec: gatewayapi_v1beta1.CommonRouteSpec{
						ParentRefs: []gatewayapi_v1beta1.ParentReference{gatewayapi.GatewayParentRef("projectcontour", "contour")},
					},
					Hostnames: []gatewayapi_v1beta1.Hostname{
						"*.*.projectcontour.io",
					},
					Rules: []gatewayapi_v1beta1.HTTPRouteRule{{
						Matches: gatewayapi.HTTPRouteMatch(gatewayapi_v1.PathMatchPathPrefix, "/"),
					}},
				},
			}},
		wantRouteConditions: []*status.RouteStatusUpdate{{
			FullName: types.NamespacedName{Namespace: "default", Name: "basic"},
			RouteParentStatuses: []*gatewayapi_v1beta1.RouteParentStatus{
				{
					ParentRef: gatewayapi.GatewayParentRef("projectcontour", "contour"),
					Conditions: []metav1.Condition{
						resolvedRefsFalse(
							status.ReasonDegraded,
							"invalid hostname \"*.*.projectcontour.io\": [a wildcard DNS-1123 subdomain must start with '*.', followed by a valid DNS subdomain, which must consist of lower case alphanumeric characters, '-' or '.' and end with an alphanumeric character (e.g. '*.example.com', regex used for validation is '\\*\\.[a-z0-9]([-a-z0-9]*[a-z0-9])?(\\.[a-z0-9]([-a-z0-9]*[a-z0-9])?)*')]"),
						{
							Type:    string(gatewayapi_v1.RouteConditionAccepted),
							Status:  contour_api_v1.ConditionFalse,
							Reason:  string(gatewayapi_v1.RouteReasonNoMatchingListenerHostname),
							Message: "No intersecting hostnames were found between the listener and the route.",
						},
					},
				},
			},
		}},
		wantGatewayStatusUpdate: validGatewayStatusUpdate("http", gatewayapi_v1.HTTPProtocolType, 1),
	})

	run(t, "spec.rules.hostname: invalid hostname", testcase{
		objs: []any{
			kuardService,
			&gatewayapi_v1beta1.HTTPRoute{
				ObjectMeta: metav1.ObjectMeta{
					Name:      "basic",
					Namespace: "default",
				},
				Spec: gatewayapi_v1beta1.HTTPRouteSpec{
					CommonRouteSpec: gatewayapi_v1beta1.CommonRouteSpec{
						ParentRefs: []gatewayapi_v1beta1.ParentReference{gatewayapi.GatewayParentRef("projectcontour", "contour")},
					},
					Hostnames: []gatewayapi_v1beta1.Hostname{
						"#projectcontour.io",
					},
					Rules: []gatewayapi_v1beta1.HTTPRouteRule{{
						Matches: gatewayapi.HTTPRouteMatch(gatewayapi_v1.PathMatchPathPrefix, "/"),
					}},
				},
			}},
		wantRouteConditions: []*status.RouteStatusUpdate{{
			FullName: types.NamespacedName{Namespace: "default", Name: "basic"},
			RouteParentStatuses: []*gatewayapi_v1beta1.RouteParentStatus{
				{
					ParentRef: gatewayapi.GatewayParentRef("projectcontour", "contour"),
					Conditions: []metav1.Condition{
						resolvedRefsFalse(
							status.ReasonDegraded,
							"invalid hostname \"#projectcontour.io\": [a lowercase RFC 1123 subdomain must consist of lower case alphanumeric characters, '-' or '.', and must start and end with an alphanumeric character (e.g. 'example.com', regex used for validation is '[a-z0-9]([-a-z0-9]*[a-z0-9])?(\\.[a-z0-9]([-a-z0-9]*[a-z0-9])?)*')]"),
						{
							Type:    string(gatewayapi_v1.RouteConditionAccepted),
							Status:  contour_api_v1.ConditionFalse,
							Reason:  string(gatewayapi_v1.RouteReasonNoMatchingListenerHostname),
							Message: "No intersecting hostnames were found between the listener and the route.",
						},
					},
				},
			},
		}},
		wantGatewayStatusUpdate: validGatewayStatusUpdate("http", gatewayapi_v1.HTTPProtocolType, 1),
	})

	run(t, "spec.rules.hostname: invalid hostname, ip address", testcase{
		objs: []any{
			kuardService,
			&gatewayapi_v1beta1.HTTPRoute{
				ObjectMeta: metav1.ObjectMeta{
					Name:      "basic",
					Namespace: "default",
				},
				Spec: gatewayapi_v1beta1.HTTPRouteSpec{
					CommonRouteSpec: gatewayapi_v1beta1.CommonRouteSpec{
						ParentRefs: []gatewayapi_v1beta1.ParentReference{gatewayapi.GatewayParentRef("projectcontour", "contour")},
					},
					Hostnames: []gatewayapi_v1beta1.Hostname{
						"1.2.3.4",
					},
					Rules: []gatewayapi_v1beta1.HTTPRouteRule{{
						Matches: gatewayapi.HTTPRouteMatch(gatewayapi_v1.PathMatchPathPrefix, "/"),
					}},
				},
			}},
		wantRouteConditions: []*status.RouteStatusUpdate{{
			FullName: types.NamespacedName{Namespace: "default", Name: "basic"},
			RouteParentStatuses: []*gatewayapi_v1beta1.RouteParentStatus{
				{
					ParentRef: gatewayapi.GatewayParentRef("projectcontour", "contour"),
					Conditions: []metav1.Condition{
						resolvedRefsFalse(status.ReasonDegraded, "invalid hostname \"1.2.3.4\": must be a DNS name, not an IP address"),
						{
							Type:    string(gatewayapi_v1.RouteConditionAccepted),
							Status:  contour_api_v1.ConditionFalse,
							Reason:  string(gatewayapi_v1.RouteReasonNoMatchingListenerHostname),
							Message: "No intersecting hostnames were found between the listener and the route.",
						},
					},
				},
			},
		}},
		wantGatewayStatusUpdate: validGatewayStatusUpdate("http", gatewayapi_v1.HTTPProtocolType, 1),
	})

	run(t, "two HTTP listeners, route's hostname intersects with one of them", testcase{
		objs: []any{
			kuardService,
			&gatewayapi_v1beta1.HTTPRoute{
				ObjectMeta: metav1.ObjectMeta{
					Name:      "basic",
					Namespace: "default",
				},
				Spec: gatewayapi_v1beta1.HTTPRouteSpec{
					CommonRouteSpec: gatewayapi_v1beta1.CommonRouteSpec{
						ParentRefs: []gatewayapi_v1beta1.ParentReference{gatewayapi.GatewayParentRef("projectcontour", "contour")},
					},
					Hostnames: []gatewayapi_v1beta1.Hostname{"foo.projectcontour.io"},
					Rules: []gatewayapi_v1beta1.HTTPRouteRule{{
						Matches:     gatewayapi.HTTPRouteMatch(gatewayapi_v1.PathMatchPathPrefix, "/"),
						BackendRefs: gatewayapi.HTTPBackendRef("kuard", 8080, 1),
					}},
				},
			}},
		gateway: &gatewayapi_v1beta1.Gateway{
			ObjectMeta: metav1.ObjectMeta{
				Name:      "contour",
				Namespace: "projectcontour",
			},
			Spec: gatewayapi_v1beta1.GatewaySpec{
				Listeners: []gatewayapi_v1beta1.Listener{
					{
						Name:     "listener-1",
						Port:     80,
						Protocol: gatewayapi_v1.HTTPProtocolType,
						AllowedRoutes: &gatewayapi_v1beta1.AllowedRoutes{
							Namespaces: &gatewayapi_v1beta1.RouteNamespaces{
								From: ref.To(gatewayapi_v1.NamespacesFromAll),
							},
						},
						Hostname: ref.To(gatewayapi_v1beta1.Hostname("*.projectcontour.io")),
					},
					{
						Name:     "listener-2",
						Port:     80,
						Protocol: gatewayapi_v1.HTTPProtocolType,
						AllowedRoutes: &gatewayapi_v1beta1.AllowedRoutes{
							Namespaces: &gatewayapi_v1beta1.RouteNamespaces{
								From: ref.To(gatewayapi_v1.NamespacesFromAll),
							},
						},
						Hostname: ref.To(gatewayapi_v1beta1.Hostname("specific.hostname.io")),
					},
				},
			},
		},
		wantRouteConditions: []*status.RouteStatusUpdate{{
			FullName: types.NamespacedName{Namespace: "default", Name: "basic"},
			RouteParentStatuses: []*gatewayapi_v1beta1.RouteParentStatus{
				{
					ParentRef: gatewayapi.GatewayParentRef("projectcontour", "contour"),
					Conditions: []metav1.Condition{
						routeResolvedRefsCondition(),
						routeAcceptedHTTPRouteCondition(),
					},
				},
			},
		}},
		wantGatewayStatusUpdate: []*status.GatewayStatusUpdate{
			{
				FullName: types.NamespacedName{Namespace: "projectcontour", Name: "contour"},
				Conditions: map[gatewayapi_v1.GatewayConditionType]metav1.Condition{
					gatewayapi_v1.GatewayConditionAccepted: gatewayAcceptedCondition(),
					gatewayapi_v1.GatewayConditionProgrammed: {
						Type:    string(gatewayapi_v1.GatewayConditionProgrammed),
						Status:  contour_api_v1.ConditionTrue,
						Reason:  string(gatewayapi_v1.GatewayReasonProgrammed),
						Message: status.MessageValidGateway,
					},
				},
				ListenerStatus: map[string]*gatewayapi_v1beta1.ListenerStatus{
					"listener-1": {
						Name:           gatewayapi_v1beta1.SectionName("listener-1"),
						AttachedRoutes: int32(1),
						SupportedKinds: []gatewayapi_v1beta1.RouteGroupKind{
							{
								Group: ref.To(gatewayapi_v1beta1.Group(gatewayapi_v1beta1.GroupName)),
								Kind:  "HTTPRoute",
							},
							{
								Group: ref.To(gatewayapi_v1beta1.Group(gatewayapi_v1beta1.GroupName)),
								Kind:  "GRPCRoute",
							},
						},
						Conditions: listenerValidConditions(),
					},
					"listener-2": {
						Name:           gatewayapi_v1beta1.SectionName("listener-2"),
						AttachedRoutes: int32(1),
						SupportedKinds: []gatewayapi_v1beta1.RouteGroupKind{
							{
								Group: ref.To(gatewayapi_v1beta1.Group(gatewayapi_v1beta1.GroupName)),
								Kind:  "HTTPRoute",
							},
							{
								Group: ref.To(gatewayapi_v1beta1.Group(gatewayapi_v1beta1.GroupName)),
								Kind:  "GRPCRoute",
							},
						},
						Conditions: listenerValidConditions(),
					},
				},
			},
		},
	})

	run(t, "two HTTP listeners, route's hostname intersects with neither of them", testcase{
		objs: []any{
			kuardService,
			&gatewayapi_v1beta1.HTTPRoute{
				ObjectMeta: metav1.ObjectMeta{
					Name:      "basic",
					Namespace: "default",
				},
				Spec: gatewayapi_v1beta1.HTTPRouteSpec{
					CommonRouteSpec: gatewayapi_v1beta1.CommonRouteSpec{
						ParentRefs: []gatewayapi_v1beta1.ParentReference{gatewayapi.GatewayParentRef("projectcontour", "contour")},
					},
					Hostnames: []gatewayapi_v1beta1.Hostname{"foo.randomdomain.io"},
					Rules: []gatewayapi_v1beta1.HTTPRouteRule{{
						Matches:     gatewayapi.HTTPRouteMatch(gatewayapi_v1.PathMatchPathPrefix, "/"),
						BackendRefs: gatewayapi.HTTPBackendRef("kuard", 8080, 1),
					}},
				},
			}},
		gateway: &gatewayapi_v1beta1.Gateway{
			ObjectMeta: metav1.ObjectMeta{
				Name:      "contour",
				Namespace: "projectcontour",
			},
			Spec: gatewayapi_v1beta1.GatewaySpec{
				Listeners: []gatewayapi_v1beta1.Listener{
					{
						Name:     "listener-1",
						Port:     80,
						Protocol: gatewayapi_v1.HTTPProtocolType,
						AllowedRoutes: &gatewayapi_v1beta1.AllowedRoutes{
							Namespaces: &gatewayapi_v1beta1.RouteNamespaces{
								From: ref.To(gatewayapi_v1.NamespacesFromAll),
							},
						},
						Hostname: ref.To(gatewayapi_v1beta1.Hostname("*.projectcontour.io")),
					},
					{
						Name:     "listener-2",
						Port:     80,
						Protocol: gatewayapi_v1.HTTPProtocolType,
						AllowedRoutes: &gatewayapi_v1beta1.AllowedRoutes{
							Namespaces: &gatewayapi_v1beta1.RouteNamespaces{
								From: ref.To(gatewayapi_v1.NamespacesFromAll),
							},
						},
						Hostname: ref.To(gatewayapi_v1beta1.Hostname("specific.hostname.io")),
					},
				},
			},
		},
		wantRouteConditions: []*status.RouteStatusUpdate{{
			FullName: types.NamespacedName{Namespace: "default", Name: "basic"},
			RouteParentStatuses: []*gatewayapi_v1beta1.RouteParentStatus{
				{
					ParentRef: gatewayapi.GatewayParentRef("projectcontour", "contour"),
					Conditions: []metav1.Condition{
						routeResolvedRefsCondition(),
						{
							Type:    string(gatewayapi_v1.RouteConditionAccepted),
							Status:  contour_api_v1.ConditionFalse,
							Reason:  string(gatewayapi_v1.RouteReasonNoMatchingListenerHostname),
							Message: "No intersecting hostnames were found between the listener and the route.",
						},
					},
				},
			},
		}},
		wantGatewayStatusUpdate: []*status.GatewayStatusUpdate{
			{
				FullName: types.NamespacedName{Namespace: "projectcontour", Name: "contour"},
				Conditions: map[gatewayapi_v1.GatewayConditionType]metav1.Condition{
					gatewayapi_v1.GatewayConditionAccepted: gatewayAcceptedCondition(),
					gatewayapi_v1.GatewayConditionProgrammed: {
						Type:    string(gatewayapi_v1.GatewayConditionProgrammed),
						Status:  contour_api_v1.ConditionTrue,
						Reason:  string(gatewayapi_v1.GatewayReasonProgrammed),
						Message: status.MessageValidGateway,
					},
				},
				ListenerStatus: map[string]*gatewayapi_v1beta1.ListenerStatus{
					"listener-1": {
						Name:           gatewayapi_v1beta1.SectionName("listener-1"),
						AttachedRoutes: int32(1),
						SupportedKinds: []gatewayapi_v1beta1.RouteGroupKind{
							{
								Group: ref.To(gatewayapi_v1beta1.Group(gatewayapi_v1beta1.GroupName)),
								Kind:  "HTTPRoute",
							},
							{
								Group: ref.To(gatewayapi_v1beta1.Group(gatewayapi_v1beta1.GroupName)),
								Kind:  "GRPCRoute",
							},
						},
						Conditions: listenerValidConditions(),
					},
					"listener-2": {
						Name:           gatewayapi_v1beta1.SectionName("listener-2"),
						AttachedRoutes: int32(1),
						SupportedKinds: []gatewayapi_v1beta1.RouteGroupKind{
							{
								Group: ref.To(gatewayapi_v1beta1.Group(gatewayapi_v1beta1.GroupName)),
								Kind:  "HTTPRoute",
							},
							{
								Group: ref.To(gatewayapi_v1beta1.Group(gatewayapi_v1beta1.GroupName)),
								Kind:  "GRPCRoute",
							},
						},
						Conditions: listenerValidConditions(),
					},
				},
			},
		},
	})

	run(t, "HTTP listener, route's parent ref sectionname does not match", testcase{
		objs: []any{
			kuardService,
			&gatewayapi_v1beta1.HTTPRoute{
				ObjectMeta: metav1.ObjectMeta{
					Name:      "basic",
					Namespace: "default",
				},
				Spec: gatewayapi_v1beta1.HTTPRouteSpec{
					CommonRouteSpec: gatewayapi_v1beta1.CommonRouteSpec{
						ParentRefs: []gatewayapi_v1beta1.ParentReference{gatewayapi.GatewayListenerParentRef("projectcontour", "contour", "nonexistent", 0)},
					},
					Hostnames: []gatewayapi_v1beta1.Hostname{"foo.projectcontour.io"},
					Rules: []gatewayapi_v1beta1.HTTPRouteRule{{
						Matches:     gatewayapi.HTTPRouteMatch(gatewayapi_v1.PathMatchPathPrefix, "/"),
						BackendRefs: gatewayapi.HTTPBackendRef("kuard", 8080, 1),
					}},
				},
			}},
		gateway: &gatewayapi_v1beta1.Gateway{
			ObjectMeta: metav1.ObjectMeta{
				Name:      "contour",
				Namespace: "projectcontour",
			},
			Spec: gatewayapi_v1beta1.GatewaySpec{
				Listeners: []gatewayapi_v1beta1.Listener{
					{
						Name:     "listener-1",
						Port:     80,
						Protocol: gatewayapi_v1.HTTPProtocolType,
						AllowedRoutes: &gatewayapi_v1beta1.AllowedRoutes{
							Namespaces: &gatewayapi_v1beta1.RouteNamespaces{
								From: ref.To(gatewayapi_v1.NamespacesFromAll),
							},
						},
						Hostname: ref.To(gatewayapi_v1beta1.Hostname("*.projectcontour.io")),
					},
				},
			},
		},
		wantRouteConditions: []*status.RouteStatusUpdate{{
			FullName: types.NamespacedName{Namespace: "default", Name: "basic"},
			RouteParentStatuses: []*gatewayapi_v1beta1.RouteParentStatus{
				{
					ParentRef: gatewayapi.GatewayListenerParentRef("projectcontour", "contour", "nonexistent", 0),
					Conditions: []metav1.Condition{
						routeResolvedRefsCondition(),
						{
							Type:    string(gatewayapi_v1.RouteConditionAccepted),
							Status:  contour_api_v1.ConditionFalse,
							Reason:  string(gatewayapi_v1.RouteReasonNoMatchingParent),
							Message: "No listeners match this parent ref",
						},
					},
				},
			},
		}},
		wantGatewayStatusUpdate: []*status.GatewayStatusUpdate{
			{
				FullName: types.NamespacedName{Namespace: "projectcontour", Name: "contour"},
				Conditions: map[gatewayapi_v1.GatewayConditionType]metav1.Condition{
					gatewayapi_v1.GatewayConditionAccepted: gatewayAcceptedCondition(),
					gatewayapi_v1.GatewayConditionProgrammed: {
						Type:    string(gatewayapi_v1.GatewayConditionProgrammed),
						Status:  contour_api_v1.ConditionTrue,
						Reason:  string(gatewayapi_v1.GatewayReasonProgrammed),
						Message: status.MessageValidGateway,
					},
				},
				ListenerStatus: map[string]*gatewayapi_v1beta1.ListenerStatus{
					"listener-1": {
						Name:           gatewayapi_v1beta1.SectionName("listener-1"),
						AttachedRoutes: int32(0),
						SupportedKinds: []gatewayapi_v1beta1.RouteGroupKind{
							{
								Group: ref.To(gatewayapi_v1beta1.Group(gatewayapi_v1beta1.GroupName)),
								Kind:  "HTTPRoute",
							},
							{
								Group: ref.To(gatewayapi_v1beta1.Group(gatewayapi_v1beta1.GroupName)),
								Kind:  "GRPCRoute",
							},
						},
						Conditions: listenerValidConditions(),
					},
				},
			},
		},
	})

	run(t, "HTTP listener, route's parent ref port does not match", testcase{
		objs: []any{
			kuardService,
			&gatewayapi_v1beta1.HTTPRoute{
				ObjectMeta: metav1.ObjectMeta{
					Name:      "basic",
					Namespace: "default",
				},
				Spec: gatewayapi_v1beta1.HTTPRouteSpec{
					CommonRouteSpec: gatewayapi_v1beta1.CommonRouteSpec{
						ParentRefs: []gatewayapi_v1beta1.ParentReference{gatewayapi.GatewayListenerParentRef("projectcontour", "contour", "", 443)},
					},
					Hostnames: []gatewayapi_v1beta1.Hostname{"foo.projectcontour.io"},
					Rules: []gatewayapi_v1beta1.HTTPRouteRule{{
						Matches:     gatewayapi.HTTPRouteMatch(gatewayapi_v1.PathMatchPathPrefix, "/"),
						BackendRefs: gatewayapi.HTTPBackendRef("kuard", 8080, 1),
					}},
				},
			}},
		gateway: &gatewayapi_v1beta1.Gateway{
			ObjectMeta: metav1.ObjectMeta{
				Name:      "contour",
				Namespace: "projectcontour",
			},
			Spec: gatewayapi_v1beta1.GatewaySpec{
				Listeners: []gatewayapi_v1beta1.Listener{
					{
						Name:     "listener-1",
						Port:     80,
						Protocol: gatewayapi_v1.HTTPProtocolType,
						AllowedRoutes: &gatewayapi_v1beta1.AllowedRoutes{
							Namespaces: &gatewayapi_v1beta1.RouteNamespaces{
								From: ref.To(gatewayapi_v1.NamespacesFromAll),
							},
						},
						Hostname: ref.To(gatewayapi_v1beta1.Hostname("*.projectcontour.io")),
					},
				},
			},
		},
		wantRouteConditions: []*status.RouteStatusUpdate{{
			FullName: types.NamespacedName{Namespace: "default", Name: "basic"},
			RouteParentStatuses: []*gatewayapi_v1beta1.RouteParentStatus{
				{
					ParentRef: gatewayapi.GatewayListenerParentRef("projectcontour", "contour", "", 443),
					Conditions: []metav1.Condition{
						routeResolvedRefsCondition(),
						{
							Type:    string(gatewayapi_v1.RouteConditionAccepted),
							Status:  contour_api_v1.ConditionFalse,
							Reason:  string(gatewayapi_v1.RouteReasonNoMatchingParent),
							Message: "No listeners match this parent ref",
						},
					},
				},
			},
		}},
		wantGatewayStatusUpdate: []*status.GatewayStatusUpdate{
			{
				FullName: types.NamespacedName{Namespace: "projectcontour", Name: "contour"},
				Conditions: map[gatewayapi_v1.GatewayConditionType]metav1.Condition{
					gatewayapi_v1.GatewayConditionAccepted: gatewayAcceptedCondition(),
					gatewayapi_v1.GatewayConditionProgrammed: {
						Type:    string(gatewayapi_v1.GatewayConditionProgrammed),
						Status:  contour_api_v1.ConditionTrue,
						Reason:  string(gatewayapi_v1.GatewayReasonProgrammed),
						Message: status.MessageValidGateway,
					},
				},
				ListenerStatus: map[string]*gatewayapi_v1beta1.ListenerStatus{
					"listener-1": {
						Name:           gatewayapi_v1beta1.SectionName("listener-1"),
						AttachedRoutes: int32(0),
						SupportedKinds: []gatewayapi_v1beta1.RouteGroupKind{
							{
								Group: ref.To(gatewayapi_v1beta1.Group(gatewayapi_v1beta1.GroupName)),
								Kind:  "HTTPRoute",
							},
							{
								Group: ref.To(gatewayapi_v1beta1.Group(gatewayapi_v1beta1.GroupName)),
								Kind:  "GRPCRoute",
							},
						},
						Conditions: listenerValidConditions(),
					},
				},
			},
		},
	})

	run(t, "HTTP listener, route's parent ref section name and port both must match", testcase{
		objs: []any{
			kuardService,
			&gatewayapi_v1beta1.HTTPRoute{
				ObjectMeta: metav1.ObjectMeta{
					Name:      "basic",
					Namespace: "default",
				},
				Spec: gatewayapi_v1beta1.HTTPRouteSpec{
					CommonRouteSpec: gatewayapi_v1beta1.CommonRouteSpec{
						ParentRefs: []gatewayapi_v1beta1.ParentReference{gatewayapi.GatewayListenerParentRef("projectcontour", "contour", "nonexistent", 80)},
					},
					Hostnames: []gatewayapi_v1beta1.Hostname{"foo.projectcontour.io"},
					Rules: []gatewayapi_v1beta1.HTTPRouteRule{{
						Matches:     gatewayapi.HTTPRouteMatch(gatewayapi_v1.PathMatchPathPrefix, "/"),
						BackendRefs: gatewayapi.HTTPBackendRef("kuard", 8080, 1),
					}},
				},
			},
			&gatewayapi_v1beta1.HTTPRoute{
				ObjectMeta: metav1.ObjectMeta{
					Name:      "basic-2",
					Namespace: "default",
				},
				Spec: gatewayapi_v1beta1.HTTPRouteSpec{
					CommonRouteSpec: gatewayapi_v1beta1.CommonRouteSpec{
						ParentRefs: []gatewayapi_v1beta1.ParentReference{gatewayapi.GatewayListenerParentRef("projectcontour", "contour", "listener-1", 443)},
					},
					Hostnames: []gatewayapi_v1beta1.Hostname{"foo.projectcontour.io"},
					Rules: []gatewayapi_v1beta1.HTTPRouteRule{{
						Matches:     gatewayapi.HTTPRouteMatch(gatewayapi_v1.PathMatchPathPrefix, "/"),
						BackendRefs: gatewayapi.HTTPBackendRef("kuard", 8080, 1),
					}},
				},
			},
			&gatewayapi_v1beta1.HTTPRoute{
				ObjectMeta: metav1.ObjectMeta{
					Name:      "basic-3",
					Namespace: "default",
				},
				Spec: gatewayapi_v1beta1.HTTPRouteSpec{
					CommonRouteSpec: gatewayapi_v1beta1.CommonRouteSpec{
						ParentRefs: []gatewayapi_v1beta1.ParentReference{gatewayapi.GatewayListenerParentRef("projectcontour", "contour", "listener-1", 80)},
					},
					Hostnames: []gatewayapi_v1beta1.Hostname{"foo.projectcontour.io"},
					Rules: []gatewayapi_v1beta1.HTTPRouteRule{{
						Matches:     gatewayapi.HTTPRouteMatch(gatewayapi_v1.PathMatchPathPrefix, "/"),
						BackendRefs: gatewayapi.HTTPBackendRef("kuard", 8080, 1),
					}},
				},
			},
		},
		gateway: &gatewayapi_v1beta1.Gateway{
			ObjectMeta: metav1.ObjectMeta{
				Name:      "contour",
				Namespace: "projectcontour",
			},
			Spec: gatewayapi_v1beta1.GatewaySpec{
				Listeners: []gatewayapi_v1beta1.Listener{
					{
						Name:     "listener-1",
						Port:     80,
						Protocol: gatewayapi_v1.HTTPProtocolType,
						AllowedRoutes: &gatewayapi_v1beta1.AllowedRoutes{
							Namespaces: &gatewayapi_v1beta1.RouteNamespaces{
								From: ref.To(gatewayapi_v1.NamespacesFromAll),
							},
						},
						Hostname: ref.To(gatewayapi_v1beta1.Hostname("*.projectcontour.io")),
					},
				},
			},
		},
		wantRouteConditions: []*status.RouteStatusUpdate{
			{
				FullName: types.NamespacedName{Namespace: "default", Name: "basic"},
				RouteParentStatuses: []*gatewayapi_v1beta1.RouteParentStatus{
					{
						ParentRef: gatewayapi.GatewayListenerParentRef("projectcontour", "contour", "nonexistent", 80),
						Conditions: []metav1.Condition{
							routeResolvedRefsCondition(),
							{
								Type:    string(gatewayapi_v1.RouteConditionAccepted),
								Status:  contour_api_v1.ConditionFalse,
								Reason:  string(gatewayapi_v1.RouteReasonNoMatchingParent),
								Message: "No listeners match this parent ref",
							},
						},
					},
				},
			},
			{
				FullName: types.NamespacedName{Namespace: "default", Name: "basic-2"},
				RouteParentStatuses: []*gatewayapi_v1beta1.RouteParentStatus{
					{
						ParentRef: gatewayapi.GatewayListenerParentRef("projectcontour", "contour", "listener-1", 443),
						Conditions: []metav1.Condition{
							routeResolvedRefsCondition(),
							{
								Type:    string(gatewayapi_v1.RouteConditionAccepted),
								Status:  contour_api_v1.ConditionFalse,
								Reason:  string(gatewayapi_v1.RouteReasonNoMatchingParent),
								Message: "No listeners match this parent ref",
							},
						},
					},
				},
			},
			{
				FullName: types.NamespacedName{Namespace: "default", Name: "basic-3"},
				RouteParentStatuses: []*gatewayapi_v1beta1.RouteParentStatus{
					{
						ParentRef: gatewayapi.GatewayListenerParentRef("projectcontour", "contour", "listener-1", 80),
						Conditions: []metav1.Condition{
							routeResolvedRefsCondition(),
							routeAcceptedHTTPRouteCondition(),
						},
					},
				},
			},
		},
		wantGatewayStatusUpdate: []*status.GatewayStatusUpdate{
			{
				FullName: types.NamespacedName{Namespace: "projectcontour", Name: "contour"},
				Conditions: map[gatewayapi_v1.GatewayConditionType]metav1.Condition{
					gatewayapi_v1.GatewayConditionAccepted: gatewayAcceptedCondition(),
					gatewayapi_v1.GatewayConditionProgrammed: {
						Type:    string(gatewayapi_v1.GatewayConditionProgrammed),
						Status:  contour_api_v1.ConditionTrue,
						Reason:  string(gatewayapi_v1.GatewayReasonProgrammed),
						Message: status.MessageValidGateway,
					},
				},
				ListenerStatus: map[string]*gatewayapi_v1beta1.ListenerStatus{
					"listener-1": {
						Name:           gatewayapi_v1beta1.SectionName("listener-1"),
						AttachedRoutes: int32(1),
						SupportedKinds: []gatewayapi_v1beta1.RouteGroupKind{
							{
								Group: ref.To(gatewayapi_v1beta1.Group(gatewayapi_v1beta1.GroupName)),
								Kind:  "HTTPRoute",
							},
							{
								Group: ref.To(gatewayapi_v1beta1.Group(gatewayapi_v1beta1.GroupName)),
								Kind:  "GRPCRoute",
							},
						},
						Conditions: listenerValidConditions(),
					},
				},
			},
		},
	})

	run(t, "HTTPRoute: backendrefs still validated when route not accepted", testcase{
		objs: []any{
			kuardService,
			&gatewayapi_v1beta1.HTTPRoute{
				ObjectMeta: metav1.ObjectMeta{
					Name:      "basic",
					Namespace: "default",
				},
				Spec: gatewayapi_v1beta1.HTTPRouteSpec{
					CommonRouteSpec: gatewayapi_v1beta1.CommonRouteSpec{
						ParentRefs: []gatewayapi_v1beta1.ParentReference{gatewayapi.GatewayListenerParentRef("projectcontour", "contour", "listener-1", 81)},
					},
					Hostnames: []gatewayapi_v1beta1.Hostname{"foo.projectcontour.io"},
					Rules: []gatewayapi_v1beta1.HTTPRouteRule{{
						Matches:     gatewayapi.HTTPRouteMatch(gatewayapi_v1.PathMatchPathPrefix, "/"),
						BackendRefs: gatewayapi.HTTPBackendRef("invalid", 8080, 1),
					}},
				},
			},
		},
		gateway: &gatewayapi_v1beta1.Gateway{
			ObjectMeta: metav1.ObjectMeta{
				Name:      "contour",
				Namespace: "projectcontour",
			},
			Spec: gatewayapi_v1beta1.GatewaySpec{
				Listeners: []gatewayapi_v1beta1.Listener{
					{
						Name:     "listener-1",
						Port:     80,
						Protocol: gatewayapi_v1.HTTPProtocolType,
						AllowedRoutes: &gatewayapi_v1beta1.AllowedRoutes{
							Namespaces: &gatewayapi_v1beta1.RouteNamespaces{
								From: ref.To(gatewayapi_v1.NamespacesFromAll),
							},
						},
						Hostname: ref.To(gatewayapi_v1beta1.Hostname("*.projectcontour.io")),
					},
				},
			},
		},
		wantRouteConditions: []*status.RouteStatusUpdate{
			{
				FullName: types.NamespacedName{Namespace: "default", Name: "basic"},
				RouteParentStatuses: []*gatewayapi_v1beta1.RouteParentStatus{
					{
						ParentRef: gatewayapi.GatewayListenerParentRef("projectcontour", "contour", "listener-1", 81),
						Conditions: []metav1.Condition{
							{
								Type:    string(gatewayapi_v1.RouteConditionResolvedRefs),
								Status:  contour_api_v1.ConditionFalse,
								Reason:  string(gatewayapi_v1.RouteReasonBackendNotFound),
								Message: "service \"invalid\" is invalid: service \"default/invalid\" not found",
							},
							{
								Type:    string(gatewayapi_v1.RouteConditionAccepted),
								Status:  contour_api_v1.ConditionFalse,
								Reason:  string(gatewayapi_v1.RouteReasonNoMatchingParent),
								Message: "No listeners match this parent ref",
							},
						},
					},
				},
			},
		},
		wantGatewayStatusUpdate: validGatewayStatusUpdate("listener-1", gatewayapi_v1.HTTPProtocolType, 0),
	})

	run(t, "More than one RequestMirror filters in HTTPRoute.Spec.Rules.Filters", testcase{
		objs: []any{
			kuardService,
			kuardService2,
			kuardService3,
			&gatewayapi_v1beta1.HTTPRoute{
				ObjectMeta: metav1.ObjectMeta{
					Name:      "basic",
					Namespace: "default",
				},
				Spec: gatewayapi_v1beta1.HTTPRouteSpec{
					CommonRouteSpec: gatewayapi_v1beta1.CommonRouteSpec{
						ParentRefs: []gatewayapi_v1beta1.ParentReference{gatewayapi.GatewayParentRef("projectcontour", "contour")},
					},
					Hostnames: []gatewayapi_v1beta1.Hostname{
						"test.projectcontour.io",
					},
					Rules: []gatewayapi_v1beta1.HTTPRouteRule{{
						Matches:     gatewayapi.HTTPRouteMatch(gatewayapi_v1.PathMatchPathPrefix, "/"),
						BackendRefs: gatewayapi.HTTPBackendRef("kuard", 8080, 1),
						Filters: []gatewayapi_v1.HTTPRouteFilter{{
							Type: gatewayapi_v1.HTTPRouteFilterRequestMirror,
							RequestMirror: &gatewayapi_v1beta1.HTTPRequestMirrorFilter{
								BackendRef: gatewayapi.ServiceBackendObjectRef("kuard2", 8080),
							},
						}, {
							Type: gatewayapi_v1.HTTPRouteFilterRequestMirror,
							RequestMirror: &gatewayapi_v1beta1.HTTPRequestMirrorFilter{
								BackendRef: gatewayapi.ServiceBackendObjectRef("kuard3", 8080),
							}},
						},
					}},
				},
			}},
		wantRouteConditions: []*status.RouteStatusUpdate{{
			FullName: types.NamespacedName{Namespace: "default", Name: "basic"},
			RouteParentStatuses: []*gatewayapi_v1beta1.RouteParentStatus{
				{
					ParentRef: gatewayapi.GatewayParentRef("projectcontour", "contour"),
					Conditions: []metav1.Condition{
						routeResolvedRefsCondition(),
						routeAcceptedHTTPRouteCondition(),
					},
				},
			},
		}},
		wantGatewayStatusUpdate: validGatewayStatusUpdate("http", gatewayapi_v1.HTTPProtocolType, 1),
	})

	run(t, "Invalid RequestMirror filter due to unspecified backendRef.name", testcase{
		objs: []any{
			kuardService,
			kuardService2,
			&gatewayapi_v1beta1.HTTPRoute{
				ObjectMeta: metav1.ObjectMeta{
					Name:      "basic",
					Namespace: "default",
				},
				Spec: gatewayapi_v1beta1.HTTPRouteSpec{
					CommonRouteSpec: gatewayapi_v1beta1.CommonRouteSpec{
						ParentRefs: []gatewayapi_v1beta1.ParentReference{gatewayapi.GatewayParentRef("projectcontour", "contour")},
					},
					Hostnames: []gatewayapi_v1beta1.Hostname{
						"test.projectcontour.io",
					},
					Rules: []gatewayapi_v1beta1.HTTPRouteRule{{
						Matches:     gatewayapi.HTTPRouteMatch(gatewayapi_v1.PathMatchPathPrefix, "/"),
						BackendRefs: gatewayapi.HTTPBackendRef("kuard", 8080, 1),
						Filters: []gatewayapi_v1.HTTPRouteFilter{{
							Type: gatewayapi_v1.HTTPRouteFilterRequestMirror,
							RequestMirror: &gatewayapi_v1beta1.HTTPRequestMirrorFilter{
								BackendRef: gatewayapi_v1beta1.BackendObjectReference{
									Group: ref.To(gatewayapi_v1beta1.Group("")),
									Kind:  ref.To(gatewayapi_v1beta1.Kind("Service")),
									Port:  ref.To(gatewayapi_v1beta1.PortNumber(8080)),
								},
							},
						}},
					}},
				},
			}},
		wantRouteConditions: []*status.RouteStatusUpdate{{
			FullName: types.NamespacedName{Namespace: "default", Name: "basic"},
			RouteParentStatuses: []*gatewayapi_v1beta1.RouteParentStatus{
				{
					ParentRef: gatewayapi.GatewayParentRef("projectcontour", "contour"),
					Conditions: []metav1.Condition{
						resolvedRefsFalse(status.ReasonDegraded, "Spec.Rules.Filters.RequestMirror.BackendRef.Name must be specified"),
						routeAcceptedHTTPRouteCondition(),
					},
				},
			},
		}},
		// This still results in an attached route because it returns a 404.
		wantGatewayStatusUpdate: validGatewayStatusUpdate("http", gatewayapi_v1.HTTPProtocolType, 1),
	})

	run(t, "Invalid RequestMirror filter due to unspecified backendRef.port", testcase{
		objs: []any{
			kuardService,
			kuardService2,
			&gatewayapi_v1beta1.HTTPRoute{
				ObjectMeta: metav1.ObjectMeta{
					Name:      "basic",
					Namespace: "default",
				},
				Spec: gatewayapi_v1beta1.HTTPRouteSpec{
					CommonRouteSpec: gatewayapi_v1beta1.CommonRouteSpec{
						ParentRefs: []gatewayapi_v1beta1.ParentReference{gatewayapi.GatewayParentRef("projectcontour", "contour")},
					},
					Hostnames: []gatewayapi_v1beta1.Hostname{
						"test.projectcontour.io",
					},
					Rules: []gatewayapi_v1beta1.HTTPRouteRule{{
						Matches:     gatewayapi.HTTPRouteMatch(gatewayapi_v1.PathMatchPathPrefix, "/"),
						BackendRefs: gatewayapi.HTTPBackendRef("kuard", 8080, 1),
						Filters: []gatewayapi_v1.HTTPRouteFilter{{
							Type: gatewayapi_v1.HTTPRouteFilterRequestMirror,
							RequestMirror: &gatewayapi_v1beta1.HTTPRequestMirrorFilter{
								BackendRef: gatewayapi_v1beta1.BackendObjectReference{
									Group: ref.To(gatewayapi_v1beta1.Group("")),
									Kind:  ref.To(gatewayapi_v1beta1.Kind("Service")),
									Name:  gatewayapi_v1beta1.ObjectName("kuard2"),
								},
							},
						}},
					}},
				},
			}},
		wantRouteConditions: []*status.RouteStatusUpdate{{
			FullName: types.NamespacedName{Namespace: "default", Name: "basic"},
			RouteParentStatuses: []*gatewayapi_v1beta1.RouteParentStatus{
				{
					ParentRef: gatewayapi.GatewayParentRef("projectcontour", "contour"),
					Conditions: []metav1.Condition{
						resolvedRefsFalse(status.ReasonDegraded, "Spec.Rules.Filters.RequestMirror.BackendRef.Port must be specified"),
						routeAcceptedHTTPRouteCondition(),
					},
				},
			},
		}},
		// This still results in an attached route because it returns a 404.
		wantGatewayStatusUpdate: validGatewayStatusUpdate("http", gatewayapi_v1.HTTPProtocolType, 1),
	})

	run(t, "Invalid RequestMirror filter due to invalid backendRef.name on two matches", testcase{
		objs: []any{
			kuardService,
			kuardService2,
			&gatewayapi_v1beta1.HTTPRoute{
				ObjectMeta: metav1.ObjectMeta{
					Name:      "basic",
					Namespace: "default",
				},
				Spec: gatewayapi_v1beta1.HTTPRouteSpec{
					CommonRouteSpec: gatewayapi_v1beta1.CommonRouteSpec{
						ParentRefs: []gatewayapi_v1beta1.ParentReference{gatewayapi.GatewayParentRef("projectcontour", "contour")},
					},
					Hostnames: []gatewayapi_v1beta1.Hostname{
						"test.projectcontour.io",
					},
					Rules: []gatewayapi_v1beta1.HTTPRouteRule{{
						Matches: []gatewayapi_v1beta1.HTTPRouteMatch{{
							Path: &gatewayapi_v1beta1.HTTPPathMatch{
								Type:  ref.To(gatewayapi_v1.PathMatchPathPrefix),
								Value: ref.To("/"),
							},
						}},
						BackendRefs: gatewayapi.HTTPBackendRef("kuard", 8080, 1),
						Filters: []gatewayapi_v1.HTTPRouteFilter{{
							Type: gatewayapi_v1.HTTPRouteFilterRequestMirror,
							RequestMirror: &gatewayapi_v1beta1.HTTPRequestMirrorFilter{
								BackendRef: gatewayapi.ServiceBackendObjectRef("invalid-one", 8080),
							},
						}},
					}, {
						BackendRefs: gatewayapi.HTTPBackendRef("kuard2", 8080, 1),
						Matches: []gatewayapi_v1beta1.HTTPRouteMatch{{
							Path: &gatewayapi_v1beta1.HTTPPathMatch{
								Type:  ref.To(gatewayapi_v1.PathMatchPathPrefix),
								Value: ref.To("/blog"),
							},
						}},
						Filters: []gatewayapi_v1.HTTPRouteFilter{{
							Type: gatewayapi_v1.HTTPRouteFilterRequestMirror,
							RequestMirror: &gatewayapi_v1beta1.HTTPRequestMirrorFilter{
								BackendRef: gatewayapi.ServiceBackendObjectRef("invalid-two", 8080),
							},
						}},
					}},
				},
			}},
		wantRouteConditions: []*status.RouteStatusUpdate{{
			FullName: types.NamespacedName{Namespace: "default", Name: "basic"},
			RouteParentStatuses: []*gatewayapi_v1beta1.RouteParentStatus{
				{
					ParentRef: gatewayapi.GatewayParentRef("projectcontour", "contour"),
					Conditions: []metav1.Condition{
						resolvedRefsFalse(
							gatewayapi_v1.RouteReasonBackendNotFound,
							"service \"invalid-one\" is invalid: service \"default/invalid-one\" not found, service \"invalid-two\" is invalid: service \"default/invalid-two\" not found"),
						routeAcceptedHTTPRouteCondition(),
					},
				},
			},
		}},
		// This still results in an attached route because it returns a 404.
		wantGatewayStatusUpdate: validGatewayStatusUpdate("http", gatewayapi_v1.HTTPProtocolType, 1),
	})

	run(t, "Invalid RequestMirror filter due to unmatched backendRef.namespace", testcase{
		objs: []any{
			kuardService,
			kuardService2,
			&gatewayapi_v1beta1.HTTPRoute{
				ObjectMeta: metav1.ObjectMeta{
					Name:      "basic",
					Namespace: "default",
				},
				Spec: gatewayapi_v1beta1.HTTPRouteSpec{
					CommonRouteSpec: gatewayapi_v1beta1.CommonRouteSpec{
						ParentRefs: []gatewayapi_v1beta1.ParentReference{gatewayapi.GatewayParentRef("projectcontour", "contour")},
					},
					Hostnames: []gatewayapi_v1beta1.Hostname{
						"test.projectcontour.io",
					},
					Rules: []gatewayapi_v1beta1.HTTPRouteRule{{
						Matches:     gatewayapi.HTTPRouteMatch(gatewayapi_v1.PathMatchPathPrefix, "/"),
						BackendRefs: gatewayapi.HTTPBackendRef("kuard", 8080, 1),
						Filters: []gatewayapi_v1.HTTPRouteFilter{{
							Type: gatewayapi_v1.HTTPRouteFilterRequestMirror,
							RequestMirror: &gatewayapi_v1beta1.HTTPRequestMirrorFilter{
								BackendRef: gatewayapi_v1beta1.BackendObjectReference{
									Group:     ref.To(gatewayapi_v1beta1.Group("")),
									Kind:      ref.To(gatewayapi_v1beta1.Kind("Service")),
									Namespace: ref.To(gatewayapi_v1beta1.Namespace("some-other-namespace")),
									Name:      gatewayapi_v1beta1.ObjectName("kuard2"),
									Port:      ref.To(gatewayapi_v1beta1.PortNumber(8080)),
								},
							},
						}},
					}},
				},
			}},
		wantRouteConditions: []*status.RouteStatusUpdate{{
			FullName: types.NamespacedName{Namespace: "default", Name: "basic"},
			RouteParentStatuses: []*gatewayapi_v1beta1.RouteParentStatus{
				{
					ParentRef: gatewayapi.GatewayParentRef("projectcontour", "contour"),
					Conditions: []metav1.Condition{
						resolvedRefsFalse(
							gatewayapi_v1.RouteConditionReason(gatewayapi_v1.ListenerReasonRefNotPermitted),
							"Spec.Rules.Filters.RequestMirror.BackendRef.Namespace must match the route's namespace or be covered by a ReferenceGrant"),
						routeAcceptedHTTPRouteCondition(),
					},
				},
			},
		}},
		// This still results in an attached route because it returns a 404.
		wantGatewayStatusUpdate: validGatewayStatusUpdate("http", gatewayapi_v1.HTTPProtocolType, 1),
	})

	run(t, "HTTPRouteFilterRequestMirror not yet supported for httproute backendref", testcase{
		objs: []any{

			kuardService,
			&gatewayapi_v1beta1.HTTPRoute{
				ObjectMeta: metav1.ObjectMeta{
					Name:      "basic",
					Namespace: "default",
				},
				Spec: gatewayapi_v1beta1.HTTPRouteSpec{
					CommonRouteSpec: gatewayapi_v1beta1.CommonRouteSpec{
						ParentRefs: []gatewayapi_v1beta1.ParentReference{gatewayapi.GatewayParentRef("projectcontour", "contour")},
					},
					Hostnames: []gatewayapi_v1beta1.Hostname{
						"test.projectcontour.io",
					},
					Rules: []gatewayapi_v1beta1.HTTPRouteRule{{
						Matches: gatewayapi.HTTPRouteMatch(gatewayapi_v1.PathMatchPathPrefix, "/"),
						BackendRefs: []gatewayapi_v1beta1.HTTPBackendRef{
							{
								BackendRef: gatewayapi_v1beta1.BackendRef{
									BackendObjectReference: gatewayapi.ServiceBackendObjectRef("kuard", 8080),
								},
								Filters: []gatewayapi_v1.HTTPRouteFilter{{
									Type: gatewayapi_v1.HTTPRouteFilterRequestMirror, // HTTPRouteFilterRequestMirror is not supported yet.
								}},
							},
						},
					}},
				},
			}},
		wantRouteConditions: []*status.RouteStatusUpdate{{
			FullName: types.NamespacedName{Namespace: "default", Name: "basic"},
			RouteParentStatuses: []*gatewayapi_v1beta1.RouteParentStatus{
				{
					ParentRef: gatewayapi.GatewayParentRef("projectcontour", "contour"),
					Conditions: []metav1.Condition{
						routeAcceptedFalse(gatewayapi_v1.RouteReasonUnsupportedValue, "HTTPRoute.Spec.Rules.BackendRef.Filters: Only RequestHeaderModifier and ResponseHeaderModifier type is supported."),
						routeResolvedRefsCondition(),
					},
				},
			},
		}},
		// Invalid filters still result in an attached route.
		wantGatewayStatusUpdate: validGatewayStatusUpdate("http", gatewayapi_v1.HTTPProtocolType, 1),
	})

	run(t, "HTTPRouteFilterURLRewrite with custom HTTPPathModifierType is not supported", testcase{
		objs: []any{
			kuardService,
			&gatewayapi_v1beta1.HTTPRoute{
				ObjectMeta: metav1.ObjectMeta{
					Name:      "basic",
					Namespace: "default",
				},
				Spec: gatewayapi_v1beta1.HTTPRouteSpec{
					CommonRouteSpec: gatewayapi_v1beta1.CommonRouteSpec{
						ParentRefs: []gatewayapi_v1beta1.ParentReference{gatewayapi.GatewayParentRef("projectcontour", "contour")},
					},
					Hostnames: []gatewayapi_v1beta1.Hostname{
						"test.projectcontour.io",
					},
					Rules: []gatewayapi_v1beta1.HTTPRouteRule{{
						Matches:     gatewayapi.HTTPRouteMatch(gatewayapi_v1.PathMatchPathPrefix, "/"),
						BackendRefs: gatewayapi.HTTPBackendRef("kuard", 8080, 1),
						Filters: []gatewayapi_v1.HTTPRouteFilter{{
							Type: gatewayapi_v1.HTTPRouteFilterURLRewrite,
							URLRewrite: &gatewayapi_v1beta1.HTTPURLRewriteFilter{
								Path: &gatewayapi_v1beta1.HTTPPathModifier{
									Type: "custom",
								},
							},
						}},
					}},
				},
			}},
		wantRouteConditions: []*status.RouteStatusUpdate{{
			FullName: types.NamespacedName{Namespace: "default", Name: "basic"},
			RouteParentStatuses: []*gatewayapi_v1beta1.RouteParentStatus{
				{
					ParentRef: gatewayapi.GatewayParentRef("projectcontour", "contour"),
					Conditions: []metav1.Condition{
						routeResolvedRefsCondition(),
						routeAcceptedFalse(gatewayapi_v1.RouteReasonUnsupportedValue, "HTTPRoute.Spec.Rules.Filters.URLRewrite.Path.Type: invalid type \"custom\": only ReplacePrefixMatch and ReplaceFullPath are supported."),
					},
				},
			},
		}},
		// Invalid filters still result in an attached route.
		wantGatewayStatusUpdate: validGatewayStatusUpdate("http", gatewayapi_v1.HTTPProtocolType, 1),
	})

	run(t, "Invalid RequestHeaderModifier due to duplicated headers", testcase{
		objs: []any{
			kuardService,
			&gatewayapi_v1beta1.HTTPRoute{
				ObjectMeta: metav1.ObjectMeta{
					Name:      "basic",
					Namespace: "default",
				},
				Spec: gatewayapi_v1beta1.HTTPRouteSpec{
					CommonRouteSpec: gatewayapi_v1beta1.CommonRouteSpec{
						ParentRefs: []gatewayapi_v1beta1.ParentReference{gatewayapi.GatewayParentRef("projectcontour", "contour")},
					},
					Hostnames: []gatewayapi_v1beta1.Hostname{
						"test.projectcontour.io",
					},
					Rules: []gatewayapi_v1beta1.HTTPRouteRule{{
						Matches:     gatewayapi.HTTPRouteMatch(gatewayapi_v1.PathMatchPathPrefix, "/"),
						BackendRefs: gatewayapi.HTTPBackendRef("kuard", 8080, 1),
						Filters: []gatewayapi_v1.HTTPRouteFilter{{
							Type: gatewayapi_v1.HTTPRouteFilterRequestHeaderModifier,
							RequestHeaderModifier: &gatewayapi_v1beta1.HTTPHeaderFilter{
								Set: []gatewayapi_v1beta1.HTTPHeader{
									{Name: "custom", Value: "duplicated"},
									{Name: "Custom", Value: "duplicated"},
								},
							},
						}},
					}},
				},
			}},
		wantRouteConditions: []*status.RouteStatusUpdate{{
			FullName: types.NamespacedName{Namespace: "default", Name: "basic"},
			RouteParentStatuses: []*gatewayapi_v1beta1.RouteParentStatus{
				{
					ParentRef: gatewayapi.GatewayParentRef("projectcontour", "contour"),
					Conditions: []metav1.Condition{
						resolvedRefsFalse(status.ReasonDegraded, "duplicate header addition: \"Custom\" on request headers"),
						routeAcceptedHTTPRouteCondition(),
					},
				},
			},
		}},
		// Invalid filters still result in an attached route.
		wantGatewayStatusUpdate: validGatewayStatusUpdate("http", gatewayapi_v1.HTTPProtocolType, 1),
	})

	run(t, "Invalid RequestHeaderModifier after forward due to invalid headers", testcase{
		objs: []any{
			kuardService,
			&gatewayapi_v1beta1.HTTPRoute{
				ObjectMeta: metav1.ObjectMeta{
					Name:      "basic",
					Namespace: "default",
				},
				Spec: gatewayapi_v1beta1.HTTPRouteSpec{
					CommonRouteSpec: gatewayapi_v1beta1.CommonRouteSpec{
						ParentRefs: []gatewayapi_v1beta1.ParentReference{gatewayapi.GatewayParentRef("projectcontour", "contour")},
					},
					Hostnames: []gatewayapi_v1beta1.Hostname{
						"test.projectcontour.io",
					},
					Rules: []gatewayapi_v1beta1.HTTPRouteRule{{
						Matches: gatewayapi.HTTPRouteMatch(gatewayapi_v1.PathMatchPathPrefix, "/"),
						BackendRefs: []gatewayapi_v1beta1.HTTPBackendRef{
							{
								BackendRef: gatewayapi_v1beta1.BackendRef{
									BackendObjectReference: gatewayapi.ServiceBackendObjectRef("kuard", 8080),
								},
								Filters: []gatewayapi_v1.HTTPRouteFilter{{
									Type: gatewayapi_v1.HTTPRouteFilterRequestHeaderModifier,
									RequestHeaderModifier: &gatewayapi_v1beta1.HTTPHeaderFilter{
										Set: []gatewayapi_v1beta1.HTTPHeader{
											{Name: "!invalid-header", Value: "foo"},
										},
									},
								}},
							},
						},
					}},
				},
			}},
		wantRouteConditions: []*status.RouteStatusUpdate{{
			FullName: types.NamespacedName{Namespace: "default", Name: "basic"},
			RouteParentStatuses: []*gatewayapi_v1beta1.RouteParentStatus{
				{
					ParentRef: gatewayapi.GatewayParentRef("projectcontour", "contour"),
					Conditions: []metav1.Condition{
						resolvedRefsFalse(
							status.ReasonDegraded,
							"invalid set header \"!invalid-Header\": [a valid HTTP header must consist of alphanumeric characters or '-' (e.g. 'X-Header-Name', regex used for validation is '[-A-Za-z0-9]+')] on request headers"),
						routeAcceptedHTTPRouteCondition(),
					},
				},
			},
		}},
		// Invalid filters still result in an attached route.
		wantGatewayStatusUpdate: validGatewayStatusUpdate("http", gatewayapi_v1.HTTPProtocolType, 1),
	})

	run(t, "Invalid ResponseHeaderModifier due to duplicated headers", testcase{
		objs: []any{
			kuardService,
			&gatewayapi_v1beta1.HTTPRoute{
				ObjectMeta: metav1.ObjectMeta{
					Name:      "basic",
					Namespace: "default",
				},
				Spec: gatewayapi_v1beta1.HTTPRouteSpec{
					CommonRouteSpec: gatewayapi_v1beta1.CommonRouteSpec{
						ParentRefs: []gatewayapi_v1beta1.ParentReference{gatewayapi.GatewayParentRef("projectcontour", "contour")},
					},
					Hostnames: []gatewayapi_v1beta1.Hostname{
						"test.projectcontour.io",
					},
					Rules: []gatewayapi_v1beta1.HTTPRouteRule{{
						Matches:     gatewayapi.HTTPRouteMatch(gatewayapi_v1.PathMatchPathPrefix, "/"),
						BackendRefs: gatewayapi.HTTPBackendRef("kuard", 8080, 1),
						Filters: []gatewayapi_v1.HTTPRouteFilter{{
							Type: gatewayapi_v1.HTTPRouteFilterResponseHeaderModifier,
							ResponseHeaderModifier: &gatewayapi_v1beta1.HTTPHeaderFilter{
								Set: []gatewayapi_v1beta1.HTTPHeader{
									{Name: "custom", Value: "duplicated"},
									{Name: "Custom", Value: "duplicated"},
								},
							},
						}},
					}},
				},
			}},
		wantRouteConditions: []*status.RouteStatusUpdate{{
			FullName: types.NamespacedName{Namespace: "default", Name: "basic"},
			RouteParentStatuses: []*gatewayapi_v1beta1.RouteParentStatus{
				{
					ParentRef: gatewayapi.GatewayParentRef("projectcontour", "contour"),
					Conditions: []metav1.Condition{
						resolvedRefsFalse(status.ReasonDegraded, "duplicate header addition: \"Custom\" on response headers"),
						routeAcceptedHTTPRouteCondition(),
					},
				},
			},
		}},
		// Invalid filters still result in an attached route.
		wantGatewayStatusUpdate: validGatewayStatusUpdate("http", gatewayapi_v1.HTTPProtocolType, 1),
	})

	run(t, "Invalid ResponseHeaderModifier on backend due to invalid headers", testcase{
		objs: []any{
			kuardService,
			&gatewayapi_v1beta1.HTTPRoute{
				ObjectMeta: metav1.ObjectMeta{
					Name:      "basic",
					Namespace: "default",
				},
				Spec: gatewayapi_v1beta1.HTTPRouteSpec{
					CommonRouteSpec: gatewayapi_v1beta1.CommonRouteSpec{
						ParentRefs: []gatewayapi_v1beta1.ParentReference{gatewayapi.GatewayParentRef("projectcontour", "contour")},
					},
					Hostnames: []gatewayapi_v1beta1.Hostname{
						"test.projectcontour.io",
					},
					Rules: []gatewayapi_v1beta1.HTTPRouteRule{{
						Matches: gatewayapi.HTTPRouteMatch(gatewayapi_v1.PathMatchPathPrefix, "/"),
						BackendRefs: []gatewayapi_v1beta1.HTTPBackendRef{
							{
								BackendRef: gatewayapi_v1beta1.BackendRef{
									BackendObjectReference: gatewayapi.ServiceBackendObjectRef("kuard", 8080),
								},
								Filters: []gatewayapi_v1.HTTPRouteFilter{{
									Type: gatewayapi_v1.HTTPRouteFilterResponseHeaderModifier,
									ResponseHeaderModifier: &gatewayapi_v1beta1.HTTPHeaderFilter{
										Set: []gatewayapi_v1beta1.HTTPHeader{
											{Name: "!invalid-header", Value: "foo"},
										},
									},
								}},
							},
						},
					}},
				},
			}},
		wantRouteConditions: []*status.RouteStatusUpdate{{
			FullName: types.NamespacedName{Namespace: "default", Name: "basic"},
			RouteParentStatuses: []*gatewayapi_v1beta1.RouteParentStatus{
				{
					ParentRef: gatewayapi.GatewayParentRef("projectcontour", "contour"),
					Conditions: []metav1.Condition{
						resolvedRefsFalse(
							status.ReasonDegraded,
							"invalid set header \"!invalid-Header\": [a valid HTTP header must consist of alphanumeric characters or '-' (e.g. 'X-Header-Name', regex used for validation is '[-A-Za-z0-9]+')] on response headers"),
						routeAcceptedHTTPRouteCondition(),
					},
				},
			},
		}},
		// Invalid filters still result in an attached route.
		wantGatewayStatusUpdate: validGatewayStatusUpdate("http", gatewayapi_v1.HTTPProtocolType, 1),
	})

	run(t, "custom filter type is not supported", testcase{
		objs: []any{
			kuardService,
			&gatewayapi_v1beta1.HTTPRoute{
				ObjectMeta: metav1.ObjectMeta{
					Name:      "basic",
					Namespace: "default",
				},
				Spec: gatewayapi_v1beta1.HTTPRouteSpec{
					CommonRouteSpec: gatewayapi_v1beta1.CommonRouteSpec{
						ParentRefs: []gatewayapi_v1beta1.ParentReference{gatewayapi.GatewayParentRef("projectcontour", "contour")},
					},
					Hostnames: []gatewayapi_v1beta1.Hostname{
						"test.projectcontour.io",
					},
					Rules: []gatewayapi_v1beta1.HTTPRouteRule{{
						Matches:     gatewayapi.HTTPRouteMatch(gatewayapi_v1.PathMatchPathPrefix, "/"),
						BackendRefs: gatewayapi.HTTPBackendRef("kuard", 8080, 1),
						Filters: []gatewayapi_v1.HTTPRouteFilter{{
							Type: "custom-filter",
						}},
					}},
				},
			}},
		wantRouteConditions: []*status.RouteStatusUpdate{{
			FullName: types.NamespacedName{Namespace: "default", Name: "basic"},
			RouteParentStatuses: []*gatewayapi_v1beta1.RouteParentStatus{
				{
					ParentRef: gatewayapi.GatewayParentRef("projectcontour", "contour"),
					Conditions: []metav1.Condition{
						routeResolvedRefsCondition(),
						routeAcceptedFalse(gatewayapi_v1.RouteReasonUnsupportedValue, "HTTPRoute.Spec.Rules.Filters: invalid type \"custom-filter\": only RequestHeaderModifier, ResponseHeaderModifier, RequestRedirect, RequestMirror and URLRewrite are supported."),
					},
				},
			},
		}},
		// Invalid filters still result in an attached route.
		wantGatewayStatusUpdate: validGatewayStatusUpdate("http", gatewayapi_v1.HTTPProtocolType, 1),
	})

	run(t, "gateway.spec.addresses results in invalid gateway", testcase{
		objs: []any{},
		gateway: &gatewayapi_v1beta1.Gateway{
			ObjectMeta: metav1.ObjectMeta{
				Name:      "contour",
				Namespace: "projectcontour",
			},
			Spec: gatewayapi_v1beta1.GatewaySpec{
				Addresses: []gatewayapi_v1beta1.GatewayAddress{{
					Value: "1.2.3.4",
				}},
				Listeners: []gatewayapi_v1beta1.Listener{{
					Name:     "http",
					Port:     80,
					Protocol: gatewayapi_v1.HTTPProtocolType,
					AllowedRoutes: &gatewayapi_v1beta1.AllowedRoutes{
						Namespaces: &gatewayapi_v1beta1.RouteNamespaces{
							From: ref.To(gatewayapi_v1.NamespacesFromAll),
						},
					},
				}},
			},
		},
		wantGatewayStatusUpdate: []*status.GatewayStatusUpdate{{
			FullName: types.NamespacedName{Namespace: "projectcontour", Name: "contour"},
			Conditions: map[gatewayapi_v1.GatewayConditionType]metav1.Condition{
				gatewayapi_v1.GatewayConditionAccepted: gatewayAcceptedCondition(),
				gatewayapi_v1.GatewayConditionProgrammed: {
					Type:    string(gatewayapi_v1.GatewayConditionProgrammed),
					Status:  metav1.ConditionFalse,
					Reason:  string(gatewayapi_v1.GatewayReasonAddressNotAssigned),
					Message: "None of the addresses in Spec.Addresses have been assigned to the Gateway",
				},
			},
			ListenerStatus: map[string]*gatewayapi_v1beta1.ListenerStatus{
				"http": {
					Name: "http",
					SupportedKinds: []gatewayapi_v1beta1.RouteGroupKind{
						{
							Group: ref.To(gatewayapi_v1beta1.Group(gatewayapi_v1beta1.GroupName)),
							Kind:  "HTTPRoute",
						},
						{
							Group: ref.To(gatewayapi_v1beta1.Group(gatewayapi_v1beta1.GroupName)),
							Kind:  "GRPCRoute",
						},
					},
					Conditions: listenerValidConditions(),
				},
			},
		}},
	})

	run(t, "invalid allowedroutes API group results in a listener condition", testcase{
		objs: []any{},
		gateway: &gatewayapi_v1beta1.Gateway{
			ObjectMeta: metav1.ObjectMeta{
				Name:      "contour",
				Namespace: "projectcontour",
			},
			Spec: gatewayapi_v1beta1.GatewaySpec{
				Listeners: []gatewayapi_v1beta1.Listener{{
					Name:     "http",
					Port:     80,
					Protocol: gatewayapi_v1.HTTPProtocolType,
					AllowedRoutes: &gatewayapi_v1beta1.AllowedRoutes{
						Kinds: []gatewayapi_v1beta1.RouteGroupKind{
							{
								Group: ref.To(gatewayapi_v1beta1.Group("invalid-group")),
								Kind:  "HTTPRoute",
							},
						},
						Namespaces: &gatewayapi_v1beta1.RouteNamespaces{
							From: ref.To(gatewayapi_v1.NamespacesFromAll),
						},
					},
				}},
			},
		},
		wantGatewayStatusUpdate: []*status.GatewayStatusUpdate{{
			FullName: types.NamespacedName{Namespace: "projectcontour", Name: "contour"},
			Conditions: map[gatewayapi_v1.GatewayConditionType]metav1.Condition{
				gatewayapi_v1.GatewayConditionAccepted: gatewayAcceptedCondition(),
				gatewayapi_v1.GatewayConditionProgrammed: {
					Type:    string(gatewayapi_v1.GatewayConditionProgrammed),
					Status:  contour_api_v1.ConditionFalse,
					Reason:  string(gatewayapi_v1.GatewayReasonListenersNotValid),
					Message: "Listeners are not valid",
				},
			},
			ListenerStatus: map[string]*gatewayapi_v1beta1.ListenerStatus{
				"http": {
					Name:           "http",
					SupportedKinds: nil,
					Conditions: []metav1.Condition{
						{
							Type:    string(gatewayapi_v1.ListenerConditionProgrammed),
							Status:  metav1.ConditionFalse,
							Reason:  "Invalid",
							Message: "Invalid listener, see other listener conditions for details",
						},
						listenerAcceptedCondition(),
						{
							Type:    string(gatewayapi_v1.ListenerConditionResolvedRefs),
							Status:  metav1.ConditionFalse,
							Reason:  string(gatewayapi_v1.ListenerReasonInvalidRouteKinds),
							Message: "Group \"invalid-group\" is not supported, group must be \"gateway.networking.k8s.io\"",
						},
					},
				},
			},
		}},
	})

	run(t, "invalid allowedroutes API kind results in a listener condition", testcase{
		objs: []any{},
		gateway: &gatewayapi_v1beta1.Gateway{
			ObjectMeta: metav1.ObjectMeta{
				Name:      "contour",
				Namespace: "projectcontour",
			},
			Spec: gatewayapi_v1beta1.GatewaySpec{
				Listeners: []gatewayapi_v1beta1.Listener{{
					Name:     "http",
					Port:     80,
					Protocol: gatewayapi_v1.HTTPProtocolType,
					AllowedRoutes: &gatewayapi_v1beta1.AllowedRoutes{
						Kinds: []gatewayapi_v1beta1.RouteGroupKind{
							{Kind: "FooRoute"},
						},
						Namespaces: &gatewayapi_v1beta1.RouteNamespaces{
							From: ref.To(gatewayapi_v1.NamespacesFromAll),
						},
					},
				}},
			},
		},
		wantGatewayStatusUpdate: []*status.GatewayStatusUpdate{{
			FullName: types.NamespacedName{Namespace: "projectcontour", Name: "contour"},
			Conditions: map[gatewayapi_v1.GatewayConditionType]metav1.Condition{
				gatewayapi_v1.GatewayConditionAccepted: gatewayAcceptedCondition(),
				gatewayapi_v1.GatewayConditionProgrammed: {
					Type:    string(gatewayapi_v1.GatewayConditionProgrammed),
					Status:  contour_api_v1.ConditionFalse,
					Reason:  string(gatewayapi_v1.GatewayReasonListenersNotValid),
					Message: "Listeners are not valid",
				},
			},
			ListenerStatus: map[string]*gatewayapi_v1beta1.ListenerStatus{
				"http": {
					Name:           "http",
					SupportedKinds: nil,
					Conditions: []metav1.Condition{
						{
							Type:    string(gatewayapi_v1.ListenerConditionProgrammed),
							Status:  metav1.ConditionFalse,
							Reason:  "Invalid",
							Message: "Invalid listener, see other listener conditions for details",
						},
						listenerAcceptedCondition(),
						{
							Type:    string(gatewayapi_v1.ListenerConditionResolvedRefs),
							Status:  metav1.ConditionFalse,
							Reason:  string(gatewayapi_v1.ListenerReasonInvalidRouteKinds),
							Message: "Kind \"FooRoute\" is not supported, kind must be \"HTTPRoute\", \"TLSRoute\", \"GRPCRoute\" or \"TCPRoute\"",
						},
					},
				},
			},
		}},
	})

	run(t, "allowedroute of TLSRoute on a non-TLS listener results in a listener condition", testcase{
		objs: []any{},
		gateway: &gatewayapi_v1beta1.Gateway{
			ObjectMeta: metav1.ObjectMeta{
				Name:      "contour",
				Namespace: "projectcontour",
			},
			Spec: gatewayapi_v1beta1.GatewaySpec{
				Listeners: []gatewayapi_v1beta1.Listener{{
					Name:     "http",
					Port:     80,
					Protocol: gatewayapi_v1.HTTPProtocolType,
					AllowedRoutes: &gatewayapi_v1beta1.AllowedRoutes{
						Kinds: []gatewayapi_v1beta1.RouteGroupKind{
							{Kind: "TLSRoute"},
						},
						Namespaces: &gatewayapi_v1beta1.RouteNamespaces{
							From: ref.To(gatewayapi_v1.NamespacesFromAll),
						},
					},
				}},
			},
		},
		wantGatewayStatusUpdate: []*status.GatewayStatusUpdate{{
			FullName: types.NamespacedName{Namespace: "projectcontour", Name: "contour"},
			Conditions: map[gatewayapi_v1.GatewayConditionType]metav1.Condition{
				gatewayapi_v1.GatewayConditionAccepted: gatewayAcceptedCondition(),
				gatewayapi_v1.GatewayConditionProgrammed: {
					Type:    string(gatewayapi_v1.GatewayConditionProgrammed),
					Status:  contour_api_v1.ConditionFalse,
					Reason:  string(gatewayapi_v1.GatewayReasonListenersNotValid),
					Message: "Listeners are not valid",
				},
			},
			ListenerStatus: map[string]*gatewayapi_v1beta1.ListenerStatus{
				"http": {
					Name:           "http",
					SupportedKinds: nil,
					Conditions: []metav1.Condition{
						{
							Type:    string(gatewayapi_v1.ListenerConditionProgrammed),
							Status:  metav1.ConditionFalse,
							Reason:  "Invalid",
							Message: "Invalid listener, see other listener conditions for details",
						},
						listenerAcceptedCondition(),
						{
							Type:    string(gatewayapi_v1.ListenerConditionResolvedRefs),
							Status:  metav1.ConditionFalse,
							Reason:  string(gatewayapi_v1.ListenerReasonInvalidRouteKinds),
							Message: "TLSRoutes are incompatible with listener protocol \"HTTP\"",
						},
					},
				},
			},
		}},
	})

	run(t, "TLS certificate ref to a non-secret on an HTTPS listener results in a listener condition", testcase{
		objs: []any{},
		gateway: &gatewayapi_v1beta1.Gateway{
			ObjectMeta: metav1.ObjectMeta{
				Name:      "contour",
				Namespace: "projectcontour",
			},
			Spec: gatewayapi_v1beta1.GatewaySpec{
				Listeners: []gatewayapi_v1beta1.Listener{{
					Name:     "https",
					Port:     443,
					Protocol: gatewayapi_v1.HTTPSProtocolType,
					AllowedRoutes: &gatewayapi_v1beta1.AllowedRoutes{
						Namespaces: &gatewayapi_v1beta1.RouteNamespaces{
							From: ref.To(gatewayapi_v1.NamespacesFromAll),
						},
					},
					TLS: &gatewayapi_v1beta1.GatewayTLSConfig{
						CertificateRefs: []gatewayapi_v1beta1.SecretObjectReference{
							{
								Group: ref.To(gatewayapi_v1beta1.Group("invalid-group")),
								Kind:  ref.To(gatewayapi_v1beta1.Kind("NotASecret")),
								Name:  "foo",
							},
						},
					},
				}},
			},
		},
		wantGatewayStatusUpdate: []*status.GatewayStatusUpdate{{
			FullName: types.NamespacedName{Namespace: "projectcontour", Name: "contour"},
			Conditions: map[gatewayapi_v1.GatewayConditionType]metav1.Condition{
				gatewayapi_v1.GatewayConditionAccepted: gatewayAcceptedCondition(),
				gatewayapi_v1.GatewayConditionProgrammed: {
					Type:    string(gatewayapi_v1.GatewayConditionProgrammed),
					Status:  contour_api_v1.ConditionFalse,
					Reason:  string(gatewayapi_v1.GatewayReasonListenersNotValid),
					Message: "Listeners are not valid",
				},
			},
			ListenerStatus: map[string]*gatewayapi_v1beta1.ListenerStatus{
				"https": {
					Name: "https",
					SupportedKinds: []gatewayapi_v1beta1.RouteGroupKind{
						{
							Group: ref.To(gatewayapi_v1beta1.Group(gatewayapi_v1beta1.GroupName)),
							Kind:  "HTTPRoute",
						},
						{
							Group: ref.To(gatewayapi_v1beta1.Group(gatewayapi_v1beta1.GroupName)),
							Kind:  "GRPCRoute",
						},
					},
					Conditions: []metav1.Condition{
						{
							Type:    string(gatewayapi_v1.ListenerConditionProgrammed),
							Status:  metav1.ConditionFalse,
							Reason:  "Invalid",
							Message: "Invalid listener, see other listener conditions for details",
						},
						listenerAcceptedCondition(),
						{
							Type:    string(gatewayapi_v1.ListenerConditionResolvedRefs),
							Status:  metav1.ConditionFalse,
							Reason:  string(gatewayapi_v1.ListenerReasonInvalidCertificateRef),
							Message: "Spec.VirtualHost.TLS.CertificateRefs \"foo\" must contain a reference to a core.Secret",
						},
					},
				},
			},
		}},
	})

	run(t, "nonexistent TLS certificate ref on an HTTPS listener results in a listener condition", testcase{
		objs: []any{},
		gateway: &gatewayapi_v1beta1.Gateway{
			ObjectMeta: metav1.ObjectMeta{
				Name:      "contour",
				Namespace: "projectcontour",
			},
			Spec: gatewayapi_v1beta1.GatewaySpec{
				Listeners: []gatewayapi_v1beta1.Listener{{
					Name:     "https",
					Port:     443,
					Protocol: gatewayapi_v1.HTTPSProtocolType,
					AllowedRoutes: &gatewayapi_v1beta1.AllowedRoutes{
						Namespaces: &gatewayapi_v1beta1.RouteNamespaces{
							From: ref.To(gatewayapi_v1.NamespacesFromAll),
						},
					},
					TLS: &gatewayapi_v1beta1.GatewayTLSConfig{
						CertificateRefs: []gatewayapi_v1beta1.SecretObjectReference{
							gatewayapi.CertificateRef("nonexistent-secret", "projectcontour"),
						},
					},
				}},
			},
		},
		wantGatewayStatusUpdate: []*status.GatewayStatusUpdate{{
			FullName: types.NamespacedName{Namespace: "projectcontour", Name: "contour"},
			Conditions: map[gatewayapi_v1.GatewayConditionType]metav1.Condition{
				gatewayapi_v1.GatewayConditionAccepted: gatewayAcceptedCondition(),
				gatewayapi_v1.GatewayConditionProgrammed: {
					Type:    string(gatewayapi_v1.GatewayConditionProgrammed),
					Status:  contour_api_v1.ConditionFalse,
					Reason:  string(gatewayapi_v1.GatewayReasonListenersNotValid),
					Message: "Listeners are not valid",
				},
			},
			ListenerStatus: map[string]*gatewayapi_v1beta1.ListenerStatus{
				"https": {
					Name: "https",
					SupportedKinds: []gatewayapi_v1beta1.RouteGroupKind{
						{
							Group: ref.To(gatewayapi_v1beta1.Group(gatewayapi_v1beta1.GroupName)),
							Kind:  "HTTPRoute",
						},
						{
							Group: ref.To(gatewayapi_v1beta1.Group(gatewayapi_v1beta1.GroupName)),
							Kind:  "GRPCRoute",
						},
					},
					Conditions: []metav1.Condition{
						{
							Type:    string(gatewayapi_v1.ListenerConditionProgrammed),
							Status:  metav1.ConditionFalse,
							Reason:  "Invalid",
							Message: "Invalid listener, see other listener conditions for details",
						},
						listenerAcceptedCondition(),
						{
							Type:    string(gatewayapi_v1.ListenerConditionResolvedRefs),
							Status:  metav1.ConditionFalse,
							Reason:  string(gatewayapi_v1.ListenerReasonInvalidCertificateRef),
							Message: "Spec.VirtualHost.TLS.CertificateRefs \"nonexistent-secret\" referent is invalid: Secret not found",
						},
					},
				},
			},
		}},
	})

	run(t, "invalid listener protocol results in a listener condition", testcase{
		objs: []any{},
		gateway: &gatewayapi_v1beta1.Gateway{
			ObjectMeta: metav1.ObjectMeta{
				Name:      "contour",
				Namespace: "projectcontour",
			},
			Spec: gatewayapi_v1beta1.GatewaySpec{
				Listeners: []gatewayapi_v1beta1.Listener{{
					Name:     "http",
					Port:     80,
					Protocol: "invalid",
					AllowedRoutes: &gatewayapi_v1beta1.AllowedRoutes{
						Namespaces: &gatewayapi_v1beta1.RouteNamespaces{
							From: ref.To(gatewayapi_v1.NamespacesFromAll),
						},
					},
				}},
			},
		},
		wantGatewayStatusUpdate: []*status.GatewayStatusUpdate{{
			FullName: types.NamespacedName{Namespace: "projectcontour", Name: "contour"},
			Conditions: map[gatewayapi_v1.GatewayConditionType]metav1.Condition{
				gatewayapi_v1.GatewayConditionAccepted: gatewayAcceptedCondition(),
				gatewayapi_v1.GatewayConditionProgrammed: {
					Type:    string(gatewayapi_v1.GatewayConditionProgrammed),
					Status:  contour_api_v1.ConditionFalse,
					Reason:  string(gatewayapi_v1.GatewayReasonListenersNotValid),
					Message: "Listeners are not valid",
				},
			},
			ListenerStatus: map[string]*gatewayapi_v1beta1.ListenerStatus{
				"http": {
					Name:           "http",
					SupportedKinds: nil,
					Conditions: []metav1.Condition{
						{
							Type:    string(gatewayapi_v1.ListenerConditionProgrammed),
							Status:  metav1.ConditionFalse,
							Reason:  "Invalid",
							Message: "Invalid listener, see other listener conditions for details",
						},
						{
							Type:    string(gatewayapi_v1.ListenerConditionAccepted),
							Status:  metav1.ConditionFalse,
							Reason:  string(gatewayapi_v1.ListenerReasonUnsupportedProtocol),
							Message: "Listener protocol \"invalid\" is unsupported, must be one of HTTP, HTTPS, TLS, TCP or projectcontour.io/https",
						},
						listenerResolvedRefsCondition(),
					},
				},
			},
		}},
	})

	run(t, "HTTPS listener without TLS defined results in a listener condition", testcase{
		objs: []any{},
		gateway: &gatewayapi_v1beta1.Gateway{
			ObjectMeta: metav1.ObjectMeta{
				Name:      "contour",
				Namespace: "projectcontour",
			},
			Spec: gatewayapi_v1beta1.GatewaySpec{
				Listeners: []gatewayapi_v1beta1.Listener{{
					Name:     "https",
					Port:     443,
					Protocol: gatewayapi_v1.HTTPSProtocolType,
					AllowedRoutes: &gatewayapi_v1beta1.AllowedRoutes{
						Namespaces: &gatewayapi_v1beta1.RouteNamespaces{
							From: ref.To(gatewayapi_v1.NamespacesFromAll),
						},
					},
				}},
			},
		},
		wantGatewayStatusUpdate: []*status.GatewayStatusUpdate{{
			FullName: types.NamespacedName{Namespace: "projectcontour", Name: "contour"},
			Conditions: map[gatewayapi_v1.GatewayConditionType]metav1.Condition{
				gatewayapi_v1.GatewayConditionAccepted: gatewayAcceptedCondition(),
				gatewayapi_v1.GatewayConditionProgrammed: {
					Type:    string(gatewayapi_v1.GatewayConditionProgrammed),
					Status:  contour_api_v1.ConditionFalse,
					Reason:  string(gatewayapi_v1.GatewayReasonListenersNotValid),
					Message: "Listeners are not valid",
				},
			},
			ListenerStatus: map[string]*gatewayapi_v1beta1.ListenerStatus{
				"https": {
					Name: "https",
					SupportedKinds: []gatewayapi_v1beta1.RouteGroupKind{
						{
							Group: ref.To(gatewayapi_v1beta1.Group(gatewayapi_v1beta1.GroupName)),
							Kind:  "HTTPRoute",
						},
						{
							Group: ref.To(gatewayapi_v1beta1.Group(gatewayapi_v1beta1.GroupName)),
							Kind:  "GRPCRoute",
						},
					},
					Conditions: []metav1.Condition{
						{
							Type:    string(gatewayapi_v1.ListenerConditionProgrammed),
							Status:  metav1.ConditionFalse,
							Reason:  "Invalid",
							Message: "Listener.TLS is required when protocol is \"HTTPS\".",
						},
						listenerAcceptedCondition(),
						listenerResolvedRefsCondition(),
					},
				},
			},
		}},
	})

	run(t, "TLS listener without TLS defined results in a listener condition", testcase{
		objs: []any{},
		gateway: &gatewayapi_v1beta1.Gateway{
			ObjectMeta: metav1.ObjectMeta{
				Name:      "contour",
				Namespace: "projectcontour",
			},
			Spec: gatewayapi_v1beta1.GatewaySpec{
				Listeners: []gatewayapi_v1beta1.Listener{{
					Name:     "tls",
					Port:     443,
					Protocol: gatewayapi_v1.TLSProtocolType,
					AllowedRoutes: &gatewayapi_v1beta1.AllowedRoutes{
						Namespaces: &gatewayapi_v1beta1.RouteNamespaces{
							From: ref.To(gatewayapi_v1.NamespacesFromAll),
						},
					},
				}},
			},
		},
		wantGatewayStatusUpdate: []*status.GatewayStatusUpdate{{
			FullName: types.NamespacedName{Namespace: "projectcontour", Name: "contour"},
			Conditions: map[gatewayapi_v1.GatewayConditionType]metav1.Condition{
				gatewayapi_v1.GatewayConditionAccepted: gatewayAcceptedCondition(),
				gatewayapi_v1.GatewayConditionProgrammed: {
					Type:    string(gatewayapi_v1.GatewayConditionProgrammed),
					Status:  contour_api_v1.ConditionFalse,
					Reason:  string(gatewayapi_v1.GatewayReasonListenersNotValid),
					Message: "Listeners are not valid",
				},
			},
			ListenerStatus: map[string]*gatewayapi_v1beta1.ListenerStatus{
				"tls": {
					Name: "tls",
					SupportedKinds: []gatewayapi_v1beta1.RouteGroupKind{
						{
							Group: ref.To(gatewayapi_v1beta1.Group(gatewayapi_v1beta1.GroupName)),
							Kind:  "TLSRoute",
						},
						{
							Group: ref.To(gatewayapi_v1beta1.Group(gatewayapi_v1beta1.GroupName)),
							Kind:  "TCPRoute",
						},
					},
					Conditions: []metav1.Condition{
						{
							Type:    string(gatewayapi_v1.ListenerConditionProgrammed),
							Status:  metav1.ConditionFalse,
							Reason:  "Invalid",
							Message: "Listener.TLS is required when protocol is \"TLS\".",
						},
						listenerAcceptedCondition(),
						listenerResolvedRefsCondition(),
					},
				},
			},
		}},
	})

	run(t, "TLS Passthrough listener with a TLS certificate ref defined results in a listener condition", testcase{
		objs: []any{},
		gateway: &gatewayapi_v1beta1.Gateway{
			ObjectMeta: metav1.ObjectMeta{
				Name:      "contour",
				Namespace: "projectcontour",
			},
			Spec: gatewayapi_v1beta1.GatewaySpec{
				Listeners: []gatewayapi_v1beta1.Listener{{
					Name:     "tls",
					Port:     443,
					Protocol: gatewayapi_v1.TLSProtocolType,
					AllowedRoutes: &gatewayapi_v1beta1.AllowedRoutes{
						Namespaces: &gatewayapi_v1beta1.RouteNamespaces{
							From: ref.To(gatewayapi_v1.NamespacesFromAll),
						},
					},
					TLS: &gatewayapi_v1beta1.GatewayTLSConfig{
						Mode: ref.To(gatewayapi_v1.TLSModePassthrough),
						CertificateRefs: []gatewayapi_v1beta1.SecretObjectReference{
							gatewayapi.CertificateRef("tlscert", "projectcontour"),
						},
					},
				}},
			},
		},
		wantGatewayStatusUpdate: []*status.GatewayStatusUpdate{{
			FullName: types.NamespacedName{Namespace: "projectcontour", Name: "contour"},
			Conditions: map[gatewayapi_v1.GatewayConditionType]metav1.Condition{
				gatewayapi_v1.GatewayConditionAccepted: gatewayAcceptedCondition(),
				gatewayapi_v1.GatewayConditionProgrammed: {
					Type:    string(gatewayapi_v1.GatewayConditionProgrammed),
					Status:  contour_api_v1.ConditionFalse,
					Reason:  string(gatewayapi_v1.GatewayReasonListenersNotValid),
					Message: "Listeners are not valid",
				},
			},
			ListenerStatus: map[string]*gatewayapi_v1beta1.ListenerStatus{
				"tls": {
					Name: "tls",
					SupportedKinds: []gatewayapi_v1beta1.RouteGroupKind{
						{
							Group: ref.To(gatewayapi_v1beta1.Group(gatewayapi_v1beta1.GroupName)),
							Kind:  "TLSRoute",
						},
						{
							Group: ref.To(gatewayapi_v1beta1.Group(gatewayapi_v1beta1.GroupName)),
							Kind:  "TCPRoute",
						},
					},
					Conditions: []metav1.Condition{
						{
							Type:    string(gatewayapi_v1.ListenerConditionProgrammed),
							Status:  metav1.ConditionFalse,
							Reason:  "Invalid",
							Message: "Listener.TLS.CertificateRefs cannot be defined when Listener.TLS.Mode is \"Passthrough\".",
						},
						listenerAcceptedCondition(),
						listenerResolvedRefsCondition(),
					},
				},
			},
		}},
	})

	run(t, "TLS listener with TLS.Mode=Terminate without a certificate ref results in a listener condition", testcase{
		objs: []any{},
		gateway: &gatewayapi_v1beta1.Gateway{
			ObjectMeta: metav1.ObjectMeta{
				Name:      "contour",
				Namespace: "projectcontour",
			},
			Spec: gatewayapi_v1beta1.GatewaySpec{
				Listeners: []gatewayapi_v1beta1.Listener{{
					Name:     "tls",
					Port:     443,
					Protocol: gatewayapi_v1.TLSProtocolType,
					AllowedRoutes: &gatewayapi_v1beta1.AllowedRoutes{
						Namespaces: &gatewayapi_v1beta1.RouteNamespaces{
							From: ref.To(gatewayapi_v1.NamespacesFromAll),
						},
					},
					TLS: &gatewayapi_v1beta1.GatewayTLSConfig{
						Mode: ref.To(gatewayapi_v1.TLSModeTerminate),
					},
				}},
			},
		},
		wantGatewayStatusUpdate: []*status.GatewayStatusUpdate{{
			FullName: types.NamespacedName{Namespace: "projectcontour", Name: "contour"},
			Conditions: map[gatewayapi_v1.GatewayConditionType]metav1.Condition{
				gatewayapi_v1.GatewayConditionAccepted: gatewayAcceptedCondition(),
				gatewayapi_v1.GatewayConditionProgrammed: {
					Type:    string(gatewayapi_v1.GatewayConditionProgrammed),
					Status:  contour_api_v1.ConditionFalse,
					Reason:  string(gatewayapi_v1.GatewayReasonListenersNotValid),
					Message: "Listeners are not valid",
				},
			},
			ListenerStatus: map[string]*gatewayapi_v1beta1.ListenerStatus{
				"tls": {
					Name: "tls",
					SupportedKinds: []gatewayapi_v1beta1.RouteGroupKind{
						{
							Group: ref.To(gatewayapi_v1beta1.Group(gatewayapi_v1beta1.GroupName)),
							Kind:  "TLSRoute",
						},
						{
							Group: ref.To(gatewayapi_v1beta1.Group(gatewayapi_v1beta1.GroupName)),
							Kind:  "TCPRoute",
						},
					},
					Conditions: []metav1.Condition{
						{
							Type:    string(gatewayapi_v1.ListenerConditionProgrammed),
							Status:  metav1.ConditionFalse,
							Reason:  string(gatewayapi_v1.ListenerReasonInvalid),
							Message: "Listener.TLS.CertificateRefs must contain exactly one entry",
						},
						listenerAcceptedCondition(),
						listenerResolvedRefsCondition(),
					},
				},
			},
		}},
	})

	run(t, "HTTPS listener with TLS.Mode=Passthrough results in a listener condition", testcase{
		objs: []any{},
		gateway: &gatewayapi_v1beta1.Gateway{
			ObjectMeta: metav1.ObjectMeta{
				Name:      "contour",
				Namespace: "projectcontour",
			},
			Spec: gatewayapi_v1beta1.GatewaySpec{
				Listeners: []gatewayapi_v1beta1.Listener{{
					Name:     "https",
					Port:     443,
					Protocol: gatewayapi_v1.HTTPSProtocolType,
					AllowedRoutes: &gatewayapi_v1beta1.AllowedRoutes{
						Namespaces: &gatewayapi_v1beta1.RouteNamespaces{
							From: ref.To(gatewayapi_v1.NamespacesFromAll),
						},
					},
					TLS: &gatewayapi_v1beta1.GatewayTLSConfig{
						Mode: ref.To(gatewayapi_v1.TLSModePassthrough),
					},
				}},
			},
		},
		wantGatewayStatusUpdate: []*status.GatewayStatusUpdate{{
			FullName: types.NamespacedName{Namespace: "projectcontour", Name: "contour"},
			Conditions: map[gatewayapi_v1.GatewayConditionType]metav1.Condition{
				gatewayapi_v1.GatewayConditionAccepted: gatewayAcceptedCondition(),
				gatewayapi_v1.GatewayConditionProgrammed: {
					Type:    string(gatewayapi_v1.GatewayConditionProgrammed),
					Status:  contour_api_v1.ConditionFalse,
					Reason:  string(gatewayapi_v1.GatewayReasonListenersNotValid),
					Message: "Listeners are not valid",
				},
			},
			ListenerStatus: map[string]*gatewayapi_v1beta1.ListenerStatus{
				"https": {
					Name: "https",
					SupportedKinds: []gatewayapi_v1beta1.RouteGroupKind{
						{
							Group: ref.To(gatewayapi_v1beta1.Group(gatewayapi_v1beta1.GroupName)),
							Kind:  "HTTPRoute",
						},
						{
							Group: ref.To(gatewayapi_v1beta1.Group(gatewayapi_v1beta1.GroupName)),
							Kind:  "GRPCRoute",
						},
					},
					Conditions: []metav1.Condition{
						{
							Type:    string(gatewayapi_v1.ListenerConditionProgrammed),
							Status:  metav1.ConditionFalse,
							Reason:  "Invalid",
							Message: "Listener.TLS.Mode must be \"Terminate\" when protocol is \"HTTPS\".",
						},
						listenerAcceptedCondition(),
						listenerResolvedRefsCondition(),
					},
				},
			},
		}},
	})

	run(t, "Listener with FromNamespaces=Selector, no selector specified", testcase{
		objs: []any{},
		gateway: &gatewayapi_v1beta1.Gateway{
			ObjectMeta: metav1.ObjectMeta{
				Name:      "contour",
				Namespace: "projectcontour",
			},
			Spec: gatewayapi_v1beta1.GatewaySpec{
				Listeners: []gatewayapi_v1beta1.Listener{
					{
						Name:     "http",
						Port:     80,
						Protocol: gatewayapi_v1.HTTPProtocolType,
						AllowedRoutes: &gatewayapi_v1beta1.AllowedRoutes{
							Namespaces: &gatewayapi_v1beta1.RouteNamespaces{
								From:     ref.To(gatewayapi_v1.NamespacesFromSelector),
								Selector: nil,
							},
						},
					}},
			},
		},
		wantGatewayStatusUpdate: []*status.GatewayStatusUpdate{{
			FullName: types.NamespacedName{Namespace: "projectcontour", Name: "contour"},
			Conditions: map[gatewayapi_v1.GatewayConditionType]metav1.Condition{
				gatewayapi_v1.GatewayConditionAccepted: gatewayAcceptedCondition(),
				gatewayapi_v1.GatewayConditionProgrammed: {
					Type:    string(gatewayapi_v1.GatewayConditionProgrammed),
					Status:  contour_api_v1.ConditionFalse,
					Reason:  string(gatewayapi_v1.GatewayReasonListenersNotValid),
					Message: "Listeners are not valid",
				},
			},
			ListenerStatus: map[string]*gatewayapi_v1beta1.ListenerStatus{
				"http": {
					Name: "http",
					SupportedKinds: []gatewayapi_v1beta1.RouteGroupKind{
						{
							Group: ref.To(gatewayapi_v1beta1.Group(gatewayapi_v1beta1.GroupName)),
							Kind:  "HTTPRoute",
						},
						{
							Group: ref.To(gatewayapi_v1beta1.Group(gatewayapi_v1beta1.GroupName)),
							Kind:  "GRPCRoute",
						},
					},
					Conditions: []metav1.Condition{
						{
							Type:    string(gatewayapi_v1.ListenerConditionProgrammed),
							Status:  metav1.ConditionFalse,
							Reason:  "Invalid",
							Message: "Listener.AllowedRoutes.Namespaces.Selector is required when Listener.AllowedRoutes.Namespaces.From is set to \"Selector\".",
						},
						listenerAcceptedCondition(),
						listenerResolvedRefsCondition(),
					},
				},
			},
		}},
	})

	run(t, "Listener with FromNamespaces=Selector, invalid selector (can't specify values with Exists operator)", testcase{
		objs: []any{},
		gateway: &gatewayapi_v1beta1.Gateway{
			ObjectMeta: metav1.ObjectMeta{
				Name:      "contour",
				Namespace: "projectcontour",
			},
			Spec: gatewayapi_v1beta1.GatewaySpec{
				Listeners: []gatewayapi_v1beta1.Listener{
					{
						Name:     "http",
						Port:     80,
						Protocol: gatewayapi_v1.HTTPProtocolType,
						AllowedRoutes: &gatewayapi_v1beta1.AllowedRoutes{
							Namespaces: &gatewayapi_v1beta1.RouteNamespaces{
								From: ref.To(gatewayapi_v1.NamespacesFromSelector),
								Selector: &metav1.LabelSelector{
									MatchExpressions: []metav1.LabelSelectorRequirement{{
										Key:      "something",
										Operator: metav1.LabelSelectorOpExists,
										Values:   []string{"error"},
									}},
								},
							},
						},
					}},
			},
		},
		wantGatewayStatusUpdate: []*status.GatewayStatusUpdate{{
			FullName: types.NamespacedName{Namespace: "projectcontour", Name: "contour"},
			Conditions: map[gatewayapi_v1.GatewayConditionType]metav1.Condition{
				gatewayapi_v1.GatewayConditionAccepted: gatewayAcceptedCondition(),
				gatewayapi_v1.GatewayConditionProgrammed: {
					Type:    string(gatewayapi_v1.GatewayConditionProgrammed),
					Status:  contour_api_v1.ConditionFalse,
					Reason:  string(gatewayapi_v1.GatewayReasonListenersNotValid),
					Message: "Listeners are not valid",
				},
			},
			ListenerStatus: map[string]*gatewayapi_v1beta1.ListenerStatus{
				"http": {
					Name: "http",
					SupportedKinds: []gatewayapi_v1beta1.RouteGroupKind{
						{
							Group: ref.To(gatewayapi_v1beta1.Group(gatewayapi_v1beta1.GroupName)),
							Kind:  "HTTPRoute",
						},
						{
							Group: ref.To(gatewayapi_v1beta1.Group(gatewayapi_v1beta1.GroupName)),
							Kind:  "GRPCRoute",
						},
					},
					Conditions: []metav1.Condition{
						{
							Type:    string(gatewayapi_v1.ListenerConditionProgrammed),
							Status:  metav1.ConditionFalse,
							Reason:  "Invalid",
							Message: "Error parsing Listener.AllowedRoutes.Namespaces.Selector: values: Invalid value: []string{\"error\"}: values set must be empty for exists and does not exist.",
						},
						listenerAcceptedCondition(),
						listenerResolvedRefsCondition(),
					},
				},
			},
		}},
	})

	run(t, "Listener with FromNamespaces=Selector, invalid selector (must specify MatchLabels and/or MatchExpressions)", testcase{
		objs: []any{},
		gateway: &gatewayapi_v1beta1.Gateway{
			ObjectMeta: metav1.ObjectMeta{
				Name:      "contour",
				Namespace: "projectcontour",
			},
			Spec: gatewayapi_v1beta1.GatewaySpec{
				Listeners: []gatewayapi_v1beta1.Listener{
					{
						Name:     "http",
						Port:     80,
						Protocol: gatewayapi_v1.HTTPProtocolType,
						AllowedRoutes: &gatewayapi_v1beta1.AllowedRoutes{
							Namespaces: &gatewayapi_v1beta1.RouteNamespaces{
								From:     ref.To(gatewayapi_v1.NamespacesFromSelector),
								Selector: &metav1.LabelSelector{},
							},
						},
					}},
			},
		},
		wantGatewayStatusUpdate: []*status.GatewayStatusUpdate{{
			FullName: types.NamespacedName{Namespace: "projectcontour", Name: "contour"},
			Conditions: map[gatewayapi_v1.GatewayConditionType]metav1.Condition{
				gatewayapi_v1.GatewayConditionAccepted: gatewayAcceptedCondition(),
				gatewayapi_v1.GatewayConditionProgrammed: {
					Type:    string(gatewayapi_v1.GatewayConditionProgrammed),
					Status:  contour_api_v1.ConditionFalse,
					Reason:  string(gatewayapi_v1.GatewayReasonListenersNotValid),
					Message: "Listeners are not valid",
				},
			},
			ListenerStatus: map[string]*gatewayapi_v1beta1.ListenerStatus{
				"http": {
					Name: "http",
					SupportedKinds: []gatewayapi_v1beta1.RouteGroupKind{
						{
							Group: ref.To(gatewayapi_v1beta1.Group(gatewayapi_v1beta1.GroupName)),
							Kind:  "HTTPRoute",
						},
						{
							Group: ref.To(gatewayapi_v1beta1.Group(gatewayapi_v1beta1.GroupName)),
							Kind:  "GRPCRoute",
						},
					},
					Conditions: []metav1.Condition{
						{
							Type:    string(gatewayapi_v1.ListenerConditionProgrammed),
							Status:  metav1.ConditionFalse,
							Reason:  "Invalid",
							Message: "Listener.AllowedRoutes.Namespaces.Selector must specify at least one MatchLabel or MatchExpression.",
						},
						listenerAcceptedCondition(),
						listenerResolvedRefsCondition(),
					},
				},
			},
		}},
	})

	run(t, "service with supported app protocol: h2c", testcase{
		objs: []any{
			kuardService4,
			&gatewayapi_v1beta1.HTTPRoute{
				ObjectMeta: metav1.ObjectMeta{
					Name:      "basic",
					Namespace: "default",
				},
				Spec: gatewayapi_v1beta1.HTTPRouteSpec{
					CommonRouteSpec: gatewayapi_v1beta1.CommonRouteSpec{
						ParentRefs: []gatewayapi_v1beta1.ParentReference{gatewayapi.GatewayParentRef("projectcontour", "contour")},
					},
					Hostnames: []gatewayapi_v1beta1.Hostname{
						"test.projectcontour.io",
					},
					Rules: []gatewayapi_v1beta1.HTTPRouteRule{
						{
							Matches:     gatewayapi.HTTPRouteMatch(gatewayapi_v1.PathMatchPathPrefix, "/"),
							BackendRefs: gatewayapi.HTTPBackendRef("kuard4", 8080, 1),
						},
					},
				},
			}},
		wantRouteConditions: []*status.RouteStatusUpdate{{
			FullName: types.NamespacedName{Namespace: "default", Name: "basic"},
			RouteParentStatuses: []*gatewayapi_v1beta1.RouteParentStatus{
				{
					ParentRef: gatewayapi.GatewayParentRef("projectcontour", "contour"),
					Conditions: []metav1.Condition{
						routeResolvedRefsCondition(),
						routeAcceptedHTTPRouteCondition(),
					},
				},
			},
		}},
		wantGatewayStatusUpdate: validGatewayStatusUpdate("http", gatewayapi_v1.HTTPProtocolType, 1),
	})

	run(t, "service with unsupported app protocol: wss", testcase{
		objs: []any{
			kuardService5,
			&gatewayapi_v1beta1.HTTPRoute{
				ObjectMeta: metav1.ObjectMeta{
					Name:      "basic",
					Namespace: "default",
				},
				Spec: gatewayapi_v1beta1.HTTPRouteSpec{
					CommonRouteSpec: gatewayapi_v1beta1.CommonRouteSpec{
						ParentRefs: []gatewayapi_v1beta1.ParentReference{gatewayapi.GatewayParentRef("projectcontour", "contour")},
					},
					Hostnames: []gatewayapi_v1beta1.Hostname{
						"test.projectcontour.io",
					},
					Rules: []gatewayapi_v1beta1.HTTPRouteRule{
						{
							Matches:     gatewayapi.HTTPRouteMatch(gatewayapi_v1.PathMatchPathPrefix, "/"),
							BackendRefs: gatewayapi.HTTPBackendRef("kuard5", 8444, 1),
						},
					},
				},
			}},
		wantRouteConditions: []*status.RouteStatusUpdate{{
			FullName: types.NamespacedName{Namespace: "default", Name: "basic"},
			RouteParentStatuses: []*gatewayapi_v1beta1.RouteParentStatus{
				{
					ParentRef: gatewayapi.GatewayParentRef("projectcontour", "contour"),
					Conditions: []metav1.Condition{
						resolvedRefsFalse(gatewayapi_v1.RouteReasonUnsupportedProtocol, "AppProtocol: \"kubernetes.io/wss\" is unsupported"),
						routeAcceptedHTTPRouteCondition(),
					},
				},
			},
		}},
		wantGatewayStatusUpdate: validGatewayStatusUpdate("http", gatewayapi_v1.HTTPProtocolType, 1),
	})

<<<<<<< HEAD
	run(t, "HTTP listener with invalid AllowedRoute kind referenced by route parent ref", testcase{
=======
	run(t, "route rule with timeouts.request and timeouts.backendRequest specified", testcase{
>>>>>>> 44dd9f4f
		objs: []any{
			kuardService,
			&gatewayapi_v1beta1.HTTPRoute{
				ObjectMeta: metav1.ObjectMeta{
					Name:      "basic",
					Namespace: "default",
				},
				Spec: gatewayapi_v1beta1.HTTPRouteSpec{
					CommonRouteSpec: gatewayapi_v1beta1.CommonRouteSpec{
<<<<<<< HEAD
						ParentRefs: []gatewayapi_v1beta1.ParentReference{gatewayapi.GatewayListenerParentRef("projectcontour", "contour", "listener-1", 80)},
					},
					Hostnames: []gatewayapi_v1beta1.Hostname{"foo.projectcontour.io"},
					Rules: []gatewayapi_v1beta1.HTTPRouteRule{{
						Matches:     gatewayapi.HTTPRouteMatch(gatewayapi_v1.PathMatchPathPrefix, "/"),
						BackendRefs: gatewayapi.HTTPBackendRef("kuard", 8080, 1),
					}},
				},
			}},
		gateway: &gatewayapi_v1beta1.Gateway{
			ObjectMeta: metav1.ObjectMeta{
				Name:      "contour",
				Namespace: "projectcontour",
			},
			Spec: gatewayapi_v1beta1.GatewaySpec{
				Listeners: []gatewayapi_v1beta1.Listener{
					{
						Name:     "listener-1",
						Port:     80,
						Protocol: gatewayapi_v1.HTTPProtocolType,
						AllowedRoutes: &gatewayapi_v1beta1.AllowedRoutes{
							Kinds: []gatewayapi_v1beta1.RouteGroupKind{
								{Kind: "FooRoute"},
							},
						},
						Hostname: ref.To(gatewayapi_v1beta1.Hostname("*.projectcontour.io")),
					},
				},
			},
		},
=======
						ParentRefs: []gatewayapi_v1beta1.ParentReference{gatewayapi.GatewayParentRef("projectcontour", "contour")},
					},
					Hostnames: []gatewayapi_v1beta1.Hostname{
						"test.projectcontour.io",
					},
					Rules: []gatewayapi_v1beta1.HTTPRouteRule{
						{
							Matches:     gatewayapi.HTTPRouteMatch(gatewayapi_v1.PathMatchPathPrefix, "/"),
							BackendRefs: gatewayapi.HTTPBackendRef("kuard", 8080, 1),
							Timeouts: &gatewayapi_v1.HTTPRouteTimeouts{
								Request:        ref.To(gatewayapi_v1.Duration("30s")),
								BackendRequest: ref.To(gatewayapi_v1.Duration("30s")),
							},
						},
					},
				},
			}},
		wantRouteConditions: []*status.RouteStatusUpdate{{
			FullName: types.NamespacedName{Namespace: "default", Name: "basic"},
			RouteParentStatuses: []*gatewayapi_v1beta1.RouteParentStatus{
				{
					ParentRef: gatewayapi.GatewayParentRef("projectcontour", "contour"),
					Conditions: []metav1.Condition{
						routeResolvedRefsCondition(),
						routeAcceptedFalse(gatewayapi_v1.RouteReasonUnsupportedValue, "HTTPRoute.Spec.Rules.Timeouts.BackendRequest is not supported, use HTTPRoute.Spec.Rules.Timeouts.Request instead"),
					},
				},
			},
		}},
		wantGatewayStatusUpdate: validGatewayStatusUpdate("http", gatewayapi_v1.HTTPProtocolType, 0),
	})

	run(t, "route rule with only timeouts.backendRequest specified", testcase{
		objs: []any{
			kuardService,
			&gatewayapi_v1beta1.HTTPRoute{
				ObjectMeta: metav1.ObjectMeta{
					Name:      "basic",
					Namespace: "default",
				},
				Spec: gatewayapi_v1beta1.HTTPRouteSpec{
					CommonRouteSpec: gatewayapi_v1beta1.CommonRouteSpec{
						ParentRefs: []gatewayapi_v1beta1.ParentReference{gatewayapi.GatewayParentRef("projectcontour", "contour")},
					},
					Hostnames: []gatewayapi_v1beta1.Hostname{
						"test.projectcontour.io",
					},
					Rules: []gatewayapi_v1beta1.HTTPRouteRule{
						{
							Matches:     gatewayapi.HTTPRouteMatch(gatewayapi_v1.PathMatchPathPrefix, "/"),
							BackendRefs: gatewayapi.HTTPBackendRef("kuard", 8080, 1),
							Timeouts: &gatewayapi_v1.HTTPRouteTimeouts{
								BackendRequest: ref.To(gatewayapi_v1.Duration("30s")),
							},
						},
					},
				},
			}},
>>>>>>> 44dd9f4f
		wantRouteConditions: []*status.RouteStatusUpdate{{
			FullName: types.NamespacedName{Namespace: "default", Name: "basic"},
			RouteParentStatuses: []*gatewayapi_v1beta1.RouteParentStatus{
				{
<<<<<<< HEAD
					ParentRef: gatewayapi.GatewayListenerParentRef("projectcontour", "contour", "listener-1", 80),
					Conditions: []metav1.Condition{
						{
							Type:    string(gatewayapi_v1.RouteConditionAccepted),
							Status:  contour_api_v1.ConditionFalse,
							Reason:  string(gatewayapi_v1beta1.RouteReasonNotAllowedByListeners),
							Message: "No listeners included by this parent ref allowed this attachment.",
						},
						routeResolvedRefsCondition(),
					},
				},
			},
		}},
		wantGatewayStatusUpdate: []*status.GatewayStatusUpdate{
			{
				FullName: types.NamespacedName{Namespace: "projectcontour", Name: "contour"},
				Conditions: map[gatewayapi_v1.GatewayConditionType]metav1.Condition{
					gatewayapi_v1.GatewayConditionAccepted: gatewayAcceptedCondition(),
					gatewayapi_v1.GatewayConditionProgrammed: {
						Type:    string(gatewayapi_v1.GatewayConditionProgrammed),
						Status:  contour_api_v1.ConditionFalse,
						Reason:  string(gatewayapi_v1.GatewayReasonListenersNotValid),
						Message: "Listeners are not valid",
					},
				},
				ListenerStatus: map[string]*gatewayapi_v1beta1.ListenerStatus{
					"listener-1": {
						Name:           gatewayapi_v1beta1.SectionName("listener-1"),
						AttachedRoutes: int32(0),
						Conditions: []metav1.Condition{
							{
								Type:    string(gatewayapi_v1.ListenerConditionResolvedRefs),
								Status:  metav1.ConditionFalse,
								Reason:  string(gatewayapi_v1.ListenerReasonInvalidRouteKinds),
								Message: "Kind \"FooRoute\" is not supported, kind must be \"HTTPRoute\", \"TLSRoute\", \"GRPCRoute\" or \"TCPRoute\"",
							},
							{
								Type:    string(gatewayapi_v1.ListenerConditionProgrammed),
								Status:  metav1.ConditionFalse,
								Reason:  string(gatewayapi_v1.ListenerReasonInvalid),
								Message: "Invalid listener, see other listener conditions for details",
							},
							listenerAcceptedCondition(),
						},
					},
				},
			},
		},
=======
					ParentRef: gatewayapi.GatewayParentRef("projectcontour", "contour"),
					Conditions: []metav1.Condition{
						routeResolvedRefsCondition(),
						routeAcceptedFalse(gatewayapi_v1.RouteReasonUnsupportedValue, "HTTPRoute.Spec.Rules.Timeouts.BackendRequest is not supported, use HTTPRoute.Spec.Rules.Timeouts.Request instead"),
					},
				},
			},
		}},
		wantGatewayStatusUpdate: validGatewayStatusUpdate("http", gatewayapi_v1.HTTPProtocolType, 0),
	})

	run(t, "timeouts with invalid request for httproute", testcase{
		objs: []any{
			kuardService,
			&gatewayapi_v1beta1.HTTPRoute{
				ObjectMeta: metav1.ObjectMeta{
					Name:      "basic",
					Namespace: "default",
				},
				Spec: gatewayapi_v1beta1.HTTPRouteSpec{
					CommonRouteSpec: gatewayapi_v1beta1.CommonRouteSpec{
						ParentRefs: []gatewayapi_v1beta1.ParentReference{gatewayapi.GatewayParentRef("projectcontour", "contour")},
					},
					Hostnames: []gatewayapi_v1beta1.Hostname{
						"test.projectcontour.io",
					},
					Rules: []gatewayapi_v1beta1.HTTPRouteRule{{
						BackendRefs: gatewayapi.HTTPBackendRef("kuard", 8080, 1),
						Timeouts: &gatewayapi_v1.HTTPRouteTimeouts{
							Request: ref.To(gatewayapi_v1.Duration("invalid")),
						},
					}},
				},
			}},
		wantRouteConditions: []*status.RouteStatusUpdate{{
			FullName: types.NamespacedName{Namespace: "default", Name: "basic"},
			RouteParentStatuses: []*gatewayapi_v1beta1.RouteParentStatus{
				{
					ParentRef: gatewayapi.GatewayParentRef("projectcontour", "contour"),
					Conditions: []metav1.Condition{
						routeResolvedRefsCondition(),
						routeAcceptedFalse(gatewayapi_v1.RouteReasonUnsupportedValue, "invalid HTTPRoute.Spec.Rules.Timeouts.Request: unable to parse timeout string \"invalid\": time: invalid duration \"invalid\""),
					},
				},
			},
		}},
		wantGatewayStatusUpdate: validGatewayStatusUpdate("http", gatewayapi_v1.HTTPProtocolType, 0),
>>>>>>> 44dd9f4f
	})

}

func TestGatewayAPITLSRouteDAGStatus(t *testing.T) {

	type testcase struct {
		objs                    []any
		gateway                 *gatewayapi_v1beta1.Gateway
		wantRouteConditions     []*status.RouteStatusUpdate
		wantGatewayStatusUpdate []*status.GatewayStatusUpdate
	}

	run := func(t *testing.T, desc string, tc testcase) {
		t.Helper()
		t.Run(desc, func(t *testing.T) {
			t.Helper()
			builder := Builder{
				Source: KubernetesCache{
					RootNamespaces: []string{"roots", "marketing"},
					FieldLogger:    fixture.NewTestLogger(t),
					gateway:        tc.gateway,
					gatewayclass: &gatewayapi_v1beta1.GatewayClass{
						TypeMeta: metav1.TypeMeta{},
						ObjectMeta: metav1.ObjectMeta{
							Name: "test-gc",
						},
						Spec: gatewayapi_v1beta1.GatewayClassSpec{
							ControllerName: "projectcontour.io/contour",
						},
						Status: gatewayapi_v1beta1.GatewayClassStatus{
							Conditions: []metav1.Condition{
								{
									Type:   string(gatewayapi_v1.GatewayClassConditionStatusAccepted),
									Status: metav1.ConditionTrue,
								},
							},
						},
					},
				},
				Processors: []Processor{
					&ListenerProcessor{},
					&IngressProcessor{
						FieldLogger: fixture.NewTestLogger(t),
					},
					&HTTPProxyProcessor{},
					&GatewayAPIProcessor{
						FieldLogger: fixture.NewTestLogger(t),
					},
				},
			}

			// Add a default cert to be used in tests with TLS.
			builder.Source.Insert(fixture.SecretProjectContourCert)

			for _, o := range tc.objs {
				builder.Source.Insert(o)
			}
			dag := builder.Build()
			gotRouteUpdates := dag.StatusCache.GetRouteUpdates()
			gotGatewayUpdates := dag.StatusCache.GetGatewayUpdates()

			ops := []cmp.Option{
				cmpopts.IgnoreFields(metav1.Condition{}, "LastTransitionTime"),
				cmpopts.IgnoreFields(status.RouteStatusUpdate{}, "GatewayRef"),
				cmpopts.IgnoreFields(status.RouteStatusUpdate{}, "Generation"),
				cmpopts.IgnoreFields(status.RouteStatusUpdate{}, "TransitionTime"),
				cmpopts.IgnoreFields(status.RouteStatusUpdate{}, "Resource"),
				cmpopts.IgnoreFields(status.GatewayStatusUpdate{}, "ExistingConditions"),
				cmpopts.IgnoreFields(status.GatewayStatusUpdate{}, "Generation"),
				cmpopts.IgnoreFields(status.GatewayStatusUpdate{}, "TransitionTime"),
				cmpopts.SortSlices(func(i, j metav1.Condition) bool {
					return i.Message < j.Message
				}),
			}

			// Since we're using a single static GatewayClass,
			// set the expected controller string here for all
			// test cases.
			for _, u := range tc.wantRouteConditions {
				u.GatewayController = builder.Source.gatewayclass.Spec.ControllerName

				for _, rps := range u.RouteParentStatuses {
					rps.ControllerName = builder.Source.gatewayclass.Spec.ControllerName
				}
			}

			if diff := cmp.Diff(tc.wantRouteConditions, gotRouteUpdates, ops...); diff != "" {
				t.Fatalf("expected route status: %v, got %v", tc.wantRouteConditions, diff)
			}

			if diff := cmp.Diff(tc.wantGatewayStatusUpdate, gotGatewayUpdates, ops...); diff != "" {
				t.Fatalf("expected gateway status: %v, got %v", tc.wantGatewayStatusUpdate, diff)
			}

		})
	}

	gw := &gatewayapi_v1beta1.Gateway{
		ObjectMeta: metav1.ObjectMeta{
			Name:      "contour",
			Namespace: "projectcontour",
		},
		Spec: gatewayapi_v1beta1.GatewaySpec{
			Listeners: []gatewayapi_v1beta1.Listener{{
				Name:     "tls-passthrough",
				Port:     443,
				Protocol: gatewayapi_v1.TLSProtocolType,
				TLS: &gatewayapi_v1beta1.GatewayTLSConfig{
					Mode: ref.To(gatewayapi_v1.TLSModePassthrough),
				},
				AllowedRoutes: &gatewayapi_v1beta1.AllowedRoutes{
					Namespaces: &gatewayapi_v1beta1.RouteNamespaces{
						From: ref.To(gatewayapi_v1.NamespacesFromAll),
					},
				},
			}},
		},
	}

	kuardService := &v1.Service{
		ObjectMeta: metav1.ObjectMeta{
			Name:      "kuard",
			Namespace: "default",
		},
		Spec: v1.ServiceSpec{
			Ports: []v1.ServicePort{makeServicePort("http", "TCP", 8080, 8080)},
		},
	}

	run(t, "TLSRoute: spec.rules.backendRef.name not specified", testcase{
		gateway: gw,
		objs: []any{
			kuardService,
			&gatewayapi_v1alpha2.TLSRoute{
				ObjectMeta: metav1.ObjectMeta{
					Name:      "basic",
					Namespace: "default",
				},
				Spec: gatewayapi_v1alpha2.TLSRouteSpec{
					CommonRouteSpec: gatewayapi_v1alpha2.CommonRouteSpec{
						ParentRefs: []gatewayapi_v1alpha2.ParentReference{
							gatewayapi.GatewayParentRef("projectcontour", "contour"),
						},
					},
					Hostnames: []gatewayapi_v1alpha2.Hostname{"test.projectcontour.io"},
					Rules: []gatewayapi_v1alpha2.TLSRouteRule{{
						BackendRefs: []gatewayapi_v1alpha2.BackendRef{
							{
								BackendObjectReference: gatewayapi_v1alpha2.BackendObjectReference{
									Kind: ref.To(gatewayapi_v1beta1.Kind("Service")),
									Port: ref.To(gatewayapi_v1beta1.PortNumber(8080)),
								},
							},
						},
					}},
				},
			}},
		wantRouteConditions: []*status.RouteStatusUpdate{{
			FullName: types.NamespacedName{Namespace: "default", Name: "basic"},
			RouteParentStatuses: []*gatewayapi_v1beta1.RouteParentStatus{
				{
					ParentRef: gatewayapi.GatewayParentRef("projectcontour", "contour"),
					Conditions: []metav1.Condition{
						resolvedRefsFalse(status.ReasonDegraded, "Spec.Rules.BackendRef.Name must be specified"),
						{
							Type:    string(gatewayapi_v1.RouteConditionAccepted),
							Status:  contour_api_v1.ConditionTrue,
							Reason:  string(gatewayapi_v1.RouteReasonAccepted),
							Message: "Accepted TLSRoute",
						},
					},
				},
			},
		}},
		wantGatewayStatusUpdate: validGatewayStatusUpdate(string(gw.Spec.Listeners[0].Name), gw.Spec.Listeners[0].Protocol, 1),
	})

	run(t, "TLSRoute: spec.rules.backendRef.name invalid on two matches", testcase{
		gateway: gw,
		objs: []any{
			&gatewayapi_v1alpha2.TLSRoute{
				ObjectMeta: metav1.ObjectMeta{
					Name:      "basic",
					Namespace: "default",
				},
				Spec: gatewayapi_v1alpha2.TLSRouteSpec{
					CommonRouteSpec: gatewayapi_v1alpha2.CommonRouteSpec{
						ParentRefs: []gatewayapi_v1alpha2.ParentReference{
							gatewayapi.GatewayParentRef("projectcontour", "contour"),
						},
					},
					Hostnames: []gatewayapi_v1alpha2.Hostname{"test.projectcontour.io"},
					Rules: []gatewayapi_v1alpha2.TLSRouteRule{
						{BackendRefs: gatewayapi.TLSRouteBackendRef("invalid-one", 8080, nil)},
						{BackendRefs: gatewayapi.TLSRouteBackendRef("invalid-two", 8080, nil)},
					},
				},
			}},
		wantRouteConditions: []*status.RouteStatusUpdate{{
			FullName: types.NamespacedName{Namespace: "default", Name: "basic"},
			RouteParentStatuses: []*gatewayapi_v1beta1.RouteParentStatus{
				{
					ParentRef: gatewayapi.GatewayParentRef("projectcontour", "contour"),
					Conditions: []metav1.Condition{
						resolvedRefsFalse(
							gatewayapi_v1.RouteReasonBackendNotFound,
							"service \"invalid-one\" is invalid: service \"default/invalid-one\" not found, service \"invalid-two\" is invalid: service \"default/invalid-two\" not found"),
						{
							Type:    string(gatewayapi_v1.RouteConditionAccepted),
							Status:  contour_api_v1.ConditionTrue,
							Reason:  string(gatewayapi_v1.RouteReasonAccepted),
							Message: "Accepted TLSRoute",
						},
					},
				},
			},
		}},
		wantGatewayStatusUpdate: validGatewayStatusUpdate(string(gw.Spec.Listeners[0].Name), gw.Spec.Listeners[0].Protocol, 1),
	})

	run(t, "TLSRoute: spec.rules.backendRef.port not specified", testcase{
		gateway: gw,
		objs: []any{
			kuardService,
			&gatewayapi_v1alpha2.TLSRoute{
				ObjectMeta: metav1.ObjectMeta{
					Name:      "basic",
					Namespace: "default",
				},
				Spec: gatewayapi_v1alpha2.TLSRouteSpec{
					CommonRouteSpec: gatewayapi_v1alpha2.CommonRouteSpec{
						ParentRefs: []gatewayapi_v1alpha2.ParentReference{
							gatewayapi.GatewayParentRef("projectcontour", "contour"),
						},
					},
					Hostnames: []gatewayapi_v1alpha2.Hostname{"test.projectcontour.io"},
					Rules: []gatewayapi_v1alpha2.TLSRouteRule{{
						BackendRefs: []gatewayapi_v1alpha2.BackendRef{
							{
								BackendObjectReference: gatewayapi_v1alpha2.BackendObjectReference{
									Kind: ref.To(gatewayapi_v1beta1.Kind("Service")),
									Name: "kuard",
								},
							},
						},
					}},
				},
			}},
		wantRouteConditions: []*status.RouteStatusUpdate{{
			FullName: types.NamespacedName{Namespace: "default", Name: "basic"},
			RouteParentStatuses: []*gatewayapi_v1beta1.RouteParentStatus{
				{
					ParentRef: gatewayapi.GatewayParentRef("projectcontour", "contour"),
					Conditions: []metav1.Condition{
						resolvedRefsFalse(status.ReasonDegraded, "Spec.Rules.BackendRef.Port must be specified"),
						{
							Type:    string(gatewayapi_v1.RouteConditionAccepted),
							Status:  contour_api_v1.ConditionTrue,
							Reason:  string(gatewayapi_v1.RouteReasonAccepted),
							Message: "Accepted TLSRoute",
						},
					},
				},
			},
		}},
		wantGatewayStatusUpdate: validGatewayStatusUpdate(string(gw.Spec.Listeners[0].Name), gw.Spec.Listeners[0].Protocol, 1),
	})

	run(t, "TLSRoute: spec.rules.backendRefs not specified", testcase{
		gateway: gw,
		objs: []any{
			kuardService,
			&gatewayapi_v1alpha2.TLSRoute{
				ObjectMeta: metav1.ObjectMeta{
					Name:      "basic",
					Namespace: "default",
				},
				Spec: gatewayapi_v1alpha2.TLSRouteSpec{
					CommonRouteSpec: gatewayapi_v1alpha2.CommonRouteSpec{
						ParentRefs: []gatewayapi_v1alpha2.ParentReference{
							gatewayapi.GatewayParentRef("projectcontour", "contour"),
						},
					},
					Rules: []gatewayapi_v1alpha2.TLSRouteRule{
						{}, // rule with no backend refs
					},
					Hostnames: []gatewayapi_v1alpha2.Hostname{"test.projectcontour.io"},
				},
			}},
		wantRouteConditions: []*status.RouteStatusUpdate{{
			FullName: types.NamespacedName{Namespace: "default", Name: "basic"},
			RouteParentStatuses: []*gatewayapi_v1beta1.RouteParentStatus{
				{
					ParentRef: gatewayapi.GatewayParentRef("projectcontour", "contour"),
					Conditions: []metav1.Condition{
						resolvedRefsFalse(status.ReasonDegraded, "At least one Spec.Rules.BackendRef must be specified."),
						{
							Type:    string(gatewayapi_v1.RouteConditionAccepted),
							Status:  contour_api_v1.ConditionTrue,
							Reason:  string(gatewayapi_v1.RouteReasonAccepted),
							Message: "Accepted TLSRoute",
						},
					},
				},
			},
		}},
		wantGatewayStatusUpdate: validGatewayStatusUpdate(string(gw.Spec.Listeners[0].Name), gw.Spec.Listeners[0].Protocol, 1),
	})

	run(t, "TLSRoute: spec.rules.hostname: invalid wildcard", testcase{
		gateway: gw,
		objs: []any{
			kuardService,
			&gatewayapi_v1alpha2.TLSRoute{
				ObjectMeta: metav1.ObjectMeta{
					Name:      "basic",
					Namespace: "default",
				},
				Spec: gatewayapi_v1alpha2.TLSRouteSpec{
					CommonRouteSpec: gatewayapi_v1alpha2.CommonRouteSpec{
						ParentRefs: []gatewayapi_v1alpha2.ParentReference{
							gatewayapi.GatewayParentRef("projectcontour", "contour"),
						},
					},
					Hostnames: []gatewayapi_v1alpha2.Hostname{"*.*.projectcontour.io"},
					Rules: []gatewayapi_v1alpha2.TLSRouteRule{{
						BackendRefs: gatewayapi.TLSRouteBackendRef("kuard", 8080, nil),
					}},
				},
			}},
		wantRouteConditions: []*status.RouteStatusUpdate{{
			FullName: types.NamespacedName{Namespace: "default", Name: "basic"},
			RouteParentStatuses: []*gatewayapi_v1beta1.RouteParentStatus{
				{
					ParentRef: gatewayapi.GatewayParentRef("projectcontour", "contour"),
					Conditions: []metav1.Condition{
						resolvedRefsFalse(
							status.ReasonDegraded,
							"invalid hostname \"*.*.projectcontour.io\": [a wildcard DNS-1123 subdomain must start with '*.', followed by a valid DNS subdomain, which must consist of lower case alphanumeric characters, '-' or '.' and end with an alphanumeric character (e.g. '*.example.com', regex used for validation is '\\*\\.[a-z0-9]([-a-z0-9]*[a-z0-9])?(\\.[a-z0-9]([-a-z0-9]*[a-z0-9])?)*')]"),
						{
							Type:    string(gatewayapi_v1.RouteConditionAccepted),
							Status:  contour_api_v1.ConditionFalse,
							Reason:  string(gatewayapi_v1.RouteReasonNoMatchingListenerHostname),
							Message: "No intersecting hostnames were found between the listener and the route.",
						},
					},
				},
			},
		}},
		wantGatewayStatusUpdate: validGatewayStatusUpdate(string(gw.Spec.Listeners[0].Name), gw.Spec.Listeners[0].Protocol, 1),
	})

	run(t, "TLSRoute: spec.rules.hostname: invalid hostname", testcase{
		gateway: gw,
		objs: []any{
			kuardService,
			&gatewayapi_v1alpha2.TLSRoute{
				ObjectMeta: metav1.ObjectMeta{
					Name:      "basic",
					Namespace: "default",
				},
				Spec: gatewayapi_v1alpha2.TLSRouteSpec{
					CommonRouteSpec: gatewayapi_v1alpha2.CommonRouteSpec{
						ParentRefs: []gatewayapi_v1alpha2.ParentReference{
							gatewayapi.GatewayParentRef("projectcontour", "contour"),
						},
					},
					Hostnames: []gatewayapi_v1alpha2.Hostname{"#projectcontour.io"},
					Rules: []gatewayapi_v1alpha2.TLSRouteRule{{
						BackendRefs: gatewayapi.TLSRouteBackendRef("kuard", 8080, nil),
					}},
				},
			}},
		wantRouteConditions: []*status.RouteStatusUpdate{{
			FullName: types.NamespacedName{Namespace: "default", Name: "basic"},
			RouteParentStatuses: []*gatewayapi_v1beta1.RouteParentStatus{
				{
					ParentRef: gatewayapi.GatewayParentRef("projectcontour", "contour"),
					Conditions: []metav1.Condition{
						resolvedRefsFalse(
							status.ReasonDegraded,
							"invalid hostname \"#projectcontour.io\": [a lowercase RFC 1123 subdomain must consist of lower case alphanumeric characters, '-' or '.', and must start and end with an alphanumeric character (e.g. 'example.com', regex used for validation is '[a-z0-9]([-a-z0-9]*[a-z0-9])?(\\.[a-z0-9]([-a-z0-9]*[a-z0-9])?)*')]"),
						{
							Type:    string(gatewayapi_v1.RouteConditionAccepted),
							Status:  contour_api_v1.ConditionFalse,
							Reason:  string(gatewayapi_v1.RouteReasonNoMatchingListenerHostname),
							Message: "No intersecting hostnames were found between the listener and the route.",
						},
					},
				},
			},
		}},
		wantGatewayStatusUpdate: validGatewayStatusUpdate(string(gw.Spec.Listeners[0].Name), gw.Spec.Listeners[0].Protocol, 1),
	})

	run(t, "TLSRoute: spec.rules.hostname: invalid hostname, ip address", testcase{
		gateway: gw,
		objs: []any{
			kuardService,
			&gatewayapi_v1alpha2.TLSRoute{
				ObjectMeta: metav1.ObjectMeta{
					Name:      "basic",
					Namespace: "default",
				},
				Spec: gatewayapi_v1alpha2.TLSRouteSpec{
					CommonRouteSpec: gatewayapi_v1alpha2.CommonRouteSpec{
						ParentRefs: []gatewayapi_v1alpha2.ParentReference{
							gatewayapi.GatewayParentRef("projectcontour", "contour"),
						},
					},
					Hostnames: []gatewayapi_v1alpha2.Hostname{"1.2.3.4"},
					Rules: []gatewayapi_v1alpha2.TLSRouteRule{{
						BackendRefs: gatewayapi.TLSRouteBackendRef("kuard", 8080, nil),
					}},
				},
			}},
		wantRouteConditions: []*status.RouteStatusUpdate{{
			FullName: types.NamespacedName{Namespace: "default", Name: "basic"},
			RouteParentStatuses: []*gatewayapi_v1beta1.RouteParentStatus{
				{
					ParentRef: gatewayapi.GatewayParentRef("projectcontour", "contour"),
					Conditions: []metav1.Condition{
						resolvedRefsFalse(status.ReasonDegraded, "invalid hostname \"1.2.3.4\": must be a DNS name, not an IP address"),
						{
							Type:    string(gatewayapi_v1.RouteConditionAccepted),
							Status:  contour_api_v1.ConditionFalse,
							Reason:  string(gatewayapi_v1.RouteReasonNoMatchingListenerHostname),
							Message: "No intersecting hostnames were found between the listener and the route.",
						},
					},
				},
			},
		}},
		wantGatewayStatusUpdate: validGatewayStatusUpdate(string(gw.Spec.Listeners[0].Name), gw.Spec.Listeners[0].Protocol, 1),
	})

	run(t, "TLSRoute: spec.rules.backendRefs has 0 weight", testcase{
		gateway: gw,
		objs: []any{
			kuardService,
			&gatewayapi_v1alpha2.TLSRoute{
				ObjectMeta: metav1.ObjectMeta{
					Name:      "basic",
					Namespace: "default",
				},
				Spec: gatewayapi_v1alpha2.TLSRouteSpec{
					CommonRouteSpec: gatewayapi_v1alpha2.CommonRouteSpec{
						ParentRefs: []gatewayapi_v1alpha2.ParentReference{
							gatewayapi.GatewayParentRef(gw.Namespace, gw.Name),
						},
					},
					Hostnames: []gatewayapi_v1alpha2.Hostname{"test.projectcontour.io"},
					Rules: []gatewayapi_v1alpha2.TLSRouteRule{{
						BackendRefs: gatewayapi.TLSRouteBackendRef(kuardService.Name, 8080, ref.To(int32(0))),
					}},
				},
			}},
		wantRouteConditions: []*status.RouteStatusUpdate{{
			FullName: types.NamespacedName{Namespace: "default", Name: "basic"},
			RouteParentStatuses: []*gatewayapi_v1beta1.RouteParentStatus{
				{
					ParentRef: gatewayapi.GatewayParentRef("projectcontour", "contour"),
					Conditions: []metav1.Condition{
						{
							Type:    string(status.ConditionValidBackendRefs),
							Status:  contour_api_v1.ConditionFalse,
							Reason:  string(status.ReasonAllBackendRefsHaveZeroWeights),
							Message: "At least one Spec.Rules.BackendRef must have a non-zero weight.",
						},
						routeResolvedRefsCondition(),
						{
							Type:    string(gatewayapi_v1.RouteConditionAccepted),
							Status:  contour_api_v1.ConditionTrue,
							Reason:  string(gatewayapi_v1.RouteReasonAccepted),
							Message: "Accepted TLSRoute",
						},
					},
				},
			},
		}},
		wantGatewayStatusUpdate: validGatewayStatusUpdate(string(gw.Spec.Listeners[0].Name), gw.Spec.Listeners[0].Protocol, 1),
	})

	run(t, "TLSRoute: backendrefs still validated when route not accepted", testcase{
		gateway: gw,
		objs: []any{
			kuardService,
			&gatewayapi_v1alpha2.TLSRoute{
				ObjectMeta: metav1.ObjectMeta{
					Name:      "basic",
					Namespace: "default",
				},
				Spec: gatewayapi_v1alpha2.TLSRouteSpec{
					CommonRouteSpec: gatewayapi_v1alpha2.CommonRouteSpec{
						ParentRefs: []gatewayapi_v1alpha2.ParentReference{
							// Wrong port.
							gatewayapi.GatewayListenerParentRef(gw.Namespace, gw.Name, "tls-passthrough", 444),
						},
					},
					Hostnames: []gatewayapi_v1alpha2.Hostname{"test.projectcontour.io"},
					Rules: []gatewayapi_v1alpha2.TLSRouteRule{{
						BackendRefs: gatewayapi.TLSRouteBackendRef("invalid-one", 8080, nil),
					}},
				},
			}},
		wantRouteConditions: []*status.RouteStatusUpdate{{
			FullName: types.NamespacedName{Namespace: "default", Name: "basic"},
			RouteParentStatuses: []*gatewayapi_v1beta1.RouteParentStatus{
				{
					ParentRef: gatewayapi.GatewayListenerParentRef(gw.Namespace, gw.Name, "tls-passthrough", 444),
					Conditions: []metav1.Condition{
						{
							Type:    string(gatewayapi_v1.RouteConditionResolvedRefs),
							Status:  contour_api_v1.ConditionFalse,
							Reason:  string(gatewayapi_v1.RouteReasonBackendNotFound),
							Message: "service \"invalid-one\" is invalid: service \"default/invalid-one\" not found",
						},
						{
							Type:    string(gatewayapi_v1.RouteConditionAccepted),
							Status:  contour_api_v1.ConditionFalse,
							Reason:  string(gatewayapi_v1.RouteReasonNoMatchingParent),
							Message: "No listeners match this parent ref",
						},
					},
				},
			},
		}},
		wantGatewayStatusUpdate: validGatewayStatusUpdate(string(gw.Spec.Listeners[0].Name), gw.Spec.Listeners[0].Protocol, 0),
	})

	run(t, "TLS Listener with invalid TLS mode", testcase{
		gateway: &gatewayapi_v1beta1.Gateway{
			ObjectMeta: metav1.ObjectMeta{
				Name:      "contour",
				Namespace: "projectcontour",
			},
			Spec: gatewayapi_v1beta1.GatewaySpec{
				Listeners: []gatewayapi_v1beta1.Listener{{
					Name:     "tls",
					Port:     443,
					Protocol: gatewayapi_v1.TLSProtocolType,
					TLS: &gatewayapi_v1beta1.GatewayTLSConfig{
						Mode: ref.To(gatewayapi_v1.TLSModeType("invalid-mode")),
					},
					AllowedRoutes: &gatewayapi_v1beta1.AllowedRoutes{
						Namespaces: &gatewayapi_v1beta1.RouteNamespaces{
							From: ref.To(gatewayapi_v1.NamespacesFromAll),
						},
					},
				}},
			},
		},
		objs: []any{
			kuardService,
			&gatewayapi_v1alpha2.TLSRoute{
				ObjectMeta: metav1.ObjectMeta{
					Name:      "basic",
					Namespace: "default",
				},
				Spec: gatewayapi_v1alpha2.TLSRouteSpec{
					CommonRouteSpec: gatewayapi_v1alpha2.CommonRouteSpec{
						ParentRefs: []gatewayapi_v1alpha2.ParentReference{
							gatewayapi.GatewayListenerParentRef(gw.Namespace, gw.Name, "tls", 443),
						},
					},
					Hostnames: []gatewayapi_v1alpha2.Hostname{"test.projectcontour.io"},
					Rules: []gatewayapi_v1alpha2.TLSRouteRule{{
						BackendRefs: gatewayapi.TLSRouteBackendRef("kuard", 8080, nil),
					}},
				},
			}},
		wantRouteConditions: []*status.RouteStatusUpdate{{
			FullName: types.NamespacedName{Namespace: "default", Name: "basic"},
			RouteParentStatuses: []*gatewayapi_v1beta1.RouteParentStatus{
				{
					ParentRef: gatewayapi.GatewayListenerParentRef(gw.Namespace, gw.Name, "tls", 443),
					Conditions: []metav1.Condition{
						routeResolvedRefsCondition(),
						{
							Type:    string(gatewayapi_v1.RouteConditionAccepted),
							Status:  contour_api_v1.ConditionFalse,
							Reason:  string(gatewayapi_v1.RouteReasonNoMatchingParent),
							Message: "No listeners match this parent ref",
						},
					},
				},
			},
		}},
		wantGatewayStatusUpdate: []*status.GatewayStatusUpdate{{
			FullName: types.NamespacedName{Namespace: "projectcontour", Name: "contour"},
			Conditions: map[gatewayapi_v1.GatewayConditionType]metav1.Condition{
				gatewayapi_v1.GatewayConditionAccepted: gatewayAcceptedCondition(),
				gatewayapi_v1.GatewayConditionProgrammed: {
					Type:    string(gatewayapi_v1.GatewayConditionProgrammed),
					Status:  contour_api_v1.ConditionFalse,
					Reason:  string(gatewayapi_v1.GatewayReasonListenersNotValid),
					Message: "Listeners are not valid",
				},
			},
			ListenerStatus: map[string]*gatewayapi_v1beta1.ListenerStatus{
				"tls": {
					Name: "tls",
					SupportedKinds: []gatewayapi_v1beta1.RouteGroupKind{
						{
							Group: ref.To(gatewayapi_v1beta1.Group(gatewayapi_v1beta1.GroupName)),
							Kind:  "TLSRoute",
						},
						{
							Group: ref.To(gatewayapi_v1beta1.Group(gatewayapi_v1beta1.GroupName)),
							Kind:  "TCPRoute",
						},
					},
					Conditions: []metav1.Condition{
						{
							Type:    string(gatewayapi_v1.ListenerConditionProgrammed),
							Status:  metav1.ConditionFalse,
							Reason:  "Invalid",
							Message: `Listener.TLS.Mode must be "Terminate" or "Passthrough".`,
						},
						listenerAcceptedCondition(),
						listenerResolvedRefsCondition(),
					},
					AttachedRoutes: 1,
				},
			},
		}},
	})
}

func TestGatewayAPIGRPCRouteDAGStatus(t *testing.T) {
	type testcase struct {
		objs                    []any
		gateway                 *gatewayapi_v1beta1.Gateway
		wantRouteConditions     []*status.RouteStatusUpdate
		wantGatewayStatusUpdate []*status.GatewayStatusUpdate
	}

	run := func(t *testing.T, desc string, tc testcase) {
		t.Helper()
		t.Run(desc, func(t *testing.T) {
			t.Helper()
			builder := Builder{
				Source: KubernetesCache{
					RootNamespaces: []string{"roots", "marketing"},
					FieldLogger:    fixture.NewTestLogger(t),
					gatewayclass: &gatewayapi_v1beta1.GatewayClass{
						TypeMeta: metav1.TypeMeta{},
						ObjectMeta: metav1.ObjectMeta{
							Name: "test-gc",
						},
						Spec: gatewayapi_v1beta1.GatewayClassSpec{
							ControllerName: "projectcontour.io/contour",
						},
						Status: gatewayapi_v1beta1.GatewayClassStatus{
							Conditions: []metav1.Condition{
								{
									Type:   string(gatewayapi_v1.GatewayClassConditionStatusAccepted),
									Status: metav1.ConditionTrue,
								},
							},
						},
					},
					gateway: tc.gateway,
				},
				Processors: []Processor{
					&ListenerProcessor{},
					&IngressProcessor{
						FieldLogger: fixture.NewTestLogger(t),
					},
					&HTTPProxyProcessor{},
					&GatewayAPIProcessor{
						FieldLogger: fixture.NewTestLogger(t),
					},
				},
			}

			// Set a default gateway if not defined by a test
			if tc.gateway == nil {
				builder.Source.gateway = &gatewayapi_v1beta1.Gateway{
					ObjectMeta: metav1.ObjectMeta{
						Name:      "contour",
						Namespace: "projectcontour",
					},
					Spec: gatewayapi_v1beta1.GatewaySpec{
						Listeners: []gatewayapi_v1beta1.Listener{{
							Name:     "http",
							Port:     80,
							Protocol: gatewayapi_v1.HTTPProtocolType,
							AllowedRoutes: &gatewayapi_v1beta1.AllowedRoutes{
								Namespaces: &gatewayapi_v1beta1.RouteNamespaces{
									From: ref.To(gatewayapi_v1.NamespacesFromAll),
								},
							},
						}},
					},
				}
			}

			for _, o := range tc.objs {
				builder.Source.Insert(o)
			}
			dag := builder.Build()
			gotRouteUpdates := dag.StatusCache.GetRouteUpdates()
			gotGatewayUpdates := dag.StatusCache.GetGatewayUpdates()

			ops := []cmp.Option{
				cmpopts.IgnoreFields(metav1.Condition{}, "LastTransitionTime"),
				cmpopts.IgnoreFields(status.RouteStatusUpdate{}, "GatewayRef"),
				cmpopts.IgnoreFields(status.RouteStatusUpdate{}, "Generation"),
				cmpopts.IgnoreFields(status.RouteStatusUpdate{}, "TransitionTime"),
				cmpopts.IgnoreFields(status.RouteStatusUpdate{}, "Resource"),
				cmpopts.IgnoreFields(status.GatewayStatusUpdate{}, "ExistingConditions"),
				cmpopts.IgnoreFields(status.GatewayStatusUpdate{}, "Generation"),
				cmpopts.IgnoreFields(status.GatewayStatusUpdate{}, "TransitionTime"),
				cmpopts.SortSlices(func(i, j metav1.Condition) bool {
					return i.Message < j.Message
				}),
				cmpopts.SortSlices(func(i, j *status.RouteStatusUpdate) bool {
					return i.FullName.String() < j.FullName.String()
				}),
			}

			// Since we're using a single static GatewayClass,
			// set the expected controller string here for all
			// test cases.
			for _, u := range tc.wantRouteConditions {
				u.GatewayController = builder.Source.gatewayclass.Spec.ControllerName

				for _, rps := range u.RouteParentStatuses {
					rps.ControllerName = builder.Source.gatewayclass.Spec.ControllerName
				}
			}

			if diff := cmp.Diff(tc.wantRouteConditions, gotRouteUpdates, ops...); diff != "" {
				t.Fatalf("expected route status: %v, got %v", tc.wantRouteConditions, diff)
			}

			if diff := cmp.Diff(tc.wantGatewayStatusUpdate, gotGatewayUpdates, ops...); diff != "" {
				t.Fatalf("expected gateway status: %v, got %v", tc.wantGatewayStatusUpdate, diff)
			}
		})
	}

	kuardService := &v1.Service{
		ObjectMeta: metav1.ObjectMeta{
			Name:      "kuard",
			Namespace: "default",
		},
		Spec: v1.ServiceSpec{
			Ports: []v1.ServicePort{makeServicePort("http", "TCP", 8080, 8080)},
		},
	}

	kuardService2 := &v1.Service{
		ObjectMeta: metav1.ObjectMeta{
			Name:      "kuard2",
			Namespace: "default",
		},
		Spec: v1.ServiceSpec{
			Ports: []v1.ServicePort{makeServicePort("http", "TCP", 8080, 8080)},
		},
	}

	kuardService3 := &v1.Service{
		ObjectMeta: metav1.ObjectMeta{
			Name:      "kuard3",
			Namespace: "default",
		},
		Spec: v1.ServiceSpec{
			Ports: []v1.ServicePort{makeServicePort("http", "TCP", 8080, 8080)},
		},
	}

	run(t, "simple grpcroute", testcase{
		objs: []any{
			kuardService,
			&gatewayapi_v1alpha2.GRPCRoute{
				ObjectMeta: metav1.ObjectMeta{
					Name:      "basic",
					Namespace: "default",
				},
				Spec: gatewayapi_v1alpha2.GRPCRouteSpec{
					CommonRouteSpec: gatewayapi_v1beta1.CommonRouteSpec{
						ParentRefs: []gatewayapi_v1beta1.ParentReference{gatewayapi.GatewayParentRef("projectcontour", "contour")},
					},
					Hostnames: []gatewayapi_v1beta1.Hostname{
						"test.projectcontour.io",
					},
					Rules: []gatewayapi_v1alpha2.GRPCRouteRule{{
						Matches: []gatewayapi_v1alpha2.GRPCRouteMatch{{
							Method: gatewayapi.GRPCMethodMatch(gatewayapi_v1alpha2.GRPCMethodMatchExact, "com.example.service", "Login"),
						}},
						BackendRefs: gatewayapi.GRPCRouteBackendRef("kuard", 8080, 1),
					}},
				},
			}},
		wantRouteConditions: []*status.RouteStatusUpdate{{
			FullName: types.NamespacedName{Namespace: "default", Name: "basic"},
			RouteParentStatuses: []*gatewayapi_v1beta1.RouteParentStatus{
				{
					ParentRef: gatewayapi.GatewayParentRef("projectcontour", "contour"),
					Conditions: []metav1.Condition{
						routeResolvedRefsCondition(),
						routeAcceptedGRPCRouteCondition(),
					},
				},
			},
		}},
		wantGatewayStatusUpdate: validGatewayStatusUpdate("http", gatewayapi_v1.HTTPProtocolType, 1),
	})

	run(t, "grpcroute: regular expression method match type is not yet supported", testcase{
		objs: []any{
			kuardService,
			&gatewayapi_v1alpha2.GRPCRoute{
				ObjectMeta: metav1.ObjectMeta{
					Name:      "basic",
					Namespace: "default",
				},
				Spec: gatewayapi_v1alpha2.GRPCRouteSpec{
					CommonRouteSpec: gatewayapi_v1beta1.CommonRouteSpec{
						ParentRefs: []gatewayapi_v1beta1.ParentReference{gatewayapi.GatewayParentRef("projectcontour", "contour")},
					},
					Hostnames: []gatewayapi_v1beta1.Hostname{
						"test.projectcontour.io",
					},
					Rules: []gatewayapi_v1alpha2.GRPCRouteRule{{
						// RegularExpression type not yet supported
						Matches: []gatewayapi_v1alpha2.GRPCRouteMatch{{
							Method: gatewayapi.GRPCMethodMatch(gatewayapi_v1alpha2.GRPCMethodMatchRegularExpression, "com.example.service", "Login"),
						}},
						BackendRefs: gatewayapi.GRPCRouteBackendRef("kuard", 8080, 1),
					}},
				},
			}},
		wantRouteConditions: []*status.RouteStatusUpdate{{
			FullName: types.NamespacedName{Namespace: "default", Name: "basic"},
			RouteParentStatuses: []*gatewayapi_v1beta1.RouteParentStatus{
				{
					ParentRef: gatewayapi.GatewayParentRef("projectcontour", "contour"),
					Conditions: []metav1.Condition{
						routeResolvedRefsCondition(),
						{
							Type:    string(gatewayapi_v1.RouteConditionAccepted),
							Status:  contour_api_v1.ConditionFalse,
							Reason:  string(gatewayapi_v1.RouteReasonUnsupportedValue),
							Message: "GRPCRoute.Spec.Rules.Matches.Method: Only Exact match type is supported.",
						},
					},
				},
			},
		}},
		wantGatewayStatusUpdate: validGatewayStatusUpdate("http", gatewayapi_v1.HTTPProtocolType, 1),
	})

	run(t, "grpcroute: method match must have Service configured", testcase{
		objs: []any{
			kuardService,
			&gatewayapi_v1alpha2.GRPCRoute{
				ObjectMeta: metav1.ObjectMeta{
					Name:      "basic",
					Namespace: "default",
				},
				Spec: gatewayapi_v1alpha2.GRPCRouteSpec{
					CommonRouteSpec: gatewayapi_v1beta1.CommonRouteSpec{
						ParentRefs: []gatewayapi_v1beta1.ParentReference{gatewayapi.GatewayParentRef("projectcontour", "contour")},
					},
					Hostnames: []gatewayapi_v1beta1.Hostname{
						"test.projectcontour.io",
					},
					Rules: []gatewayapi_v1alpha2.GRPCRouteRule{{
						Matches: []gatewayapi_v1alpha2.GRPCRouteMatch{{
							Method: gatewayapi.GRPCMethodMatch(gatewayapi_v1alpha2.GRPCMethodMatchExact, "", "Login"),
						}},
						BackendRefs: gatewayapi.GRPCRouteBackendRef("kuard", 8080, 1),
					}},
				},
			}},
		wantRouteConditions: []*status.RouteStatusUpdate{{
			FullName: types.NamespacedName{Namespace: "default", Name: "basic"},
			RouteParentStatuses: []*gatewayapi_v1beta1.RouteParentStatus{
				{
					ParentRef: gatewayapi.GatewayParentRef("projectcontour", "contour"),
					Conditions: []metav1.Condition{
						routeResolvedRefsCondition(),
						{
							Type:    string(gatewayapi_v1.RouteConditionAccepted),
							Status:  contour_api_v1.ConditionFalse,
							Reason:  string(status.ReasonInvalidMethodMatch),
							Message: "GRPCRoute.Spec.Rules.Matches.Method: Both Service and Method need be configured.",
						},
					},
				},
			},
		}},
		wantGatewayStatusUpdate: validGatewayStatusUpdate("http", gatewayapi_v1.HTTPProtocolType, 1),
	})

	run(t, "grpcroute: method match must have Method configured", testcase{
		objs: []any{
			kuardService,
			&gatewayapi_v1alpha2.GRPCRoute{
				ObjectMeta: metav1.ObjectMeta{
					Name:      "basic",
					Namespace: "default",
				},
				Spec: gatewayapi_v1alpha2.GRPCRouteSpec{
					CommonRouteSpec: gatewayapi_v1beta1.CommonRouteSpec{
						ParentRefs: []gatewayapi_v1beta1.ParentReference{gatewayapi.GatewayParentRef("projectcontour", "contour")},
					},
					Hostnames: []gatewayapi_v1beta1.Hostname{
						"test.projectcontour.io",
					},
					Rules: []gatewayapi_v1alpha2.GRPCRouteRule{{
						Matches: []gatewayapi_v1alpha2.GRPCRouteMatch{{
							Method: gatewayapi.GRPCMethodMatch(gatewayapi_v1alpha2.GRPCMethodMatchExact, "com.example.service", ""),
						}},
						BackendRefs: gatewayapi.GRPCRouteBackendRef("kuard", 8080, 1),
					}},
				},
			}},
		wantRouteConditions: []*status.RouteStatusUpdate{{
			FullName: types.NamespacedName{Namespace: "default", Name: "basic"},
			RouteParentStatuses: []*gatewayapi_v1beta1.RouteParentStatus{
				{
					ParentRef: gatewayapi.GatewayParentRef("projectcontour", "contour"),
					Conditions: []metav1.Condition{
						routeResolvedRefsCondition(),
						{
							Type:    string(gatewayapi_v1.RouteConditionAccepted),
							Status:  contour_api_v1.ConditionFalse,
							Reason:  string(status.ReasonInvalidMethodMatch),
							Message: "GRPCRoute.Spec.Rules.Matches.Method: Both Service and Method need be configured.",
						},
					},
				},
			},
		}},
		wantGatewayStatusUpdate: validGatewayStatusUpdate("http", gatewayapi_v1.HTTPProtocolType, 1),
	})

	run(t, "grpcroute: invalid header match type is not supported", testcase{
		objs: []any{
			kuardService,
			&gatewayapi_v1alpha2.GRPCRoute{
				ObjectMeta: metav1.ObjectMeta{
					Name:      "basic",
					Namespace: "default",
				},
				Spec: gatewayapi_v1alpha2.GRPCRouteSpec{
					CommonRouteSpec: gatewayapi_v1beta1.CommonRouteSpec{
						ParentRefs: []gatewayapi_v1beta1.ParentReference{gatewayapi.GatewayParentRef("projectcontour", "contour")},
					},
					Hostnames: []gatewayapi_v1beta1.Hostname{
						"test.projectcontour.io",
					},
					Rules: []gatewayapi_v1alpha2.GRPCRouteRule{{
						Matches: []gatewayapi_v1alpha2.GRPCRouteMatch{{
							Method: &gatewayapi_v1alpha2.GRPCMethodMatch{
								Type:    ref.To(gatewayapi_v1alpha2.GRPCMethodMatchExact),
								Service: ref.To("come.example.service"),
								Method:  ref.To("Login"),
							},
							Headers: []gatewayapi_v1alpha2.GRPCHeaderMatch{
								{
									Type:  ref.To(gatewayapi_v1beta1.HeaderMatchType("UNKNOWN")), // <---- unknown type to break the test
									Name:  gatewayapi_v1alpha2.GRPCHeaderName("foo"),
									Value: "bar",
								},
							},
						}},
						BackendRefs: gatewayapi.GRPCRouteBackendRef("kuard", 8080, 1),
					}},
				},
			},
		},
		wantRouteConditions: []*status.RouteStatusUpdate{{
			FullName: types.NamespacedName{Namespace: "default", Name: "basic"},
			RouteParentStatuses: []*gatewayapi_v1beta1.RouteParentStatus{
				{
					ParentRef: gatewayapi.GatewayParentRef("projectcontour", "contour"),
					Conditions: []metav1.Condition{
						routeResolvedRefsCondition(),
						{
							Type:    string(gatewayapi_v1.RouteConditionAccepted),
							Status:  contour_api_v1.ConditionFalse,
							Reason:  string(gatewayapi_v1.RouteReasonUnsupportedValue),
							Message: "GRPCRoute.Spec.Rules.Matches.Headers: Only Exact match type and RegularExpression match type are supported",
						},
					},
				},
			},
		}},
		wantGatewayStatusUpdate: validGatewayStatusUpdate("http", gatewayapi_v1.HTTPProtocolType, 1),
	})

	run(t, "grpcroute: regular expression header match has invalid value", testcase{
		objs: []any{
			kuardService,
			&gatewayapi_v1alpha2.GRPCRoute{
				ObjectMeta: metav1.ObjectMeta{
					Name:      "basic",
					Namespace: "default",
				},
				Spec: gatewayapi_v1alpha2.GRPCRouteSpec{
					CommonRouteSpec: gatewayapi_v1beta1.CommonRouteSpec{
						ParentRefs: []gatewayapi_v1beta1.ParentReference{gatewayapi.GatewayParentRef("projectcontour", "contour")},
					},
					Hostnames: []gatewayapi_v1beta1.Hostname{
						"test.projectcontour.io",
					},
					Rules: []gatewayapi_v1alpha2.GRPCRouteRule{{
						Matches: []gatewayapi_v1alpha2.GRPCRouteMatch{{
							Method: &gatewayapi_v1alpha2.GRPCMethodMatch{
								Type:    ref.To(gatewayapi_v1alpha2.GRPCMethodMatchExact),
								Service: ref.To("come.example.service"),
								Method:  ref.To("Login"),
							},
							Headers: []gatewayapi_v1alpha2.GRPCHeaderMatch{
								{
									Type:  ref.To(gatewayapi_v1.HeaderMatchRegularExpression),
									Name:  gatewayapi_v1alpha2.GRPCHeaderName("foo"),
									Value: "invalid(-)regex)",
								},
							},
						}},
						BackendRefs: gatewayapi.GRPCRouteBackendRef("kuard", 8080, 1),
					}},
				},
			},
		},
		wantRouteConditions: []*status.RouteStatusUpdate{{
			FullName: types.NamespacedName{Namespace: "default", Name: "basic"},
			RouteParentStatuses: []*gatewayapi_v1beta1.RouteParentStatus{
				{
					ParentRef: gatewayapi.GatewayParentRef("projectcontour", "contour"),
					Conditions: []metav1.Condition{
						routeResolvedRefsCondition(),
						{
							Type:    string(gatewayapi_v1.RouteConditionAccepted),
							Status:  contour_api_v1.ConditionFalse,
							Reason:  string(gatewayapi_v1.RouteReasonUnsupportedValue),
							Message: "GRPCRoute.Spec.Rules.Matches.Headers: Invalid value for RegularExpression match type is specified",
						},
					},
				},
			},
		}},
		wantGatewayStatusUpdate: validGatewayStatusUpdate("http", gatewayapi_v1.HTTPProtocolType, 1),
	})

	run(t, "grpcroute: invalid RequestHeaderModifier due to duplicated headers", testcase{
		objs: []any{
			kuardService,
			&gatewayapi_v1alpha2.GRPCRoute{
				ObjectMeta: metav1.ObjectMeta{
					Name:      "basic",
					Namespace: "default",
				},
				Spec: gatewayapi_v1alpha2.GRPCRouteSpec{
					CommonRouteSpec: gatewayapi_v1beta1.CommonRouteSpec{
						ParentRefs: []gatewayapi_v1beta1.ParentReference{gatewayapi.GatewayParentRef("projectcontour", "contour")},
					},
					Hostnames: []gatewayapi_v1beta1.Hostname{
						"test.projectcontour.io",
					},
					Rules: []gatewayapi_v1alpha2.GRPCRouteRule{{
						Matches: []gatewayapi_v1alpha2.GRPCRouteMatch{{
							Method: gatewayapi.GRPCMethodMatch(gatewayapi_v1alpha2.GRPCMethodMatchExact, "com.example.service", "Login"),
						}},
						BackendRefs: gatewayapi.GRPCRouteBackendRef("kuard", 8080, 1),
						Filters: []gatewayapi_v1alpha2.GRPCRouteFilter{{
							Type: gatewayapi_v1alpha2.GRPCRouteFilterRequestHeaderModifier,
							RequestHeaderModifier: &gatewayapi_v1beta1.HTTPHeaderFilter{
								Set: []gatewayapi_v1beta1.HTTPHeader{
									{Name: "custom", Value: "duplicated"},
									{Name: "Custom", Value: "duplicated"},
								},
							},
						}},
					}},
				},
			},
		},
		wantRouteConditions: []*status.RouteStatusUpdate{{
			FullName: types.NamespacedName{Namespace: "default", Name: "basic"},
			RouteParentStatuses: []*gatewayapi_v1beta1.RouteParentStatus{
				{
					ParentRef: gatewayapi.GatewayParentRef("projectcontour", "contour"),
					Conditions: []metav1.Condition{
						resolvedRefsFalse(status.ReasonDegraded, "duplicate header addition: \"Custom\" on request headers"),
						routeAcceptedGRPCRouteCondition(),
					},
				},
			},
		}},
		// Invalid filters still result in an attached route.
		wantGatewayStatusUpdate: validGatewayStatusUpdate("http", gatewayapi_v1.HTTPProtocolType, 1),
	})

	run(t, "grpcroute: invalid ResponseHeaderModifier due to invalid headers", testcase{
		objs: []any{
			kuardService,
			&gatewayapi_v1alpha2.GRPCRoute{
				ObjectMeta: metav1.ObjectMeta{
					Name:      "basic",
					Namespace: "default",
				},
				Spec: gatewayapi_v1alpha2.GRPCRouteSpec{
					CommonRouteSpec: gatewayapi_v1beta1.CommonRouteSpec{
						ParentRefs: []gatewayapi_v1beta1.ParentReference{gatewayapi.GatewayParentRef("projectcontour", "contour")},
					},
					Hostnames: []gatewayapi_v1beta1.Hostname{
						"test.projectcontour.io",
					},
					Rules: []gatewayapi_v1alpha2.GRPCRouteRule{{
						Matches: []gatewayapi_v1alpha2.GRPCRouteMatch{{
							Method: gatewayapi.GRPCMethodMatch(gatewayapi_v1alpha2.GRPCMethodMatchExact, "com.example.service", "Login"),
						}},
						BackendRefs: gatewayapi.GRPCRouteBackendRef("kuard", 8080, 1),
						Filters: []gatewayapi_v1alpha2.GRPCRouteFilter{{
							Type: gatewayapi_v1alpha2.GRPCRouteFilterResponseHeaderModifier,
							ResponseHeaderModifier: &gatewayapi_v1beta1.HTTPHeaderFilter{
								Add: []gatewayapi_v1beta1.HTTPHeader{
									{Name: "!invalid-header", Value: "foo"},
								},
							},
						}},
					}},
				},
			},
		},
		wantRouteConditions: []*status.RouteStatusUpdate{{
			FullName: types.NamespacedName{Namespace: "default", Name: "basic"},
			RouteParentStatuses: []*gatewayapi_v1beta1.RouteParentStatus{
				{
					ParentRef: gatewayapi.GatewayParentRef("projectcontour", "contour"),
					Conditions: []metav1.Condition{
						resolvedRefsFalse(
							status.ReasonDegraded,
							"invalid add header \"!invalid-Header\": [a valid HTTP header must consist of alphanumeric characters or '-' (e.g. 'X-Header-Name', regex used for validation is '[-A-Za-z0-9]+')] on response headers"),
						routeAcceptedGRPCRouteCondition(),
					},
				},
			},
		}},
		// Invalid filters still result in an attached route.
		wantGatewayStatusUpdate: validGatewayStatusUpdate("http", gatewayapi_v1.HTTPProtocolType, 1),
	})

	run(t, "grpcroute: more than one RequestMirror filters in GRPCRoute.Spec.Rules.Filters", testcase{
		objs: []any{
			kuardService,
			kuardService2,
			kuardService3,
			&gatewayapi_v1alpha2.GRPCRoute{
				ObjectMeta: metav1.ObjectMeta{
					Name:      "basic",
					Namespace: "default",
				},
				Spec: gatewayapi_v1alpha2.GRPCRouteSpec{
					CommonRouteSpec: gatewayapi_v1beta1.CommonRouteSpec{
						ParentRefs: []gatewayapi_v1beta1.ParentReference{gatewayapi.GatewayParentRef("projectcontour", "contour")},
					},
					Hostnames: []gatewayapi_v1beta1.Hostname{
						"test.projectcontour.io",
					},
					Rules: []gatewayapi_v1alpha2.GRPCRouteRule{{
						Matches: []gatewayapi_v1alpha2.GRPCRouteMatch{{
							Method: gatewayapi.GRPCMethodMatch(gatewayapi_v1alpha2.GRPCMethodMatchExact, "com.example.service", "Login"),
						}},
						BackendRefs: gatewayapi.GRPCRouteBackendRef("kuard", 8080, 1),
						Filters: []gatewayapi_v1alpha2.GRPCRouteFilter{{
							Type: gatewayapi_v1alpha2.GRPCRouteFilterRequestMirror,
							RequestMirror: &gatewayapi_v1beta1.HTTPRequestMirrorFilter{
								BackendRef: gatewayapi.ServiceBackendObjectRef("kuard2", 8080),
							},
						}, {
							Type: gatewayapi_v1alpha2.GRPCRouteFilterRequestMirror,
							RequestMirror: &gatewayapi_v1beta1.HTTPRequestMirrorFilter{
								BackendRef: gatewayapi.ServiceBackendObjectRef("kuard3", 8080),
							}},
						},
					}},
				},
			},
		},
		wantRouteConditions: []*status.RouteStatusUpdate{{
			FullName: types.NamespacedName{Namespace: "default", Name: "basic"},
			RouteParentStatuses: []*gatewayapi_v1beta1.RouteParentStatus{
				{
					ParentRef: gatewayapi.GatewayParentRef("projectcontour", "contour"),
					Conditions: []metav1.Condition{
						routeResolvedRefsCondition(),
						routeAcceptedGRPCRouteCondition(),
					},
				},
			},
		}},
		wantGatewayStatusUpdate: validGatewayStatusUpdate("http", gatewayapi_v1.HTTPProtocolType, 1),
	})

	run(t, "grpcroute: invalid RequestMirror filter due to unspecified backendRef.name", testcase{
		objs: []any{
			kuardService,
			kuardService2,
			&gatewayapi_v1alpha2.GRPCRoute{
				ObjectMeta: metav1.ObjectMeta{
					Name:      "basic",
					Namespace: "default",
				},
				Spec: gatewayapi_v1alpha2.GRPCRouteSpec{
					CommonRouteSpec: gatewayapi_v1beta1.CommonRouteSpec{
						ParentRefs: []gatewayapi_v1beta1.ParentReference{gatewayapi.GatewayParentRef("projectcontour", "contour")},
					},
					Hostnames: []gatewayapi_v1beta1.Hostname{
						"test.projectcontour.io",
					},
					Rules: []gatewayapi_v1alpha2.GRPCRouteRule{{
						Matches: []gatewayapi_v1alpha2.GRPCRouteMatch{{
							Method: gatewayapi.GRPCMethodMatch(gatewayapi_v1alpha2.GRPCMethodMatchExact, "com.example.service", "Login"),
						}},
						BackendRefs: gatewayapi.GRPCRouteBackendRef("kuard", 8080, 1),
						Filters: []gatewayapi_v1alpha2.GRPCRouteFilter{{
							Type: gatewayapi_v1alpha2.GRPCRouteFilterRequestMirror,
							RequestMirror: &gatewayapi_v1beta1.HTTPRequestMirrorFilter{
								BackendRef: gatewayapi_v1beta1.BackendObjectReference{
									Group: ref.To(gatewayapi_v1beta1.Group("")),
									Kind:  ref.To(gatewayapi_v1beta1.Kind("Service")),
									Port:  ref.To(gatewayapi_v1beta1.PortNumber(8080)),
								},
							},
						}},
					}},
				},
			},
		},
		wantRouteConditions: []*status.RouteStatusUpdate{{
			FullName: types.NamespacedName{Namespace: "default", Name: "basic"},
			RouteParentStatuses: []*gatewayapi_v1beta1.RouteParentStatus{
				{
					ParentRef: gatewayapi.GatewayParentRef("projectcontour", "contour"),
					Conditions: []metav1.Condition{
						resolvedRefsFalse(status.ReasonDegraded, "Spec.Rules.Filters.RequestMirror.BackendRef.Name must be specified"),
						routeAcceptedGRPCRouteCondition(),
					},
				},
			},
		}},
		// This still results in an attached route because it returns a 404.
		wantGatewayStatusUpdate: validGatewayStatusUpdate("http", gatewayapi_v1.HTTPProtocolType, 1),
	})

	run(t, "grpcroute: custom filter type is not supported", testcase{
		objs: []any{
			kuardService,
			&gatewayapi_v1alpha2.GRPCRoute{
				ObjectMeta: metav1.ObjectMeta{
					Name:      "basic",
					Namespace: "default",
				},
				Spec: gatewayapi_v1alpha2.GRPCRouteSpec{
					CommonRouteSpec: gatewayapi_v1beta1.CommonRouteSpec{
						ParentRefs: []gatewayapi_v1beta1.ParentReference{gatewayapi.GatewayParentRef("projectcontour", "contour")},
					},
					Hostnames: []gatewayapi_v1beta1.Hostname{
						"test.projectcontour.io",
					},
					Rules: []gatewayapi_v1alpha2.GRPCRouteRule{{
						Matches: []gatewayapi_v1alpha2.GRPCRouteMatch{{
							Method: gatewayapi.GRPCMethodMatch(gatewayapi_v1alpha2.GRPCMethodMatchExact, "com.example.service", "Login"),
						}},
						BackendRefs: gatewayapi.GRPCRouteBackendRef("kuard", 8080, 1),
						Filters: []gatewayapi_v1alpha2.GRPCRouteFilter{{
							Type: "custom-filter",
						}},
					}},
				},
			}},
		wantRouteConditions: []*status.RouteStatusUpdate{{
			FullName: types.NamespacedName{Namespace: "default", Name: "basic"},
			RouteParentStatuses: []*gatewayapi_v1beta1.RouteParentStatus{
				{
					ParentRef: gatewayapi.GatewayParentRef("projectcontour", "contour"),
					Conditions: []metav1.Condition{
						routeResolvedRefsCondition(),
						{
							Type:    string(gatewayapi_v1.RouteConditionAccepted),
							Status:  metav1.ConditionFalse,
							Reason:  string(gatewayapi_v1.RouteReasonUnsupportedValue),
							Message: "GRPCRoute.Spec.Rules.Filters: invalid type \"custom-filter\": only RequestHeaderModifier, ResponseHeaderModifier and RequestMirror are supported.",
						},
					},
				},
			},
		}},
		// Invalid filters still result in an attached route.
		wantGatewayStatusUpdate: validGatewayStatusUpdate("http", gatewayapi_v1.HTTPProtocolType, 1),
	})

	run(t, "grpcroute: at lease one backend need to be specified", testcase{
		objs: []any{
			kuardService,
			&gatewayapi_v1alpha2.GRPCRoute{
				ObjectMeta: metav1.ObjectMeta{
					Name:      "basic",
					Namespace: "default",
				},
				Spec: gatewayapi_v1alpha2.GRPCRouteSpec{
					CommonRouteSpec: gatewayapi_v1beta1.CommonRouteSpec{
						ParentRefs: []gatewayapi_v1beta1.ParentReference{gatewayapi.GatewayParentRef("projectcontour", "contour")},
					},
					Hostnames: []gatewayapi_v1beta1.Hostname{
						"test.projectcontour.io",
					},
					Rules: []gatewayapi_v1alpha2.GRPCRouteRule{{
						Matches: []gatewayapi_v1alpha2.GRPCRouteMatch{{
							Method: gatewayapi.GRPCMethodMatch(gatewayapi_v1alpha2.GRPCMethodMatchExact, "com.example.service", "Login"),
						}},
						BackendRefs: []gatewayapi_v1alpha2.GRPCBackendRef{}},
					},
				},
			},
		},
		wantRouteConditions: []*status.RouteStatusUpdate{{
			FullName: types.NamespacedName{Namespace: "default", Name: "basic"},
			RouteParentStatuses: []*gatewayapi_v1beta1.RouteParentStatus{
				{
					ParentRef: gatewayapi.GatewayParentRef("projectcontour", "contour"),
					Conditions: []metav1.Condition{
						resolvedRefsFalse(status.ReasonDegraded, "At least one Spec.Rules.BackendRef must be specified."),
						routeAcceptedGRPCRouteCondition(),
					},
				},
			},
		}},
		wantGatewayStatusUpdate: validGatewayStatusUpdate("http", gatewayapi_v1.HTTPProtocolType, 1),
	})

	run(t, "grpcroute: still validate backendrefs when not accepted", testcase{
		objs: []any{
			kuardService,
			&gatewayapi_v1alpha2.GRPCRoute{
				ObjectMeta: metav1.ObjectMeta{
					Name:      "basic",
					Namespace: "default",
				},
				Spec: gatewayapi_v1alpha2.GRPCRouteSpec{
					CommonRouteSpec: gatewayapi_v1beta1.CommonRouteSpec{
						ParentRefs: []gatewayapi_v1alpha2.ParentReference{
							// Wrong port.
							gatewayapi.GatewayListenerParentRef("projectcontour", "contour", "http", 900),
						},
					},
					Hostnames: []gatewayapi_v1beta1.Hostname{
						"test.projectcontour.io",
					},
					Rules: []gatewayapi_v1alpha2.GRPCRouteRule{{
						Matches: []gatewayapi_v1alpha2.GRPCRouteMatch{{
							Method: gatewayapi.GRPCMethodMatch(gatewayapi_v1alpha2.GRPCMethodMatchExact, "com.example.service", "Login"),
						}},
						BackendRefs: gatewayapi.GRPCRouteBackendRef("invalid", 8080, 1),
					}},
				},
			},
		},
		wantRouteConditions: []*status.RouteStatusUpdate{{
			FullName: types.NamespacedName{Namespace: "default", Name: "basic"},
			RouteParentStatuses: []*gatewayapi_v1beta1.RouteParentStatus{
				{
					ParentRef: gatewayapi.GatewayListenerParentRef("projectcontour", "contour", "http", 900),
					Conditions: []metav1.Condition{
						{
							Type:    string(gatewayapi_v1.RouteConditionResolvedRefs),
							Status:  contour_api_v1.ConditionFalse,
							Reason:  string(gatewayapi_v1.RouteReasonBackendNotFound),
							Message: "service \"invalid\" is invalid: service \"default/invalid\" not found",
						},
						{
							Type:    string(gatewayapi_v1.RouteConditionAccepted),
							Status:  contour_api_v1.ConditionFalse,
							Reason:  string(gatewayapi_v1.RouteReasonNoMatchingParent),
							Message: "No listeners match this parent ref",
						},
					},
				},
			},
		}},
		wantGatewayStatusUpdate: validGatewayStatusUpdate("http", gatewayapi_v1.HTTPProtocolType, 0),
	})

	run(t, "grpcroute: invalid RequestHeaderModifier on backend due to duplicated headers", testcase{
		objs: []any{
			kuardService,
			&gatewayapi_v1alpha2.GRPCRoute{
				ObjectMeta: metav1.ObjectMeta{
					Name:      "basic",
					Namespace: "default",
				},
				Spec: gatewayapi_v1alpha2.GRPCRouteSpec{
					CommonRouteSpec: gatewayapi_v1beta1.CommonRouteSpec{
						ParentRefs: []gatewayapi_v1beta1.ParentReference{gatewayapi.GatewayParentRef("projectcontour", "contour")},
					},
					Hostnames: []gatewayapi_v1beta1.Hostname{
						"test.projectcontour.io",
					},
					Rules: []gatewayapi_v1alpha2.GRPCRouteRule{{
						Matches: []gatewayapi_v1alpha2.GRPCRouteMatch{{
							Method: gatewayapi.GRPCMethodMatch(gatewayapi_v1alpha2.GRPCMethodMatchExact, "com.example.service", "Login"),
						}},
						BackendRefs: []gatewayapi_v1alpha2.GRPCBackendRef{
							{
								BackendRef: gatewayapi_v1beta1.BackendRef{
									BackendObjectReference: gatewayapi.ServiceBackendObjectRef("kuard", 8080),
								},
								Filters: []gatewayapi_v1alpha2.GRPCRouteFilter{{
									Type: gatewayapi_v1alpha2.GRPCRouteFilterRequestHeaderModifier,
									RequestHeaderModifier: &gatewayapi_v1beta1.HTTPHeaderFilter{
										Set: []gatewayapi_v1beta1.HTTPHeader{
											{Name: "custom", Value: "duplicated"},
											{Name: "Custom", Value: "duplicated"},
										},
									},
								}},
							},
						}},
					},
				},
			},
		},
		wantRouteConditions: []*status.RouteStatusUpdate{{
			FullName: types.NamespacedName{Namespace: "default", Name: "basic"},
			RouteParentStatuses: []*gatewayapi_v1beta1.RouteParentStatus{
				{
					ParentRef: gatewayapi.GatewayParentRef("projectcontour", "contour"),
					Conditions: []metav1.Condition{
						resolvedRefsFalse(status.ReasonDegraded, "duplicate header addition: \"Custom\" on request headers"),
						routeAcceptedGRPCRouteCondition(),
					},
				},
			},
		}},
		// Invalid filters still result in an attached route.
		wantGatewayStatusUpdate: validGatewayStatusUpdate("http", gatewayapi_v1.HTTPProtocolType, 1),
	})

	run(t, "grpcroute: invalid ResponseHeaderModifier on backend due to invalid headers", testcase{
		objs: []any{
			kuardService,
			&gatewayapi_v1alpha2.GRPCRoute{
				ObjectMeta: metav1.ObjectMeta{
					Name:      "basic",
					Namespace: "default",
				},
				Spec: gatewayapi_v1alpha2.GRPCRouteSpec{
					CommonRouteSpec: gatewayapi_v1beta1.CommonRouteSpec{
						ParentRefs: []gatewayapi_v1beta1.ParentReference{gatewayapi.GatewayParentRef("projectcontour", "contour")},
					},
					Hostnames: []gatewayapi_v1beta1.Hostname{
						"test.projectcontour.io",
					},
					Rules: []gatewayapi_v1alpha2.GRPCRouteRule{{
						Matches: []gatewayapi_v1alpha2.GRPCRouteMatch{{
							Method: gatewayapi.GRPCMethodMatch(gatewayapi_v1alpha2.GRPCMethodMatchExact, "com.example.service", "Login"),
						}},
						BackendRefs: []gatewayapi_v1alpha2.GRPCBackendRef{
							{
								BackendRef: gatewayapi_v1beta1.BackendRef{
									BackendObjectReference: gatewayapi.ServiceBackendObjectRef("kuard", 8080),
								},
								Filters: []gatewayapi_v1alpha2.GRPCRouteFilter{{
									Type: gatewayapi_v1alpha2.GRPCRouteFilterResponseHeaderModifier,
									ResponseHeaderModifier: &gatewayapi_v1beta1.HTTPHeaderFilter{
										Set: []gatewayapi_v1beta1.HTTPHeader{
											{Name: "!invalid-header", Value: "foo"},
										},
									},
								}},
							},
						},
					}},
				},
			},
		},
		wantRouteConditions: []*status.RouteStatusUpdate{{
			FullName: types.NamespacedName{Namespace: "default", Name: "basic"},
			RouteParentStatuses: []*gatewayapi_v1beta1.RouteParentStatus{
				{
					ParentRef: gatewayapi.GatewayParentRef("projectcontour", "contour"),
					Conditions: []metav1.Condition{
						resolvedRefsFalse(
							status.ReasonDegraded,
							"invalid set header \"!invalid-Header\": [a valid HTTP header must consist of alphanumeric characters or '-' (e.g. 'X-Header-Name', regex used for validation is '[-A-Za-z0-9]+')] on response headers"),
						routeAcceptedGRPCRouteCondition(),
					},
				},
			},
		}},
		// Invalid filters still result in an attached route.
		wantGatewayStatusUpdate: validGatewayStatusUpdate("http", gatewayapi_v1.HTTPProtocolType, 1),
	})
}

func TestGatewayAPITCPRouteDAGStatus(t *testing.T) {
	type testcase struct {
		objs                    []any
		gateway                 *gatewayapi_v1beta1.Gateway
		wantRouteConditions     []*status.RouteStatusUpdate
		wantGatewayStatusUpdate []*status.GatewayStatusUpdate
	}

	run := func(t *testing.T, desc string, tc testcase) {
		t.Helper()
		t.Run(desc, func(t *testing.T) {
			t.Helper()
			builder := Builder{
				Source: KubernetesCache{
					RootNamespaces: []string{"roots", "marketing"},
					FieldLogger:    fixture.NewTestLogger(t),
					gatewayclass: &gatewayapi_v1beta1.GatewayClass{
						TypeMeta: metav1.TypeMeta{},
						ObjectMeta: metav1.ObjectMeta{
							Name: "test-gc",
						},
						Spec: gatewayapi_v1beta1.GatewayClassSpec{
							ControllerName: "projectcontour.io/contour",
						},
						Status: gatewayapi_v1beta1.GatewayClassStatus{
							Conditions: []metav1.Condition{
								{
									Type:   string(gatewayapi_v1.GatewayClassConditionStatusAccepted),
									Status: metav1.ConditionTrue,
								},
							},
						},
					},
					gateway: tc.gateway,
				},
				Processors: []Processor{
					&ListenerProcessor{},
					&IngressProcessor{
						FieldLogger: fixture.NewTestLogger(t),
					},
					&HTTPProxyProcessor{},
					&GatewayAPIProcessor{
						FieldLogger: fixture.NewTestLogger(t),
					},
				},
			}

			// Set a default gateway if not defined by a test
			if tc.gateway == nil {
				builder.Source.gateway = &gatewayapi_v1beta1.Gateway{
					ObjectMeta: metav1.ObjectMeta{
						Name:      "contour",
						Namespace: "projectcontour",
					},
					Spec: gatewayapi_v1beta1.GatewaySpec{
						Listeners: []gatewayapi_v1beta1.Listener{{
							Name:     "tcp",
							Port:     10000,
							Protocol: gatewayapi_v1.TCPProtocolType,
							AllowedRoutes: &gatewayapi_v1beta1.AllowedRoutes{
								Namespaces: &gatewayapi_v1beta1.RouteNamespaces{
									From: ref.To(gatewayapi_v1.NamespacesFromAll),
								},
							},
						}},
					},
				}
			}

			for _, o := range tc.objs {
				builder.Source.Insert(o)
			}
			dag := builder.Build()
			gotRouteUpdates := dag.StatusCache.GetRouteUpdates()
			gotGatewayUpdates := dag.StatusCache.GetGatewayUpdates()

			ops := []cmp.Option{
				cmpopts.IgnoreFields(metav1.Condition{}, "LastTransitionTime"),
				cmpopts.IgnoreFields(status.RouteStatusUpdate{}, "GatewayRef"),
				cmpopts.IgnoreFields(status.RouteStatusUpdate{}, "Generation"),
				cmpopts.IgnoreFields(status.RouteStatusUpdate{}, "TransitionTime"),
				cmpopts.IgnoreFields(status.RouteStatusUpdate{}, "Resource"),
				cmpopts.IgnoreFields(status.GatewayStatusUpdate{}, "ExistingConditions"),
				cmpopts.IgnoreFields(status.GatewayStatusUpdate{}, "Generation"),
				cmpopts.IgnoreFields(status.GatewayStatusUpdate{}, "TransitionTime"),
				cmpopts.SortSlices(func(i, j metav1.Condition) bool {
					return i.Message < j.Message
				}),
				cmpopts.SortSlices(func(i, j *status.RouteStatusUpdate) bool {
					return i.FullName.String() < j.FullName.String()
				}),
			}

			// Since we're using a single static GatewayClass,
			// set the expected controller string here for all
			// test cases.
			for _, u := range tc.wantRouteConditions {
				u.GatewayController = builder.Source.gatewayclass.Spec.ControllerName

				for _, rps := range u.RouteParentStatuses {
					rps.ControllerName = builder.Source.gatewayclass.Spec.ControllerName
				}
			}

			if diff := cmp.Diff(tc.wantRouteConditions, gotRouteUpdates, ops...); diff != "" {
				t.Fatalf("expected route status: %v, got %v", tc.wantRouteConditions, diff)
			}

			if diff := cmp.Diff(tc.wantGatewayStatusUpdate, gotGatewayUpdates, ops...); diff != "" {
				t.Fatalf("expected gateway status: %v, got %v", tc.wantGatewayStatusUpdate, diff)
			}
		})
	}

	kuardService := &v1.Service{
		ObjectMeta: metav1.ObjectMeta{
			Name:      "kuard",
			Namespace: "default",
		},
		Spec: v1.ServiceSpec{
			Ports: []v1.ServicePort{makeServicePort("http", "TCP", 8080, 8080)},
		},
	}

	kuardService2 := &v1.Service{
		ObjectMeta: metav1.ObjectMeta{
			Name:      "kuard2",
			Namespace: "default",
		},
		Spec: v1.ServiceSpec{
			Ports: []v1.ServicePort{makeServicePort("http", "TCP", 8080, 8080)},
		},
	}

	run(t, "allowedroute of TCPRoute on a non-TCP listener results in a listener condition", testcase{
		objs: []any{},
		gateway: &gatewayapi_v1beta1.Gateway{
			ObjectMeta: metav1.ObjectMeta{
				Name:      "contour",
				Namespace: "projectcontour",
			},
			Spec: gatewayapi_v1beta1.GatewaySpec{
				Listeners: []gatewayapi_v1beta1.Listener{{
					Name:     "http",
					Port:     80,
					Protocol: gatewayapi_v1.HTTPProtocolType,
					AllowedRoutes: &gatewayapi_v1beta1.AllowedRoutes{
						Kinds: []gatewayapi_v1beta1.RouteGroupKind{
							{Kind: "TCPRoute"},
						},
						Namespaces: &gatewayapi_v1beta1.RouteNamespaces{
							From: ref.To(gatewayapi_v1.NamespacesFromAll),
						},
					},
				}},
			},
		},
		wantGatewayStatusUpdate: []*status.GatewayStatusUpdate{{
			FullName: types.NamespacedName{Namespace: "projectcontour", Name: "contour"},
			Conditions: map[gatewayapi_v1.GatewayConditionType]metav1.Condition{
				gatewayapi_v1.GatewayConditionAccepted: gatewayAcceptedCondition(),
				gatewayapi_v1.GatewayConditionProgrammed: {
					Type:    string(gatewayapi_v1.GatewayConditionProgrammed),
					Status:  contour_api_v1.ConditionFalse,
					Reason:  string(gatewayapi_v1.GatewayReasonListenersNotValid),
					Message: "Listeners are not valid",
				},
			},
			ListenerStatus: map[string]*gatewayapi_v1beta1.ListenerStatus{
				"http": {
					Name:           "http",
					SupportedKinds: nil,
					Conditions: []metav1.Condition{
						{
							Type:    string(gatewayapi_v1.ListenerConditionProgrammed),
							Status:  metav1.ConditionFalse,
							Reason:  "Invalid",
							Message: "Invalid listener, see other listener conditions for details",
						},
						listenerAcceptedCondition(),
						{
							Type:    string(gatewayapi_v1.ListenerConditionResolvedRefs),
							Status:  metav1.ConditionFalse,
							Reason:  string(gatewayapi_v1.ListenerReasonInvalidRouteKinds),
							Message: "TCPRoutes are incompatible with listener protocol \"HTTP\"",
						},
					},
				},
			},
		}},
	})

	run(t, "TCPRoute with more than one rule", testcase{
		objs: []any{
			kuardService,
			kuardService2,
			&gatewayapi_v1alpha2.TCPRoute{
				ObjectMeta: metav1.ObjectMeta{
					Name:      "basic",
					Namespace: "default",
				},
				Spec: gatewayapi_v1alpha2.TCPRouteSpec{
					CommonRouteSpec: gatewayapi_v1beta1.CommonRouteSpec{
						ParentRefs: []gatewayapi_v1beta1.ParentReference{gatewayapi.GatewayParentRef("projectcontour", "contour")},
					},
					Rules: []gatewayapi_v1alpha2.TCPRouteRule{
						{
							BackendRefs: gatewayapi.TLSRouteBackendRef("kuard", 8080, ref.To(int32(1))),
						},
						{
							BackendRefs: gatewayapi.TLSRouteBackendRef("kuard2", 8080, ref.To(int32(1))),
						},
					},
				},
			}},
		wantRouteConditions: []*status.RouteStatusUpdate{{
			FullName: types.NamespacedName{Namespace: "default", Name: "basic"},
			RouteParentStatuses: []*gatewayapi_v1beta1.RouteParentStatus{
				{
					ParentRef: gatewayapi.GatewayParentRef("projectcontour", "contour"),
					Conditions: []metav1.Condition{
						routeResolvedRefsCondition(),
						{
							Type:    string(gatewayapi_v1.RouteConditionAccepted),
							Status:  metav1.ConditionFalse,
							Reason:  "InvalidRouteRules",
							Message: "TCPRoute must have only a single rule defined",
						},
					},
				},
			},
		}},
		wantGatewayStatusUpdate: validGatewayStatusUpdate("tcp", gatewayapi_v1.TCPProtocolType, 1),
	})
	run(t, "TCPRoute with rule with no backends", testcase{
		objs: []any{
			kuardService,
			&gatewayapi_v1alpha2.TCPRoute{
				ObjectMeta: metav1.ObjectMeta{
					Name:      "basic",
					Namespace: "default",
				},
				Spec: gatewayapi_v1alpha2.TCPRouteSpec{
					CommonRouteSpec: gatewayapi_v1beta1.CommonRouteSpec{
						ParentRefs: []gatewayapi_v1beta1.ParentReference{gatewayapi.GatewayParentRef("projectcontour", "contour")},
					},
					Rules: []gatewayapi_v1alpha2.TCPRouteRule{
						{},
					},
				},
			}},
		wantRouteConditions: []*status.RouteStatusUpdate{{
			FullName: types.NamespacedName{Namespace: "default", Name: "basic"},
			RouteParentStatuses: []*gatewayapi_v1beta1.RouteParentStatus{
				{
					ParentRef: gatewayapi.GatewayParentRef("projectcontour", "contour"),
					Conditions: []metav1.Condition{
						resolvedRefsFalse(status.ReasonDegraded, "At least one Spec.Rules.BackendRef must be specified."),
						routeAcceptedTCPRouteCondition(),
					},
				},
			},
		}},
		wantGatewayStatusUpdate: validGatewayStatusUpdate("tcp", gatewayapi_v1.TCPProtocolType, 1),
	})
	run(t, "TCPRoute with rule with ref to nonexistent backend", testcase{
		objs: []any{
			kuardService,
			&gatewayapi_v1alpha2.TCPRoute{
				ObjectMeta: metav1.ObjectMeta{
					Name:      "basic",
					Namespace: "default",
				},
				Spec: gatewayapi_v1alpha2.TCPRouteSpec{
					CommonRouteSpec: gatewayapi_v1beta1.CommonRouteSpec{
						ParentRefs: []gatewayapi_v1beta1.ParentReference{gatewayapi.GatewayParentRef("projectcontour", "contour")},
					},
					Rules: []gatewayapi_v1alpha2.TCPRouteRule{
						{
							BackendRefs: gatewayapi.TLSRouteBackendRef("nonexistent", 8080, ref.To(int32(1))),
						},
					},
				},
			}},
		wantRouteConditions: []*status.RouteStatusUpdate{{
			FullName: types.NamespacedName{Namespace: "default", Name: "basic"},
			RouteParentStatuses: []*gatewayapi_v1beta1.RouteParentStatus{
				{
					ParentRef: gatewayapi.GatewayParentRef("projectcontour", "contour"),
					Conditions: []metav1.Condition{
						resolvedRefsFalse(gatewayapi_v1.RouteReasonBackendNotFound, `service "nonexistent" is invalid: service "default/nonexistent" not found`),
						routeAcceptedTCPRouteCondition(),
					},
				},
			},
		}},
		wantGatewayStatusUpdate: validGatewayStatusUpdate("tcp", gatewayapi_v1.TCPProtocolType, 1),
	})
}

func gatewayAcceptedCondition() metav1.Condition {
	return metav1.Condition{
		Type:    string(gatewayapi_v1.GatewayConditionAccepted),
		Status:  contour_api_v1.ConditionTrue,
		Reason:  string(gatewayapi_v1.GatewayReasonAccepted),
		Message: "Gateway is accepted",
	}
}

func routeResolvedRefsCondition() metav1.Condition {
	return metav1.Condition{
		Type:    string(gatewayapi_v1.RouteConditionResolvedRefs),
		Status:  contour_api_v1.ConditionTrue,
		Reason:  string(gatewayapi_v1.RouteReasonResolvedRefs),
		Message: "References resolved",
	}
}

func routeAcceptedHTTPRouteCondition() metav1.Condition {
	return metav1.Condition{
		Type:    string(gatewayapi_v1.RouteConditionAccepted),
		Status:  contour_api_v1.ConditionTrue,
		Reason:  string(gatewayapi_v1.RouteReasonAccepted),
		Message: "Accepted HTTPRoute",
	}
}
func routeAcceptedFalse(reason gatewayapi_v1.RouteConditionReason, message string) metav1.Condition {
	return metav1.Condition{
		Type:    string(gatewayapi_v1.RouteConditionAccepted),
		Status:  contour_api_v1.ConditionFalse,
		Reason:  string(reason),
		Message: message,
	}
}

func routeAcceptedGRPCRouteCondition() metav1.Condition {
	return metav1.Condition{
		Type:    string(gatewayapi_v1.RouteConditionAccepted),
		Status:  contour_api_v1.ConditionTrue,
		Reason:  string(gatewayapi_v1.RouteReasonAccepted),
		Message: "Accepted GRPCRoute",
	}
}

func routeAcceptedTCPRouteCondition() metav1.Condition {
	return metav1.Condition{
		Type:    string(gatewayapi_v1.RouteConditionAccepted),
		Status:  contour_api_v1.ConditionTrue,
		Reason:  string(gatewayapi_v1.RouteReasonAccepted),
		Message: "Accepted TCPRoute",
	}
}

func listenerProgrammedCondition() metav1.Condition {
	return metav1.Condition{
		Type:    string(gatewayapi_v1.ListenerConditionProgrammed),
		Status:  metav1.ConditionTrue,
		Reason:  string(gatewayapi_v1.ListenerReasonProgrammed),
		Message: "Valid listener",
	}
}

func listenerAcceptedCondition() metav1.Condition {
	return metav1.Condition{
		Type:    string(gatewayapi_v1.ListenerConditionAccepted),
		Status:  metav1.ConditionTrue,
		Reason:  string(gatewayapi_v1.ListenerReasonAccepted),
		Message: "Listener accepted",
	}
}

func listenerResolvedRefsCondition() metav1.Condition {
	return metav1.Condition{
		Type:    string(gatewayapi_v1.ListenerConditionResolvedRefs),
		Status:  metav1.ConditionTrue,
		Reason:  string(gatewayapi_v1.ListenerReasonResolvedRefs),
		Message: "Listener references resolved",
	}
}

func listenerValidConditions() []metav1.Condition {
	return []metav1.Condition{
		listenerProgrammedCondition(),
		listenerAcceptedCondition(),
		listenerResolvedRefsCondition(),
	}
}<|MERGE_RESOLUTION|>--- conflicted
+++ resolved
@@ -9223,11 +9223,7 @@
 		wantGatewayStatusUpdate: validGatewayStatusUpdate("http", gatewayapi_v1.HTTPProtocolType, 1),
 	})
 
-<<<<<<< HEAD
 	run(t, "HTTP listener with invalid AllowedRoute kind referenced by route parent ref", testcase{
-=======
-	run(t, "route rule with timeouts.request and timeouts.backendRequest specified", testcase{
->>>>>>> 44dd9f4f
 		objs: []any{
 			kuardService,
 			&gatewayapi_v1beta1.HTTPRoute{
@@ -9237,7 +9233,6 @@
 				},
 				Spec: gatewayapi_v1beta1.HTTPRouteSpec{
 					CommonRouteSpec: gatewayapi_v1beta1.CommonRouteSpec{
-<<<<<<< HEAD
 						ParentRefs: []gatewayapi_v1beta1.ParentReference{gatewayapi.GatewayListenerParentRef("projectcontour", "contour", "listener-1", 80)},
 					},
 					Hostnames: []gatewayapi_v1beta1.Hostname{"foo.projectcontour.io"},
@@ -9268,71 +9263,10 @@
 				},
 			},
 		},
-=======
-						ParentRefs: []gatewayapi_v1beta1.ParentReference{gatewayapi.GatewayParentRef("projectcontour", "contour")},
-					},
-					Hostnames: []gatewayapi_v1beta1.Hostname{
-						"test.projectcontour.io",
-					},
-					Rules: []gatewayapi_v1beta1.HTTPRouteRule{
-						{
-							Matches:     gatewayapi.HTTPRouteMatch(gatewayapi_v1.PathMatchPathPrefix, "/"),
-							BackendRefs: gatewayapi.HTTPBackendRef("kuard", 8080, 1),
-							Timeouts: &gatewayapi_v1.HTTPRouteTimeouts{
-								Request:        ref.To(gatewayapi_v1.Duration("30s")),
-								BackendRequest: ref.To(gatewayapi_v1.Duration("30s")),
-							},
-						},
-					},
-				},
-			}},
 		wantRouteConditions: []*status.RouteStatusUpdate{{
 			FullName: types.NamespacedName{Namespace: "default", Name: "basic"},
 			RouteParentStatuses: []*gatewayapi_v1beta1.RouteParentStatus{
 				{
-					ParentRef: gatewayapi.GatewayParentRef("projectcontour", "contour"),
-					Conditions: []metav1.Condition{
-						routeResolvedRefsCondition(),
-						routeAcceptedFalse(gatewayapi_v1.RouteReasonUnsupportedValue, "HTTPRoute.Spec.Rules.Timeouts.BackendRequest is not supported, use HTTPRoute.Spec.Rules.Timeouts.Request instead"),
-					},
-				},
-			},
-		}},
-		wantGatewayStatusUpdate: validGatewayStatusUpdate("http", gatewayapi_v1.HTTPProtocolType, 0),
-	})
-
-	run(t, "route rule with only timeouts.backendRequest specified", testcase{
-		objs: []any{
-			kuardService,
-			&gatewayapi_v1beta1.HTTPRoute{
-				ObjectMeta: metav1.ObjectMeta{
-					Name:      "basic",
-					Namespace: "default",
-				},
-				Spec: gatewayapi_v1beta1.HTTPRouteSpec{
-					CommonRouteSpec: gatewayapi_v1beta1.CommonRouteSpec{
-						ParentRefs: []gatewayapi_v1beta1.ParentReference{gatewayapi.GatewayParentRef("projectcontour", "contour")},
-					},
-					Hostnames: []gatewayapi_v1beta1.Hostname{
-						"test.projectcontour.io",
-					},
-					Rules: []gatewayapi_v1beta1.HTTPRouteRule{
-						{
-							Matches:     gatewayapi.HTTPRouteMatch(gatewayapi_v1.PathMatchPathPrefix, "/"),
-							BackendRefs: gatewayapi.HTTPBackendRef("kuard", 8080, 1),
-							Timeouts: &gatewayapi_v1.HTTPRouteTimeouts{
-								BackendRequest: ref.To(gatewayapi_v1.Duration("30s")),
-							},
-						},
-					},
-				},
-			}},
->>>>>>> 44dd9f4f
-		wantRouteConditions: []*status.RouteStatusUpdate{{
-			FullName: types.NamespacedName{Namespace: "default", Name: "basic"},
-			RouteParentStatuses: []*gatewayapi_v1beta1.RouteParentStatus{
-				{
-<<<<<<< HEAD
 					ParentRef: gatewayapi.GatewayListenerParentRef("projectcontour", "contour", "listener-1", 80),
 					Conditions: []metav1.Condition{
 						{
@@ -9381,7 +9315,41 @@
 				},
 			},
 		},
-=======
+	})
+
+	run(t, "route rule with timeouts.request and timeouts.backendRequest specified", testcase{
+		objs: []any{
+			kuardService,
+			&gatewayapi_v1beta1.HTTPRoute{
+				ObjectMeta: metav1.ObjectMeta{
+					Name:      "basic",
+					Namespace: "default",
+				},
+				Spec: gatewayapi_v1beta1.HTTPRouteSpec{
+					CommonRouteSpec: gatewayapi_v1beta1.CommonRouteSpec{
+						ParentRefs: []gatewayapi_v1beta1.ParentReference{gatewayapi.GatewayParentRef("projectcontour", "contour")},
+					},
+					Hostnames: []gatewayapi_v1beta1.Hostname{
+						"test.projectcontour.io",
+					},
+					Rules: []gatewayapi_v1beta1.HTTPRouteRule{
+						{
+							Matches:     gatewayapi.HTTPRouteMatch(gatewayapi_v1.PathMatchPathPrefix, "/"),
+							BackendRefs: gatewayapi.HTTPBackendRef("kuard", 8080, 1),
+							Timeouts: &gatewayapi_v1.HTTPRouteTimeouts{
+								Request:        ref.To(gatewayapi_v1.Duration("30s")),
+								BackendRequest: ref.To(gatewayapi_v1.Duration("30s")),
+							},
+						},
+					},
+				},
+			}},
+
+		wantRouteConditions: []*status.RouteStatusUpdate{{
+			FullName: types.NamespacedName{Namespace: "default", Name: "basic"},
+			RouteParentStatuses: []*gatewayapi_v1beta1.RouteParentStatus{
+				{
+
 					ParentRef: gatewayapi.GatewayParentRef("projectcontour", "contour"),
 					Conditions: []metav1.Condition{
 						routeResolvedRefsCondition(),
@@ -9390,7 +9358,49 @@
 				},
 			},
 		}},
-		wantGatewayStatusUpdate: validGatewayStatusUpdate("http", gatewayapi_v1.HTTPProtocolType, 0),
+
+		wantGatewayStatusUpdate: validGatewayStatusUpdate("http", gatewayapi_v1.HTTPProtocolType, 1),
+	})
+
+	run(t, "route rule with only timeouts.backendRequest specified", testcase{
+		objs: []any{
+			kuardService,
+			&gatewayapi_v1beta1.HTTPRoute{
+				ObjectMeta: metav1.ObjectMeta{
+					Name:      "basic",
+					Namespace: "default",
+				},
+				Spec: gatewayapi_v1beta1.HTTPRouteSpec{
+					CommonRouteSpec: gatewayapi_v1beta1.CommonRouteSpec{
+						ParentRefs: []gatewayapi_v1beta1.ParentReference{gatewayapi.GatewayParentRef("projectcontour", "contour")},
+					},
+					Hostnames: []gatewayapi_v1beta1.Hostname{
+						"test.projectcontour.io",
+					},
+					Rules: []gatewayapi_v1beta1.HTTPRouteRule{
+						{
+							Matches:     gatewayapi.HTTPRouteMatch(gatewayapi_v1.PathMatchPathPrefix, "/"),
+							BackendRefs: gatewayapi.HTTPBackendRef("kuard", 8080, 1),
+							Timeouts: &gatewayapi_v1.HTTPRouteTimeouts{
+								BackendRequest: ref.To(gatewayapi_v1.Duration("30s")),
+							},
+						},
+					},
+				},
+			}},
+		wantRouteConditions: []*status.RouteStatusUpdate{{
+			FullName: types.NamespacedName{Namespace: "default", Name: "basic"},
+			RouteParentStatuses: []*gatewayapi_v1beta1.RouteParentStatus{
+				{
+					ParentRef: gatewayapi.GatewayParentRef("projectcontour", "contour"),
+					Conditions: []metav1.Condition{
+						routeResolvedRefsCondition(),
+						routeAcceptedFalse(gatewayapi_v1.RouteReasonUnsupportedValue, "HTTPRoute.Spec.Rules.Timeouts.BackendRequest is not supported, use HTTPRoute.Spec.Rules.Timeouts.Request instead"),
+					},
+				},
+			},
+		}},
+		wantGatewayStatusUpdate: validGatewayStatusUpdate("http", gatewayapi_v1.HTTPProtocolType, 1),
 	})
 
 	run(t, "timeouts with invalid request for httproute", testcase{
@@ -9428,8 +9438,7 @@
 				},
 			},
 		}},
-		wantGatewayStatusUpdate: validGatewayStatusUpdate("http", gatewayapi_v1.HTTPProtocolType, 0),
->>>>>>> 44dd9f4f
+		wantGatewayStatusUpdate: validGatewayStatusUpdate("http", gatewayapi_v1.HTTPProtocolType, 1),
 	})
 
 }

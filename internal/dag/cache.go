--- conflicted
+++ resolved
@@ -223,15 +223,8 @@
 
 		case *contour_api_v1alpha1.ExtensionService:
 			kc.extensions[k8s.NamespacedNameOf(obj)] = obj
-<<<<<<< HEAD
 			return true, len(kc.extensions)
 
-		case *contour_api_v1alpha1.ContourConfiguration:
-			return false, 0
-
-=======
-			return true
->>>>>>> bfdf1c4a
 		default:
 			// not an interesting object
 			kc.WithField("object", obj).Error("insert unknown object")
@@ -380,14 +373,8 @@
 		m := k8s.NamespacedNameOf(obj)
 		_, ok := kc.extensions[m]
 		delete(kc.extensions, m)
-<<<<<<< HEAD
 		return ok, len(kc.extensions)
 
-	case *contour_api_v1alpha1.ContourConfiguration:
-		return false, 0
-=======
-		return ok
->>>>>>> bfdf1c4a
 	default:
 		// not interesting
 		kc.WithField("object", obj).Error("remove unknown object")

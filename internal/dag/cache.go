// Copyright Project Contour Authors
// Licensed under the Apache License, Version 2.0 (the "License");
// you may not use this file except in compliance with the License.
// You may obtain a copy of the License at
//
//     http://www.apache.org/licenses/LICENSE-2.0
//
// Unless required by applicable law or agreed to in writing, software
// distributed under the License is distributed on an "AS IS" BASIS,
// WITHOUT WARRANTIES OR CONDITIONS OF ANY KIND, either express or implied.
// See the License for the specific language governing permissions and
// limitations under the License.

package dag

import (
	"context"
	"errors"
	"fmt"
	"sync"

	contour_api_v1 "github.com/projectcontour/contour/apis/projectcontour/v1"
	contour_api_v1alpha1 "github.com/projectcontour/contour/apis/projectcontour/v1alpha1"
	"github.com/projectcontour/contour/internal/annotation"
	"github.com/projectcontour/contour/internal/gatewayapi"
	"github.com/projectcontour/contour/internal/ingressclass"
	"github.com/projectcontour/contour/internal/k8s"
	"github.com/projectcontour/contour/internal/metrics"
	"github.com/projectcontour/contour/internal/ref"

	"github.com/sirupsen/logrus"
	v1 "k8s.io/api/core/v1"
	networking_v1 "k8s.io/api/networking/v1"
	metav1 "k8s.io/apimachinery/pkg/apis/meta/v1"
	"k8s.io/apimachinery/pkg/types"
	"k8s.io/apimachinery/pkg/util/intstr"
	"k8s.io/client-go/tools/cache"
	"sigs.k8s.io/controller-runtime/pkg/client"
	gatewayapi_v1alpha2 "sigs.k8s.io/gateway-api/apis/v1alpha2"
	gatewayapi_v1beta1 "sigs.k8s.io/gateway-api/apis/v1beta1"
)

// A KubernetesCache holds Kubernetes objects and associated configuration and produces
// DAG values.
type KubernetesCache struct {
	// RootNamespaces specifies the namespaces where root
	// HTTPProxies can be defined. If empty, roots can be defined in any
	// namespace.
	RootNamespaces []string

	// Names of ingress classes to cache HTTPProxies/Ingresses for. If not
	// set, objects with no ingress class or DEFAULT_INGRESS_CLASS will be
	// cached.
	IngressClassNames []string

	// ConfiguredGatewayToCache is the optional name of the specific Gateway to cache.
	// If set, only the Gateway with this namespace/name will be kept.
	ConfiguredGatewayToCache *types.NamespacedName

	// Secrets that are referred from the configuration file.
	ConfiguredSecretRefs []*types.NamespacedName

	ingresses                 map[types.NamespacedName]*networking_v1.Ingress
	httpproxies               map[types.NamespacedName]*contour_api_v1.HTTPProxy
	secrets                   map[types.NamespacedName]*Secret
	tlscertificatedelegations map[types.NamespacedName]*contour_api_v1.TLSCertificateDelegation
	services                  map[types.NamespacedName]*v1.Service
	namespaces                map[string]*v1.Namespace
	gatewayclass              *gatewayapi_v1beta1.GatewayClass
	gateway                   *gatewayapi_v1beta1.Gateway
	httproutes                map[types.NamespacedName]*gatewayapi_v1beta1.HTTPRoute
	tlsroutes                 map[types.NamespacedName]*gatewayapi_v1alpha2.TLSRoute
	grpcroutes                map[types.NamespacedName]*gatewayapi_v1alpha2.GRPCRoute
	referencegrants           map[types.NamespacedName]*gatewayapi_v1beta1.ReferenceGrant
	extensions                map[types.NamespacedName]*contour_api_v1alpha1.ExtensionService

	// Metrics contains Prometheus metrics.
	Metrics *metrics.Metrics

	Client client.Reader

	initialize sync.Once

	logrus.FieldLogger
}

// init creates the internal cache storage. It is called implicitly from the public API.
func (kc *KubernetesCache) init() {
	kc.ingresses = make(map[types.NamespacedName]*networking_v1.Ingress)
	kc.httpproxies = make(map[types.NamespacedName]*contour_api_v1.HTTPProxy)
	kc.secrets = make(map[types.NamespacedName]*Secret)
	kc.tlscertificatedelegations = make(map[types.NamespacedName]*contour_api_v1.TLSCertificateDelegation)
	kc.services = make(map[types.NamespacedName]*v1.Service)
	kc.namespaces = make(map[string]*v1.Namespace)
	kc.httproutes = make(map[types.NamespacedName]*gatewayapi_v1beta1.HTTPRoute)
	kc.referencegrants = make(map[types.NamespacedName]*gatewayapi_v1beta1.ReferenceGrant)
	kc.tlsroutes = make(map[types.NamespacedName]*gatewayapi_v1alpha2.TLSRoute)
	kc.grpcroutes = make(map[types.NamespacedName]*gatewayapi_v1alpha2.GRPCRoute)
	kc.extensions = make(map[types.NamespacedName]*contour_api_v1alpha1.ExtensionService)
}

// Insert inserts obj into the KubernetesCache.
// Insert returns true if the cache accepted the object, or false if the value
// is not interesting to the cache. If an object with a matching type, name,
// and namespace exists, it will be overwritten.
func (kc *KubernetesCache) Insert(obj interface{}) bool {
	kc.initialize.Do(kc.init)

	maybeInsert := func(obj interface{}) (bool, int) {
		switch obj := obj.(type) {
		case *v1.Secret:
			// Secret validation status is intentionally cleared, it needs
			// to be re-validated after an insert.
			kc.secrets[k8s.NamespacedNameOf(obj)] = &Secret{Object: obj}
			return kc.secretTriggersRebuild(obj), len(kc.secrets)

		case *v1.Service:
			kc.services[k8s.NamespacedNameOf(obj)] = obj
			return kc.serviceTriggersRebuild(obj), len(kc.services)

		case *v1.Namespace:
			kc.namespaces[obj.Name] = obj
			return true, len(kc.namespaces)

		case *networking_v1.Ingress:
			if !ingressclass.MatchesIngress(obj, kc.IngressClassNames) {
				// We didn't get a match so report this object is being ignored.
				kc.WithField("name", obj.GetName()).
					WithField("namespace", obj.GetNamespace()).
					WithField("kind", k8s.KindOf(obj)).
					WithField("ingress-class-annotation", annotation.IngressClass(obj)).
					WithField("ingress-class-name", ref.Val(obj.Spec.IngressClassName, "")).
					WithField("target-ingress-classes", kc.IngressClassNames).
					Debug("ignoring Ingress with unmatched ingress class")
				return false, len(kc.ingresses)
			}
			kc.ingresses[k8s.NamespacedNameOf(obj)] = obj
			return true, len(kc.ingresses)

		case *contour_api_v1.HTTPProxy:
			if !ingressclass.MatchesHTTPProxy(obj, kc.IngressClassNames) {
				// We didn't get a match so report this object is being ignored.
				kc.WithField("name", obj.GetName()).
					WithField("namespace", obj.GetNamespace()).
					WithField("kind", k8s.KindOf(obj)).
					WithField("ingress-class-annotation", annotation.IngressClass(obj)).
					WithField("ingress-class-name", obj.Spec.IngressClassName).
					WithField("target-ingress-classes", kc.IngressClassNames).
					Debug("ignoring HTTPProxy with unmatched ingress class")
				return false, len(kc.httpproxies)
			}

			kc.httpproxies[k8s.NamespacedNameOf(obj)] = obj
			return true, len(kc.httpproxies)

		case *contour_api_v1.TLSCertificateDelegation:
			kc.tlscertificatedelegations[k8s.NamespacedNameOf(obj)] = obj
			return true, len(kc.tlscertificatedelegations)

		case *gatewayapi_v1beta1.GatewayClass:
			switch {
			// Specific gateway configured: make sure the incoming gateway class
			// matches that gateway's.
			case kc.ConfiguredGatewayToCache != nil:
				if kc.gateway == nil || obj.Name != string(kc.gateway.Spec.GatewayClassName) {
					if kc.gatewayclass == nil {
						return false, 0
					}
					return false, 1
				}

				kc.gatewayclass = obj
				return true, 1
			// Otherwise, take whatever we're given.
			default:
				kc.gatewayclass = obj
				return true, 1
			}

		case *gatewayapi_v1beta1.Gateway:
			switch {
			// Specific gateway configured: make sure the incoming gateway
			// matches, and get its gateway class.
			case kc.ConfiguredGatewayToCache != nil:
				if k8s.NamespacedNameOf(obj) != *kc.ConfiguredGatewayToCache {
					if kc.gateway == nil {
						return false, 0
					}
					return false, 1
				}

				kc.gateway = obj

				gatewayClass := &gatewayapi_v1beta1.GatewayClass{}
				if err := kc.Client.Get(context.Background(), client.ObjectKey{Name: string(kc.gateway.Spec.GatewayClassName)}, gatewayClass); err != nil {
					kc.WithError(err).Errorf("error getting gatewayclass for gateway %s/%s", kc.gateway.Namespace, kc.gateway.Name)
				} else {
					kc.gatewayclass = gatewayClass
				}

				return true, 1
			// Otherwise, take whatever we're given.
			default:
				kc.gateway = obj
				return true, 1
			}

		case *gatewayapi_v1beta1.HTTPRoute:
			kc.httproutes[k8s.NamespacedNameOf(obj)] = obj
			return kc.routeTriggersRebuild(obj.Spec.ParentRefs), len(kc.httproutes)

		case *gatewayapi_v1alpha2.TLSRoute:
			kc.tlsroutes[k8s.NamespacedNameOf(obj)] = obj
<<<<<<< HEAD
			return kc.routeTriggersRebuild(obj.Spec.ParentRefs), len(kc.tlsroutes)

=======
			return kc.routeTriggersRebuild(obj.Spec.ParentRefs)
		case *gatewayapi_v1alpha2.GRPCRoute:
			kc.grpcroutes[k8s.NamespacedNameOf(obj)] = obj
			return kc.routeTriggersRebuild(obj.Spec.ParentRefs)
>>>>>>> c0d82192
		case *gatewayapi_v1beta1.ReferenceGrant:
			kc.referencegrants[k8s.NamespacedNameOf(obj)] = obj
			return true, len(kc.referencegrants)

		case *contour_api_v1alpha1.ExtensionService:
			kc.extensions[k8s.NamespacedNameOf(obj)] = obj
			return true, len(kc.extensions)

		case *contour_api_v1alpha1.ContourConfiguration:
			return false, 0

		default:
			// not an interesting object
			kc.WithField("object", obj).Error("insert unknown object")
			return false, 0
		}
	}

	ok, count := maybeInsert(obj)
	kind := k8s.KindOf(obj)
	kc.Metrics.SetDAGCacheObjectMetric(kind, count)
	if ok {
		// Only check annotations if we actually inserted
		// the object in our cache; uninteresting objects
		// should not be checked.
		if obj, ok := obj.(metav1.Object); ok {
			for key := range obj.GetAnnotations() {
				// Emit a warning if this is a known annotation that has
				// been applied to an invalid object kind. Note that we
				// only warn for known annotations because we want to
				// allow users to add arbitrary orthogonal annotations
				// to objects that we inspect.
				if annotation.IsKnown(key) && !annotation.ValidForKind(kind, key) {
					// TODO(jpeach): this should be exposed
					// to the user as a status condition.
					kc.WithField("name", obj.GetName()).
						WithField("namespace", obj.GetNamespace()).
						WithField("kind", kind).
						WithField("version", k8s.VersionOf(obj)).
						WithField("annotation", key).
						Error("ignoring invalid or unsupported annotation")
				}
			}
		}

		return true
	}

	return false
}

// Remove removes obj from the KubernetesCache.
// Remove returns a boolean indicating if the cache changed after the remove operation.
func (kc *KubernetesCache) Remove(obj interface{}) bool {
	kc.initialize.Do(kc.init)

	switch obj := obj.(type) {
	default:
		ok, count := kc.remove(obj)
		kc.Metrics.SetDAGCacheObjectMetric(k8s.KindOf(obj), count)
		return ok

	case cache.DeletedFinalStateUnknown:
		return kc.Remove(obj.Obj) // recurse into ourselves with the tombstoned value
	}
}

func (kc *KubernetesCache) remove(obj interface{}) (bool, int) {
	switch obj := obj.(type) {
	case *v1.Secret:
		m := k8s.NamespacedNameOf(obj)
		delete(kc.secrets, m)
		return kc.secretTriggersRebuild(obj), len(kc.secrets)

	case *v1.Service:
		m := k8s.NamespacedNameOf(obj)
		delete(kc.services, m)
		return kc.serviceTriggersRebuild(obj), len(kc.services)

	case *v1.Namespace:
		_, ok := kc.namespaces[obj.Name]
		delete(kc.namespaces, obj.Name)
		return ok, len(kc.namespaces)

	case *networking_v1.Ingress:
		m := k8s.NamespacedNameOf(obj)
		_, ok := kc.ingresses[m]
		delete(kc.ingresses, m)
		return ok, len(kc.ingresses)

	case *contour_api_v1.HTTPProxy:
		m := k8s.NamespacedNameOf(obj)
		_, ok := kc.httpproxies[m]
		delete(kc.httpproxies, m)
		return ok, len(kc.httpproxies)

	case *contour_api_v1.TLSCertificateDelegation:
		m := k8s.NamespacedNameOf(obj)
		_, ok := kc.tlscertificatedelegations[m]
		delete(kc.tlscertificatedelegations, m)
		return ok, len(kc.tlscertificatedelegations)

	case *gatewayapi_v1beta1.GatewayClass:
		switch {
		case kc.ConfiguredGatewayToCache != nil:
			if kc.gatewayclass == nil {
				return false, 0
			}
			if obj.Name != kc.gatewayclass.Name {
				return false, 1
			}
			kc.gatewayclass = nil
			return true, 0

		default:
			kc.gatewayclass = nil
			return true, 0
		}

	case *gatewayapi_v1beta1.Gateway:
		switch {
		case kc.ConfiguredGatewayToCache != nil:
			if kc.gateway == nil {
				return false, 0
			}
			if k8s.NamespacedNameOf(obj) != k8s.NamespacedNameOf(kc.gateway) {
				return false, 1
			}
			kc.gateway = nil
			return true, 0
		default:
			kc.gateway = nil
			return true, 0
		}
	case *gatewayapi_v1beta1.HTTPRoute:
		m := k8s.NamespacedNameOf(obj)
		delete(kc.httproutes, m)
		return kc.routeTriggersRebuild(obj.Spec.ParentRefs), len(kc.httproutes)

	case *gatewayapi_v1alpha2.TLSRoute:
		m := k8s.NamespacedNameOf(obj)
		delete(kc.tlsroutes, m)
<<<<<<< HEAD
		return kc.routeTriggersRebuild(obj.Spec.ParentRefs), len(kc.tlsroutes)

=======
		return kc.routeTriggersRebuild(obj.Spec.ParentRefs)
	case *gatewayapi_v1alpha2.GRPCRoute:
		m := k8s.NamespacedNameOf(obj)
		delete(kc.grpcroutes, m)
		return kc.routeTriggersRebuild(obj.Spec.ParentRefs)
>>>>>>> c0d82192
	case *gatewayapi_v1beta1.ReferenceGrant:
		m := k8s.NamespacedNameOf(obj)
		_, ok := kc.referencegrants[m]
		delete(kc.referencegrants, m)
		return ok, len(kc.referencegrants)

	case *contour_api_v1alpha1.ExtensionService:
		m := k8s.NamespacedNameOf(obj)
		_, ok := kc.extensions[m]
		delete(kc.extensions, m)
		return ok, len(kc.extensions)

	case *contour_api_v1alpha1.ContourConfiguration:
		return false, 0
	default:
		// not interesting
		kc.WithField("object", obj).Error("remove unknown object")
		return false, 0
	}
}

// serviceTriggersRebuild returns true if this service is referenced
// by an Ingress or HTTPProxy in this cache.
func (kc *KubernetesCache) serviceTriggersRebuild(service *v1.Service) bool {
	for _, ingress := range kc.ingresses {
		if ingress.Namespace != service.Namespace {
			continue
		}
		if backend := ingress.Spec.DefaultBackend; backend != nil {
			if backend.Service.Name == service.Name {
				return true
			}
		}

		for _, rule := range ingress.Spec.Rules {
			http := rule.IngressRuleValue.HTTP
			if http == nil {
				continue
			}
			for _, path := range http.Paths {
				if path.Backend.Service.Name == service.Name {
					return true
				}
			}
		}
	}

	for _, proxy := range kc.httpproxies {
		if proxy.Namespace != service.Namespace {
			continue
		}
		for _, route := range proxy.Spec.Routes {
			for _, s := range route.Services {
				if s.Name == service.Name {
					return true
				}
			}
		}
		if tcpproxy := proxy.Spec.TCPProxy; tcpproxy != nil {
			for _, s := range tcpproxy.Services {
				if s.Name == service.Name {
					return true
				}
			}
		}
	}

	for _, route := range kc.httproutes {
		for _, rule := range route.Spec.Rules {
			for _, backend := range rule.BackendRefs {
				if isRefToService(backend.BackendObjectReference, service, route.Namespace) {
					return true
				}
			}
		}
	}

	for _, route := range kc.tlsroutes {
		for _, rule := range route.Spec.Rules {
			for _, backend := range rule.BackendRefs {
				if isRefToService(backend.BackendObjectReference, service, route.Namespace) {
					return true
				}
			}
		}
	}

	return false
}

func isRefToService(ref gatewayapi_v1beta1.BackendObjectReference, service *v1.Service, routeNamespace string) bool {
	return ref.Group != nil && *ref.Group == "" &&
		ref.Kind != nil && *ref.Kind == "Service" &&
		((ref.Namespace != nil && string(*ref.Namespace) == service.Namespace) || (ref.Namespace == nil && routeNamespace == service.Namespace)) &&
		string(ref.Name) == service.Name
}

// secretTriggersRebuild returns true if this secret is referenced by an Ingress
// or HTTPProxy object, or by the configuration file. If the secret is not in the same namespace
// it must be mentioned by a TLSCertificateDelegation.
func (kc *KubernetesCache) secretTriggersRebuild(secret *v1.Secret) bool {
	if _, isCA := secret.Data[CACertificateKey]; isCA {
		// locating a secret validation usage involves traversing each
		// proxy object, determining if there is a valid delegation,
		// and if the reference the secret as a certificate. The DAG already
		// does this so don't reproduce the logic and just assume for the moment
		// that any change to a CA secret will trigger a rebuild.
		return true
	}

	delegations := make(map[string]bool) // targetnamespace/secretname to bool

	// TODO(youngnick): Check if this is required.
	for _, d := range kc.tlscertificatedelegations {
		for _, cd := range d.Spec.Delegations {
			for _, n := range cd.TargetNamespaces {
				delegations[n+"/"+cd.SecretName] = true
			}
		}
	}

	for _, ingress := range kc.ingresses {
		if ingress.Namespace == secret.Namespace {
			for _, tls := range ingress.Spec.TLS {
				if tls.SecretName == secret.Name {
					return true
				}
			}
		}
		if delegations[ingress.Namespace+"/"+secret.Name] {
			for _, tls := range ingress.Spec.TLS {
				if tls.SecretName == secret.Namespace+"/"+secret.Name {
					return true
				}
			}
		}

		if delegations["*/"+secret.Name] {
			for _, tls := range ingress.Spec.TLS {
				if tls.SecretName == secret.Namespace+"/"+secret.Name {
					return true
				}
			}
		}
	}

	for _, proxy := range kc.httpproxies {
		vh := proxy.Spec.VirtualHost
		if vh == nil {
			// not a root ingress
			continue
		}
		tls := vh.TLS
		if tls == nil {
			// no tls spec
			continue
		}

		if proxy.Namespace == secret.Namespace && tls.SecretName == secret.Name {
			return true
		}
		if delegations[proxy.Namespace+"/"+secret.Name] {
			if tls.SecretName == secret.Namespace+"/"+secret.Name {
				return true
			}
		}
		if delegations["*/"+secret.Name] {
			if tls.SecretName == secret.Namespace+"/"+secret.Name {
				return true
			}
		}
	}

	// Secrets referred by the configuration file shall also trigger rebuild.
	for _, s := range kc.ConfiguredSecretRefs {
		if s.Namespace == secret.Namespace && s.Name == secret.Name {
			return true
		}
	}

	if kc.gateway != nil {
		for _, listener := range kc.gateway.Spec.Listeners {
			if listener.TLS == nil {
				continue
			}

			for _, certificateRef := range listener.TLS.CertificateRefs {
				if isRefToSecret(certificateRef, secret, kc.gateway.Namespace) {
					return true
				}
			}
		}
	}

	return false
}

func isRefToSecret(ref gatewayapi_v1beta1.SecretObjectReference, secret *v1.Secret, gatewayNamespace string) bool {
	return ref.Group != nil && *ref.Group == "" &&
		ref.Kind != nil && *ref.Kind == "Secret" &&
		((ref.Namespace != nil && *ref.Namespace == gatewayapi_v1beta1.Namespace(secret.Namespace)) || (ref.Namespace == nil && gatewayNamespace == secret.Namespace)) &&
		string(ref.Name) == secret.Name
}

// routesTriggersRebuild returns true if this route references gateway in this cache.
func (kc *KubernetesCache) routeTriggersRebuild(parentRefs []gatewayapi_v1beta1.ParentReference) bool {
	if kc.gateway == nil {
		return false
	}

	for _, parentRef := range parentRefs {
		if gatewayapi.IsRefToGateway(parentRef, k8s.NamespacedNameOf(kc.gateway)) {
			return true
		}
	}

	return false
}

func (kc *KubernetesCache) LookupTLSSecret(name types.NamespacedName) (*Secret, error) {
	sec, ok := kc.secrets[name]
	if !ok {
		return nil, fmt.Errorf("Secret not found")
	}

	// Compute and store the validation result if not
	// already stored.
	if sec.ValidTLSSecret == nil {
		sec.ValidTLSSecret = &SecretValidationStatus{
			Error: validTLSSecret(sec.Object),
		}
	}

	if err := sec.ValidTLSSecret.Error; err != nil {
		return nil, err
	}
	return sec, nil
}

func (kc *KubernetesCache) LookupCASecret(name types.NamespacedName) (*Secret, error) {
	sec, ok := kc.secrets[name]
	if !ok {
		return nil, fmt.Errorf("Secret not found")
	}

	// Compute and store the validation result if not
	// already stored.
	if sec.ValidCASecret == nil {
		sec.ValidCASecret = &SecretValidationStatus{
			Error: validCASecret(sec.Object),
		}
	}

	if err := sec.ValidCASecret.Error; err != nil {
		return nil, err
	}
	return sec, nil
}

func (kc *KubernetesCache) LookupCRLSecret(name types.NamespacedName) (*Secret, error) {
	sec, ok := kc.secrets[name]
	if !ok {
		return nil, fmt.Errorf("Secret not found")
	}

	// Compute and store the validation result if not
	// already stored.
	if sec.ValidCRLSecret == nil {
		sec.ValidCRLSecret = &SecretValidationStatus{
			Error: validCRLSecret(sec.Object),
		}
	}

	if err := sec.ValidCRLSecret.Error; err != nil {
		return nil, err
	}
	return sec, nil
}

func (kc *KubernetesCache) LookupUpstreamValidation(uv *contour_api_v1.UpstreamValidation, caCertificate types.NamespacedName) (*PeerValidationContext, error) {
	if uv == nil {
		// no upstream validation requested, nothing to do
		return nil, nil
	}

	cacert, err := kc.LookupCASecret(caCertificate)
	if err != nil {
		// UpstreamValidation is requested, but cert is missing or not configured
		return nil, fmt.Errorf("invalid CA Secret %q: %s", caCertificate, err)
	}

	if uv.SubjectName == "" {
		// UpstreamValidation is requested, but SAN is not provided
		return nil, errors.New("missing subject alternative name")
	}

	return &PeerValidationContext{
		CACertificate: cacert,
		SubjectName:   uv.SubjectName,
	}, nil
}

// DelegationPermitted returns true if the referenced secret has been delegated
// to the namespace where the ingress object is located.
func (kc *KubernetesCache) DelegationPermitted(secret types.NamespacedName, targetNamespace string) bool {
	contains := func(haystack []string, needle string) bool {
		if len(haystack) == 1 && haystack[0] == "*" {
			return true
		}
		for _, h := range haystack {
			if h == needle {
				return true
			}
		}
		return false
	}

	if secret.Namespace == targetNamespace {
		// secret is in the same namespace as target
		return true
	}

	for _, d := range kc.tlscertificatedelegations {
		if d.Namespace != secret.Namespace {
			continue
		}
		for _, d := range d.Spec.Delegations {
			if contains(d.TargetNamespaces, targetNamespace) {
				if secret.Name == d.SecretName {
					return true
				}
			}
		}
	}
	return false
}

// LookupService returns the Kubernetes service and port matching the provided parameters,
// or an error if a match can't be found.
func (kc *KubernetesCache) LookupService(meta types.NamespacedName, port intstr.IntOrString) (*v1.Service, v1.ServicePort, error) {
	svc, ok := kc.services[meta]
	if !ok {
		return nil, v1.ServicePort{}, fmt.Errorf("service %q not found", meta)
	}

	for i := range svc.Spec.Ports {
		p := svc.Spec.Ports[i]
		if int(p.Port) == port.IntValue() || port.String() == p.Name {
			switch p.Protocol {
			case "", v1.ProtocolTCP:
				return svc, p, nil
			default:
				return nil, v1.ServicePort{}, fmt.Errorf("unsupported service protocol %q", p.Protocol)
			}
		}
	}

	return nil, v1.ServicePort{}, fmt.Errorf("port %q on service %q not matched", port.String(), meta)
}<|MERGE_RESOLUTION|>--- conflicted
+++ resolved
@@ -211,15 +211,12 @@
 
 		case *gatewayapi_v1alpha2.TLSRoute:
 			kc.tlsroutes[k8s.NamespacedNameOf(obj)] = obj
-<<<<<<< HEAD
 			return kc.routeTriggersRebuild(obj.Spec.ParentRefs), len(kc.tlsroutes)
 
-=======
-			return kc.routeTriggersRebuild(obj.Spec.ParentRefs)
 		case *gatewayapi_v1alpha2.GRPCRoute:
 			kc.grpcroutes[k8s.NamespacedNameOf(obj)] = obj
-			return kc.routeTriggersRebuild(obj.Spec.ParentRefs)
->>>>>>> c0d82192
+			return kc.routeTriggersRebuild(obj.Spec.ParentRefs), len(kc.grpcroutes)
+
 		case *gatewayapi_v1beta1.ReferenceGrant:
 			kc.referencegrants[k8s.NamespacedNameOf(obj)] = obj
 			return true, len(kc.referencegrants)
@@ -362,16 +359,13 @@
 	case *gatewayapi_v1alpha2.TLSRoute:
 		m := k8s.NamespacedNameOf(obj)
 		delete(kc.tlsroutes, m)
-<<<<<<< HEAD
 		return kc.routeTriggersRebuild(obj.Spec.ParentRefs), len(kc.tlsroutes)
 
-=======
-		return kc.routeTriggersRebuild(obj.Spec.ParentRefs)
 	case *gatewayapi_v1alpha2.GRPCRoute:
 		m := k8s.NamespacedNameOf(obj)
 		delete(kc.grpcroutes, m)
-		return kc.routeTriggersRebuild(obj.Spec.ParentRefs)
->>>>>>> c0d82192
+		return kc.routeTriggersRebuild(obj.Spec.ParentRefs), len(kc.grpcroutes)
+
 	case *gatewayapi_v1beta1.ReferenceGrant:
 		m := k8s.NamespacedNameOf(obj)
 		_, ok := kc.referencegrants[m]

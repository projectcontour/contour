// Copyright Project Contour Authors
// Licensed under the Apache License, Version 2.0 (the "License");
// you may not use this file except in compliance with the License.
// You may obtain a copy of the License at
//
//     http://www.apache.org/licenses/LICENSE-2.0
//
// Unless required by applicable law or agreed to in writing, software
// distributed under the License is distributed on an "AS IS" BASIS,
// WITHOUT WARRANTIES OR CONDITIONS OF ANY KIND, either express or implied.
// See the License for the specific language governing permissions and
// limitations under the License.

package dag

import (
	"errors"
	"fmt"
	"net"
	"net/http"
	"net/url"
	"regexp"
	"sort"
	"strconv"
	"strings"
	"time"

	contour_api_v1 "github.com/projectcontour/contour/apis/projectcontour/v1"
	contour_api_v1alpha1 "github.com/projectcontour/contour/apis/projectcontour/v1alpha1"
	"github.com/projectcontour/contour/internal/annotation"
	"github.com/projectcontour/contour/internal/k8s"
	"github.com/projectcontour/contour/internal/status"
	"github.com/projectcontour/contour/internal/timeout"
	"k8s.io/apimachinery/pkg/types"
	"k8s.io/apimachinery/pkg/util/sets"
)

// defaultMaxRequestBytes specifies default value maxRequestBytes for AuthorizationServer
const defaultMaxRequestBytes uint32 = 1024

// defaultExtensionRef populates the unset fields in ref with default values.
func defaultExtensionRef(ref contour_api_v1.ExtensionServiceReference) contour_api_v1.ExtensionServiceReference {
	if ref.APIVersion == "" {
		ref.APIVersion = contour_api_v1alpha1.GroupVersion.String()

	}

	return ref
}

// HTTPProxyProcessor translates HTTPProxies into DAG
// objects and adds them to the DAG.
type HTTPProxyProcessor struct {
	dag      *DAG
	source   *KubernetesCache
	orphaned map[types.NamespacedName]bool

	// DisablePermitInsecure disables the use of the
	// permitInsecure field in HTTPProxy.
	DisablePermitInsecure bool

	// FallbackCertificate is the optional identifier of the
	// TLS secret to use by default when SNI is not set on a
	// request.
	FallbackCertificate *types.NamespacedName

	// EnableExternalNameService allows processing of ExternalNameServices
	// This is normally disabled for security reasons.
	// See https://github.com/projectcontour/contour/security/advisories/GHSA-5ph6-qq5x-7jwc for details.
	EnableExternalNameService bool

	// DNSLookupFamily defines how external names are looked up
	// When configured as V4, the DNS resolver will only perform a lookup
	// for addresses in the IPv4 family. If V6 is configured, the DNS resolver
	// will only perform a lookup for addresses in the IPv6 family.
	// If AUTO is configured, the DNS resolver will first perform a lookup
	// for addresses in the IPv6 family and fallback to a lookup for addresses
	// in the IPv4 family. If ALL is specified, the DNS resolver will perform a lookup for
	// both IPv4 and IPv6 families, and return all resolved addresses.
	// When this is used, Happy Eyeballs will be enabled for upstream connections.
	// Refer to Happy Eyeballs Support for more information.
	// Note: This only applies to externalName clusters.
	DNSLookupFamily contour_api_v1alpha1.ClusterDNSFamilyType

	// ClientCertificate is the optional identifier of the TLS secret containing client certificate and
	// private key to be used when establishing TLS connection to upstream cluster.
	ClientCertificate *types.NamespacedName

	// Request headers that will be set on all routes (optional).
	RequestHeadersPolicy *HeadersPolicy

	// Response headers that will be set on all routes (optional).
	ResponseHeadersPolicy *HeadersPolicy

	// GlobalExternalAuthorization defines how requests will be authorized.
	GlobalExternalAuthorization *contour_api_v1.AuthorizationServer

	// ConnectTimeout defines how long the proxy should wait when establishing connection to upstream service.
	ConnectTimeout time.Duration

	// MaxRequestsPerConnection defines the maximum number of requests per connection to the upstream before it is closed.
	MaxRequestsPerConnection *uint32

	// PerConnectionBufferLimitBytes defines the soft limit on size of the listener’s new connection read and write buffers.
	PerConnectionBufferLimitBytes *uint32

	// GlobalRateLimitService defines Envoy's Global RateLimit Service configuration.
	GlobalRateLimitService *contour_api_v1alpha1.RateLimitServiceConfig

	// SetSourceMetadataOnRoutes defines whether to set the Kind,
	// Namespace and Name fields on generated DAG routes. This is
	// configurable and off by default in order to support the feature
	// without requiring all existing test cases to change.
	SetSourceMetadataOnRoutes bool

<<<<<<< HEAD
	// GlobalCircuitBreakerDefaults defines global circuit breaker defaults.
	GlobalCircuitBreakerDefaults *contour_api_v1alpha1.GlobalCircuitBreakerDefaults
=======
	// UpstreamTLS defines the TLS settings like min/max version
	// and cipher suites for upstream connections.
	UpstreamTLS *UpstreamTLS
>>>>>>> a579ec30
}

// Run translates HTTPProxies into DAG objects and
// adds them to the DAG.
func (p *HTTPProxyProcessor) Run(dag *DAG, source *KubernetesCache) {
	p.dag = dag
	p.source = source
	p.orphaned = make(map[types.NamespacedName]bool, len(p.orphaned))

	// reset the processor when we're done
	defer func() {
		p.dag = nil
		p.source = nil
		p.orphaned = nil
	}()

	for _, proxy := range p.validHTTPProxies() {
		p.computeHTTPProxy(proxy)
	}

	for meta := range p.orphaned {
		proxy, ok := p.source.httpproxies[meta]
		if ok {
			pa, commit := p.dag.StatusCache.ProxyAccessor(proxy)
			pa.ConditionFor(status.ValidCondition).AddError(contour_api_v1.ConditionTypeOrphanedError,
				"Orphaned",
				"this HTTPProxy is not part of a delegation chain from a root HTTPProxy")
			commit()
		}
	}
}

func (p *HTTPProxyProcessor) computeHTTPProxy(proxy *contour_api_v1.HTTPProxy) {
	pa, commit := p.dag.StatusCache.ProxyAccessor(proxy)
	validCond := pa.ConditionFor(status.ValidCondition)

	defer commit()

	var defaultJWTProvider string

	if proxy.Spec.VirtualHost == nil {
		// mark HTTPProxy as orphaned.
		p.orphaned[k8s.NamespacedNameOf(proxy)] = true
		return
	}

	host := proxy.Spec.VirtualHost.Fqdn
	if isBlank(host) {
		validCond.AddError(contour_api_v1.ConditionTypeVirtualHostError, "FQDNNotSpecified",
			"Spec.VirtualHost.Fqdn must be specified")
		return
	}

	pa.Vhost = host

	// Ensure root httpproxy lives in allowed namespace.
	// This check must be after we can determine the vhost in order to be able to calculate metrics correctly.
	if !p.rootAllowed(proxy.Namespace) {
		validCond.AddError(contour_api_v1.ConditionTypeRootNamespaceError, "RootProxyNotAllowedInNamespace",
			"root HTTPProxy cannot be defined in this namespace")
		return
	}

	if len(proxy.Spec.Routes) == 0 && len(proxy.Spec.Includes) == 0 && proxy.Spec.TCPProxy == nil {
		validCond.AddError(contour_api_v1.ConditionTypeSpecError, "NothingDefined",
			"HTTPProxy.Spec must have at least one Route, Include, or a TCPProxy")
		return
	}

	if len(proxy.Spec.VirtualHost.JWTProviders) > 0 {
		if proxy.Spec.VirtualHost.TLS == nil || len(proxy.Spec.VirtualHost.TLS.SecretName) == 0 {
			validCond.AddError(contour_api_v1.ConditionTypeJWTVerificationError, "JWTVerificationNotPermitted",
				"Spec.VirtualHost.JWTProviders can only be defined for root HTTPProxies that terminate TLS")
			return
		}
	}

	if proxy.Spec.VirtualHost.TLS == nil && proxy.Spec.VirtualHost.Authorization != nil && len(proxy.Spec.VirtualHost.Authorization.ExtensionServiceRef.Name) > 0 {
		validCond.AddError(contour_api_v1.ConditionTypeAuthError, "AuthNotPermitted",
			"Spec.VirtualHost.Authorization.ExtensionServiceRef can only be defined for root HTTPProxies that terminate TLS")
		return
	}

	if len(proxy.Spec.VirtualHost.IPAllowFilterPolicy) > 0 && len(proxy.Spec.VirtualHost.IPDenyFilterPolicy) > 0 {
		validCond.AddError(contour_api_v1.ConditionTypeIPFilterError, "IncompatibleIPAddressFilters",
			"Spec.VirtualHost.IPAllowFilterPolicy and Spec.VirtualHost.IPDepnyFilterPolicy cannot both be defined.")
		return
	}

	var tlsEnabled bool
	if tls := proxy.Spec.VirtualHost.TLS; tls != nil {
		if tls.Passthrough && tls.EnableFallbackCertificate {
			validCond.AddError(contour_api_v1.ConditionTypeTLSError, "TLSIncompatibleFeatures",
				"Spec.VirtualHost.TLS: both Passthrough and enableFallbackCertificate were specified")
		}
		if !isBlank(tls.SecretName) && tls.Passthrough {
			validCond.AddError(contour_api_v1.ConditionTypeTLSError, "TLSConfigNotValid",
				"Spec.VirtualHost.TLS: both Passthrough and SecretName were specified")
			return
		}

		if isBlank(tls.SecretName) && !tls.Passthrough {
			validCond.AddError(contour_api_v1.ConditionTypeTLSError, "TLSConfigNotValid",
				"Spec.VirtualHost.TLS: neither Passthrough nor SecretName were specified")
			return
		}

		if tls.Passthrough && tls.ClientValidation != nil {
			validCond.AddError(contour_api_v1.ConditionTypeTLSError, "TLSIncompatibleFeatures",
				"Spec.VirtualHost.TLS passthrough cannot be combined with tls.clientValidation")
			return
		}

		tlsEnabled = true

		// Attach secrets to TLS enabled vhosts.
		if !tls.Passthrough {
			secretName := k8s.NamespacedNameFrom(tls.SecretName, k8s.DefaultNamespace(proxy.Namespace))
			sec, err := p.source.LookupTLSSecret(secretName, proxy.Namespace)
			if err != nil {
				if _, ok := err.(DelegationNotPermittedError); ok {
					validCond.AddErrorf(contour_api_v1.ConditionTypeTLSError, "DelegationNotPermitted",
						"Spec.VirtualHost.TLS Secret %q certificate delegation not permitted", tls.SecretName)
				} else {
					validCond.AddErrorf(contour_api_v1.ConditionTypeTLSError, "SecretNotValid",
						"Spec.VirtualHost.TLS Secret %q is invalid: %s", tls.SecretName, err)
				}
				return
			}

			listener, err := p.dag.GetSingleListener("https")
			if err != nil {
				validCond.AddError(contour_api_v1.ConditionTypeListenerError, "ErrorIdentifyingListener", err.Error())
				return
			}

			// default to a minimum TLS version of 1.2 if it's not specified
			minTLSVer := annotation.TLSVersion(tls.MinimumProtocolVersion, "1.2")

			// default to a maximum TLS version of 1.3 if it's not specified
			maxTLSVer := annotation.TLSVersion(tls.MaximumProtocolVersion, "1.3")
			if maxTLSVer < minTLSVer {
				validCond.AddError(contour_api_v1.ConditionTypeTLSError, "TLSConfigNotValid",
					"Spec.Virtualhost.TLS the minimum protocol version is greater than the maximum protocol version")
				return
			}

			svhost := p.dag.EnsureSecureVirtualHost(listener.Name, host)
			svhost.Secret = sec
			svhost.MinTLSVersion = minTLSVer
			svhost.MaxTLSVersion = maxTLSVer

			// Check if FallbackCertificate && ClientValidation are both enabled in the same vhost
			if tls.EnableFallbackCertificate && tls.ClientValidation != nil {
				validCond.AddError(contour_api_v1.ConditionTypeTLSError, "TLSIncompatibleFeatures",
					"Spec.Virtualhost.TLS fallback & client validation are incompatible")
				return
			}

			// Fallback certificates and authorization are
			// incompatible because fallback installs the routes on
			// a separate HTTPConnectionManager. We can't have the
			// same routes installed on multiple managers with
			// inconsistent authorization settings.
			if tls.EnableFallbackCertificate && proxy.Spec.VirtualHost.AuthorizationConfigured() {
				validCond.AddError(contour_api_v1.ConditionTypeTLSError, "TLSIncompatibleFeatures",
					"Spec.Virtualhost.TLS fallback & client authorization are incompatible")
				return
			}

			// If FallbackCertificate is enabled, but no cert passed, set error
			if tls.EnableFallbackCertificate {
				if p.FallbackCertificate == nil {
					validCond.AddError(contour_api_v1.ConditionTypeTLSError, "FallbackNotPresent",
						"Spec.Virtualhost.TLS enabled fallback but the fallback Certificate Secret is not configured in Contour configuration file")
					return
				}

				sec, err = p.source.LookupTLSSecret(*p.FallbackCertificate, proxy.Namespace)
				if err != nil {
					if _, ok := err.(DelegationNotPermittedError); ok {
						validCond.AddErrorf(contour_api_v1.ConditionTypeTLSError, "FallbackNotDelegated",
							"Spec.VirtualHost.TLS Secret %q is not configured for certificate delegation", p.FallbackCertificate)
					} else {
						validCond.AddErrorf(contour_api_v1.ConditionTypeTLSError, "FallbackNotValid",
							"Spec.Virtualhost.TLS Secret %q fallback certificate is invalid: %s", p.FallbackCertificate, err)
					}
					return
				}

				svhost.FallbackCertificate = sec
			}

			// Fill in DownstreamValidation when external client validation is enabled.
			if tls.ClientValidation != nil {
				dv := &PeerValidationContext{
					SkipClientCertValidation:  tls.ClientValidation.SkipClientCertValidation,
					OptionalClientCertificate: tls.ClientValidation.OptionalClientCertificate,
				}
				if tls.ClientValidation.ForwardClientCertificate != nil {
					dv.ForwardClientCertificate = &ClientCertificateDetails{
						Subject: tls.ClientValidation.ForwardClientCertificate.Subject,
						Cert:    tls.ClientValidation.ForwardClientCertificate.Cert,
						Chain:   tls.ClientValidation.ForwardClientCertificate.Chain,
						DNS:     tls.ClientValidation.ForwardClientCertificate.DNS,
						URI:     tls.ClientValidation.ForwardClientCertificate.URI,
					}
				}
				if tls.ClientValidation.CACertificate != "" {
					secretName := k8s.NamespacedNameFrom(tls.ClientValidation.CACertificate, k8s.DefaultNamespace(proxy.Namespace))
					cacert, err := p.source.LookupCASecret(secretName, proxy.Namespace)
					if err != nil {
						if _, ok := err.(DelegationNotPermittedError); ok {
							validCond.AddErrorf(contour_api_v1.ConditionTypeTLSError, "DelegationNotPermitted",
								"Spec.VirtualHost.TLS CA Secret %q is invalid: %s", tls.ClientValidation.CACertificate, err)
						} else {
							// PeerValidationContext is requested, but cert is missing or not configured.
							validCond.AddErrorf(contour_api_v1.ConditionTypeTLSError, "ClientValidationInvalid",
								"Spec.VirtualHost.TLS client validation is invalid: invalid CA Secret %q: %s", secretName, err)
						}
						return
					}
					dv.CACertificate = cacert
				} else if !tls.ClientValidation.SkipClientCertValidation {
					validCond.AddErrorf(contour_api_v1.ConditionTypeTLSError, "ClientValidationInvalid",
						"Spec.VirtualHost.TLS client validation is invalid: CA Secret must be specified")
				}
				if tls.ClientValidation.CertificateRevocationList != "" {
					secretName := k8s.NamespacedNameFrom(tls.ClientValidation.CertificateRevocationList, k8s.DefaultNamespace(proxy.Namespace))
					crl, err := p.source.LookupCRLSecret(secretName, proxy.Namespace)
					if err != nil {
						if _, ok := err.(DelegationNotPermittedError); ok {
							validCond.AddErrorf(contour_api_v1.ConditionTypeTLSError, "DelegationNotPermitted",
								"Spec.VirtualHost.TLS CRL Secret %q is invalid: %s", tls.ClientValidation.CertificateRevocationList, err)
						} else {
							// CRL is missing or not configured.
							validCond.AddErrorf(contour_api_v1.ConditionTypeTLSError, "ClientValidationInvalid",
								"Spec.VirtualHost.TLS client validation is invalid: invalid CRL Secret %q: %s", secretName, err)
						}
						return
					}
					dv.CRL = crl
					dv.OnlyVerifyLeafCertCrl = tls.ClientValidation.OnlyVerifyLeafCertCrl
				}
				svhost.DownstreamValidation = dv
			}

			if !p.computeSecureVirtualHostAuthorization(validCond, proxy, svhost) {
				return
			}

			providerNames := sets.NewString()
			for _, jwtProvider := range proxy.Spec.VirtualHost.JWTProviders {
				if providerNames.Has(jwtProvider.Name) {
					validCond.AddErrorf(contour_api_v1.ConditionTypeJWTVerificationError, "DuplicateProviderName",
						"Spec.VirtualHost.JWTProviders is invalid: duplicate name %s", jwtProvider.Name)
					return
				}
				providerNames.Insert(jwtProvider.Name)

				if jwtProvider.Default {
					if len(defaultJWTProvider) > 0 {
						validCond.AddErrorf(contour_api_v1.ConditionTypeJWTVerificationError, "MultipleDefaultProvidersSpecified",
							"Spec.VirtualHost.JWTProviders is invalid: at most one provider can be set as the default")
						return
					}
					defaultJWTProvider = jwtProvider.Name
				}

				jwksURL, err := url.Parse(jwtProvider.RemoteJWKS.URI)
				if err != nil {
					validCond.AddErrorf(contour_api_v1.ConditionTypeJWTVerificationError, "RemoteJWKSURIInvalid",
						"Spec.VirtualHost.JWTProviders.RemoteJWKS.URI is invalid: %s", err)
					return
				}

				if jwksURL.Scheme != "http" && jwksURL.Scheme != "https" {
					validCond.AddErrorf(contour_api_v1.ConditionTypeJWTVerificationError, "RemoteJWKSSchemeInvalid",
						"Spec.VirtualHost.JWTProviders.RemoteJWKS.URI has invalid scheme %q, must be http or https", jwksURL.Scheme)
					return
				}

				var uv *PeerValidationContext

				if jwtProvider.RemoteJWKS.UpstreamValidation != nil {
					if jwksURL.Scheme == "http" {
						validCond.AddErrorf(contour_api_v1.ConditionTypeJWTVerificationError, "RemoteJWKSUpstreamValidationInvalid",
							"Spec.VirtualHost.JWTProviders.RemoteJWKS.UpstreamValidation must not be specified when URI scheme is http.")
						return
					}

					caCertNamespacedName := k8s.NamespacedNameFrom(jwtProvider.RemoteJWKS.UpstreamValidation.CACertificate, k8s.DefaultNamespace(proxy.Namespace))
					uv, err = p.source.LookupUpstreamValidation(jwtProvider.RemoteJWKS.UpstreamValidation, caCertNamespacedName, proxy.Namespace)
					if err != nil {
						if _, ok := err.(DelegationNotPermittedError); ok {
							validCond.AddErrorf(contour_api_v1.ConditionTypeJWTVerificationError, "RemoteJWKSCACertificateNotDelegated",
								"Spec.VirtualHost.JWTProviders.RemoteJWKS.UpstreamValidation.CACertificate Secret %q is not configured for certificate delegation", caCertNamespacedName)
						} else {
							validCond.AddErrorf(contour_api_v1.ConditionTypeJWTVerificationError, "RemoteJWKSUpstreamValidationInvalid",
								"Spec.VirtualHost.JWTProviders.RemoteJWKS.UpstreamValidation is invalid: %s", err)
						}
						return
					}
				}

				jwksTimeout := time.Second
				if len(jwtProvider.RemoteJWKS.Timeout) > 0 {
					res, err := time.ParseDuration(jwtProvider.RemoteJWKS.Timeout)
					if err != nil {
						validCond.AddErrorf(contour_api_v1.ConditionTypeJWTVerificationError, "RemoteJWKSTimeoutInvalid",
							"Spec.VirtualHost.JWTProviders.RemoteJWKS.Timeout is invalid: %s", err)
						return
					}

					jwksTimeout = res
				}

				var cacheDuration *time.Duration
				if len(jwtProvider.RemoteJWKS.CacheDuration) > 0 {
					res, err := time.ParseDuration(jwtProvider.RemoteJWKS.CacheDuration)
					if err != nil {
						validCond.AddErrorf(contour_api_v1.ConditionTypeJWTVerificationError, "RemoteJWKSCacheDurationInvalid",
							"Spec.VirtualHost.JWTProviders.RemoteJWKS.CacheDuration is invalid: %s", err)
						return
					}

					cacheDuration = &res
				}

				// Check for a specified port and use it, else use the
				// standard ports by scheme.
				var port int
				switch {
				case len(jwksURL.Port()) > 0:
					p, err := strconv.Atoi(jwksURL.Port())
					if err != nil {
						// This theoretically shouldn't be possible as jwksURL.Port() will
						// only return a value if it's numeric, but we need to convert to
						// int anyway so handle the error.
						validCond.AddErrorf(contour_api_v1.ConditionTypeJWTVerificationError, "RemoteJWKSPortInvalid",
							"Spec.VirtualHost.JWTProviders.RemoteJWKS.URI has an invalid port: %s", err)
						return
					}
					port = p
				case jwksURL.Scheme == "http":
					port = 80
				case jwksURL.Scheme == "https":
					port = 443
				}

				// Get the DNS lookup family if specified, otherwise
				// default to the Contour-wide setting.
				dnsLookupFamily := ""
				switch jwtProvider.RemoteJWKS.DNSLookupFamily {
				case "auto", "v4", "v6", "all":
					dnsLookupFamily = jwtProvider.RemoteJWKS.DNSLookupFamily
				case "":
					dnsLookupFamily = string(p.DNSLookupFamily)
				default:
					validCond.AddErrorf(contour_api_v1.ConditionTypeJWTVerificationError, "RemoteJWKSDNSLookupFamilyInvalid",
						"Spec.VirtualHost.JWTProviders.RemoteJWKS.DNSLookupFamily has an invalid value %q, must be auto, all, v4 or v6", jwtProvider.RemoteJWKS.DNSLookupFamily)
					return
				}

				svhost.JWTProviders = append(svhost.JWTProviders, JWTProvider{
					Name:      jwtProvider.Name,
					Issuer:    jwtProvider.Issuer,
					Audiences: jwtProvider.Audiences,
					RemoteJWKS: RemoteJWKS{
						URI:     jwtProvider.RemoteJWKS.URI,
						Timeout: jwksTimeout,
						Cluster: DNSNameCluster{
							Address:            jwksURL.Hostname(),
							Scheme:             jwksURL.Scheme,
							Port:               port,
							DNSLookupFamily:    dnsLookupFamily,
							UpstreamValidation: uv,
							UpstreamTLS:        p.UpstreamTLS,
						},
						CacheDuration: cacheDuration,
					},
					ForwardJWT: jwtProvider.ForwardJWT,
				})
			}
		}
	}

	if proxy.Spec.TCPProxy != nil {
		if !tlsEnabled {
			validCond.AddError(contour_api_v1.ConditionTypeTCPProxyError, "TLSMustBeConfigured",
				"Spec.TCPProxy requires that either Spec.TLS.Passthrough or Spec.TLS.SecretName be set")
			return
		}
		if !p.processHTTPProxyTCPProxy(validCond, proxy, nil, host) {
			return
		}
	}

	routes := p.computeRoutes(validCond, proxy, proxy, nil, nil, tlsEnabled, defaultJWTProvider)

	listener, err := p.dag.GetSingleListener("http")
	if err != nil {
		validCond.AddError(contour_api_v1.ConditionTypeListenerError, "ErrorIdentifyingListener", err.Error())
		return
	}

	insecure := p.dag.EnsureVirtualHost(listener.Name, host)

	cp, err := toCORSPolicy(proxy.Spec.VirtualHost.CORSPolicy)
	if err != nil {
		validCond.AddErrorf(contour_api_v1.ConditionTypeCORSError, "PolicyDidNotParse",
			"Spec.VirtualHost.CORSPolicy: %s", err)
		return
	}
	insecure.CORSPolicy = cp

	var isValidRLP bool
	insecure.RateLimitPolicy, isValidRLP = computeVirtualHostRateLimitPolicy(proxy, p.GlobalRateLimitService, validCond)
	if !isValidRLP {
		return
	}

	if p.GlobalExternalAuthorization != nil && !proxy.Spec.VirtualHost.DisableAuthorization() {
		p.computeVirtualHostAuthorization(p.GlobalExternalAuthorization, validCond, proxy)
	}

	insecure.IPFilterAllow, insecure.IPFilterRules, err = toIPFilterRules(proxy.Spec.VirtualHost.IPAllowFilterPolicy, proxy.Spec.VirtualHost.IPDenyFilterPolicy, validCond)
	if err != nil {
		validCond.AddErrorf(contour_api_v1.ConditionTypeIPFilterError, "IPFilterPolicyNotValid",
			"Spec.VirtualHost.IPAllowFilterPolicy or Spec.VirtualHost.IPDenyFilterPolicy is invalid: %s", err)
		return
	}

	addRoutes(insecure, routes)

	// if TLS is enabled for this virtual host and there is no tcp proxy defined,
	// then add routes to the secure virtualhost definition.
	if tlsEnabled && proxy.Spec.TCPProxy == nil {
		listener, err := p.dag.GetSingleListener("https")
		if err != nil {
			validCond.AddError(contour_api_v1.ConditionTypeListenerError, "ErrorIdentifyingListener", err.Error())
			return
		}

		secure := p.dag.EnsureSecureVirtualHost(listener.Name, host)
		secure.CORSPolicy = cp

		secure.RateLimitPolicy, isValidRLP = computeVirtualHostRateLimitPolicy(proxy, p.GlobalRateLimitService, validCond)
		if !isValidRLP {
			return
		}

		secure.IPFilterAllow, secure.IPFilterRules, err = toIPFilterRules(proxy.Spec.VirtualHost.IPAllowFilterPolicy, proxy.Spec.VirtualHost.IPDenyFilterPolicy, validCond)
		if err != nil {
			validCond.AddErrorf(contour_api_v1.ConditionTypeIPFilterError, "IPFilterPolicyNotValid",
				"Spec.VirtualHost.IPAllowFilterPolicy or Spec.VirtualHost.IPDenyFilterPolicy is invalid: %s", err)
			return
		}

		addRoutes(secure, routes)

		// Process JWT verification requirements.
		for _, route := range routes {
			// JWT verification not enabled for the vhost: error if the route
			// specifies a JWT provider.
			if len(secure.JWTProviders) == 0 {
				if len(route.JWTProvider) == 0 {
					continue
				}

				validCond.AddErrorf(contour_api_v1.ConditionTypeJWTVerificationError, "JWTProviderNotDefined",
					"Route references an undefined JWT provider %q", route.JWTProvider)
				return
			}

			// JWT verification enabled for the vhost: error if the route
			// specifies a JWT provider that does not exist.
			if len(route.JWTProvider) > 0 {
				var found bool
				for _, provider := range secure.JWTProviders {
					if provider.Name == route.JWTProvider {
						found = true
						break
					}
				}

				if !found {
					validCond.AddErrorf(contour_api_v1.ConditionTypeJWTVerificationError, "JWTProviderNotDefined",
						"Route references an undefined JWT provider %q", route.JWTProvider)
					return
				}
			}
		}
	}
}

type vhost interface {
	AddRoute(*Route)
}

// addRoutes adds all routes to the vhost supplied.
func addRoutes(vhost vhost, routes []*Route) {
	for _, route := range routes {
		vhost.AddRoute(route)
	}
}

func (p *HTTPProxyProcessor) addStatusBadGatewayRoute(routes []*Route, conds []contour_api_v1.MatchCondition, proxy *contour_api_v1.HTTPProxy) []*Route {
	if len(conds) > 0 {
		route := &Route{
			PathMatchCondition:        mergePathMatchConditions(conds),
			HeaderMatchConditions:     mergeHeaderMatchConditions(conds),
			QueryParamMatchConditions: mergeQueryParamMatchConditions(conds),
			DirectResponse:            directResponse(http.StatusBadGateway, ""),
		}

		if p.SetSourceMetadataOnRoutes {
			route.Kind = "HTTPProxy"
			route.Namespace = proxy.Namespace
			route.Name = proxy.Name
		}

		routes = append(routes, route)
	}
	return routes
}

func (p *HTTPProxyProcessor) computeRoutes(
	validCond *contour_api_v1.DetailedCondition,
	rootProxy *contour_api_v1.HTTPProxy,
	proxy *contour_api_v1.HTTPProxy,
	conditions []contour_api_v1.MatchCondition,
	visited []*contour_api_v1.HTTPProxy,
	enforceTLS bool,
	defaultJWTProvider string,
) []*Route {
	for _, v := range visited {
		// ensure we are not following an edge that produces a cycle
		var path []string
		for _, vir := range visited {
			path = append(path, fmt.Sprintf("%s/%s", vir.Namespace, vir.Name))
		}
		if v.Name == proxy.Name && v.Namespace == proxy.Namespace {
			path = append(path, fmt.Sprintf("%s/%s", proxy.Namespace, proxy.Name))
			validCond.AddErrorf(contour_api_v1.ConditionTypeIncludeError, "IncludeCreatesCycle",
				"include creates an include cycle: %s", strings.Join(path, " -> "))
			return nil
		}
	}

	visited = append(visited, proxy)
	var routes []*Route

	// Loop over and process all includes, including checking for duplicate conditions.
	seenConds := map[string][]matchConditionAggregate{}
	for _, include := range proxy.Spec.Includes {
		namespace := include.Namespace
		if namespace == "" {
			namespace = proxy.Namespace
		}

		if err := includeMatchConditionsValid(include.Conditions); err != nil {
			validCond.AddErrorf(contour_api_v1.ConditionTypeIncludeError, "PathMatchConditionsNotValid",
				"include: %s", err)
			continue
		}

		if err := pathMatchConditionsValid(include.Conditions); err != nil {
			validCond.AddErrorf(contour_api_v1.ConditionTypeIncludeError, "PathMatchConditionsNotValid",
				"include: %s", err)
			continue
		}

		if err := headerMatchConditionsValid(include.Conditions); err != nil {
			validCond.AddError(contour_api_v1.ConditionTypeRouteError, "HeaderMatchConditionsNotValid",
				err.Error())
			continue
		}

		if err := queryParameterMatchConditionsValid(include.Conditions); err != nil {
			validCond.AddError(contour_api_v1.ConditionTypeRouteError, "QueryParameterMatchConditionsNotValid",
				err.Error())
			continue
		}

		// Check to see if we have any duplicate include conditions.
		if includeMatchConditionsIdentical(include.Conditions, seenConds) {
			validCond.AddError(contour_api_v1.ConditionTypeIncludeError, "DuplicateMatchConditions",
				"duplicate conditions defined on an include")
			continue
		}

		includedProxy, ok := p.source.httpproxies[types.NamespacedName{Name: include.Name, Namespace: namespace}]
		if !ok {
			validCond.AddErrorf(contour_api_v1.ConditionTypeIncludeError, "IncludeNotFound",
				"include %s/%s not found", namespace, include.Name)

			// Set 502 response when include was not found but include condition was valid.
			routes = p.addStatusBadGatewayRoute(routes, include.Conditions, proxy)
			continue
		}

		if includedProxy.Spec.VirtualHost != nil {
			validCond.AddErrorf(contour_api_v1.ConditionTypeIncludeError, "RootIncludesRoot",
				"root httpproxy cannot include another root httpproxy (%s/%s)", includedProxy.Namespace, includedProxy.Name)
			// Set 502 response if include references another root
			routes = p.addStatusBadGatewayRoute(routes, include.Conditions, proxy)
			continue
		}

		inc, incCommit := p.dag.StatusCache.ProxyAccessor(includedProxy)
		incValidCond := inc.ConditionFor(status.ValidCondition)
		routes = append(routes, p.computeRoutes(incValidCond, rootProxy, includedProxy, append(conditions, include.Conditions...), visited, enforceTLS, defaultJWTProvider)...)
		incCommit()

		// dest is not an orphaned httpproxy, as there is an httpproxy that points to it
		delete(p.orphaned, types.NamespacedName{Name: includedProxy.Name, Namespace: includedProxy.Namespace})
	}

	dynamicHeaders := map[string]string{
		"CONTOUR_NAMESPACE": proxy.Namespace,
	}

	for _, route := range proxy.Spec.Routes {
		if err := routeActionCountValid(route); err != nil {
			validCond.AddError(contour_api_v1.ConditionTypeRouteError, "RouteActionCountNotValid", err.Error())
			return nil
		}

		if err := pathMatchConditionsValid(route.Conditions); err != nil {
			validCond.AddErrorf(contour_api_v1.ConditionTypeRouteError, "PathMatchConditionsNotValid",
				"route: %s", err)
			return nil
		}

		routeConditions := conditions
		routeConditions = append(routeConditions, route.Conditions...)

		// Look for invalid header conditions on this route
		if err := headerMatchConditionsValid(routeConditions); err != nil {
			validCond.AddError(contour_api_v1.ConditionTypeRouteError, "HeaderMatchConditionsNotValid",
				err.Error())
			return nil
		}

		// Look for invalid query parameter conditions on this route
		if err := queryParameterMatchConditionsValid(routeConditions); err != nil {
			validCond.AddError(contour_api_v1.ConditionTypeRouteError, "QueryParameterMatchConditionsNotValid",
				err.Error())
			return nil
		}

		reqHP, err := headersPolicyRoute(route.RequestHeadersPolicy, true /* allow Host */, dynamicHeaders)
		if err != nil {
			validCond.AddErrorf(contour_api_v1.ConditionTypeRouteError, "RequestHeadersPolicyInvalid",
				"%s on request headers", err)
			return nil
		}

		respHP, err := headersPolicyRoute(route.ResponseHeadersPolicy, false /* disallow Host */, dynamicHeaders)
		if err != nil {
			validCond.AddErrorf(contour_api_v1.ConditionTypeRouteError, "ResponseHeaderPolicyInvalid",
				"%s on response headers", err)
			return nil
		}

		cookieRP, err := cookieRewritePolicies(route.CookieRewritePolicies)
		if err != nil {
			validCond.AddErrorf(contour_api_v1.ConditionTypeRouteError, "CookieRewritePoliciesInvalid",
				"%s on route cookie rewrite rules", err)
			return nil
		}

		rtp, ctp, err := timeoutPolicy(route.TimeoutPolicy, p.ConnectTimeout)
		if err != nil {
			validCond.AddErrorf(contour_api_v1.ConditionTypeRouteError, "TimeoutPolicyNotValid",
				"route.timeoutPolicy failed to parse: %s", err)
			return nil
		}

		rlp, err := rateLimitPolicy(route.RateLimitPolicy)
		if err != nil {
			validCond.AddErrorf(contour_api_v1.ConditionTypeRouteError, "RateLimitPolicyNotValid",
				"route.rateLimitPolicy is invalid: %s", err)
			return nil
		}

		vrl := rateLimitPerRoute(route.RateLimitPolicy)

		requestHashPolicies, lbPolicy := loadBalancerRequestHashPolicies(route.LoadBalancerPolicy, validCond)

		redirectPolicy, err := redirectRoutePolicy(route.RequestRedirectPolicy)
		if err != nil {
			validCond.AddErrorf(contour_api_v1.ConditionTypeRouteError, "RequestRedirectPolicy",
				"route.requestRedirectPolicy is invalid: %s", err)
			return nil
		}

		irp := internalRedirectPolicy(route.InternalRedirectPolicy)

		directPolicy := directResponsePolicy(route.DirectResponsePolicy)

		r := &Route{
			PathMatchCondition:        mergePathMatchConditions(routeConditions),
			HeaderMatchConditions:     mergeHeaderMatchConditions(routeConditions),
			QueryParamMatchConditions: mergeQueryParamMatchConditions(routeConditions),
			Websocket:                 route.EnableWebsockets,
			HTTPSUpgrade:              routeEnforceTLS(enforceTLS, route.PermitInsecure && !p.DisablePermitInsecure),
			TimeoutPolicy:             rtp,
			RetryPolicy:               retryPolicy(route.RetryPolicy),
			RequestHeadersPolicy:      reqHP,
			ResponseHeadersPolicy:     respHP,
			CookieRewritePolicies:     cookieRP,
			RateLimitPolicy:           rlp,
			RateLimitPerRoute:         vrl,
			RequestHashPolicies:       requestHashPolicies,
			Redirect:                  redirectPolicy,
			DirectResponse:            directPolicy,
			InternalRedirectPolicy:    irp,
		}

		if p.SetSourceMetadataOnRoutes {
			r.Kind = "HTTPProxy"
			r.Namespace = proxy.Namespace
			r.Name = proxy.Name
		}

		// If the enclosing root proxy enabled authorization,
		// enable it on the route and propagate defaults
		// downwards.
		if rootProxy.Spec.VirtualHost.AuthorizationConfigured() || p.GlobalExternalAuthorization != nil {
			// When the ext_authz filter is added to a
			// vhost, it is in enabled state, but we can
			// disable it per route. We emulate disabling
			// it at the vhost layer by defaulting the state
			// from the root proxy.
			disabled := rootProxy.Spec.VirtualHost.DisableAuthorization()

			// Take the default for enabling authorization
			// from the virtual host. If this route has a
			// policy, let that override.
			if route.AuthPolicy != nil {
				disabled = route.AuthPolicy.Disabled
			}

			r.AuthDisabled = disabled

			if rootProxy.Spec.VirtualHost.AuthorizationConfigured() {
				r.AuthContext = route.AuthorizationContext(rootProxy.Spec.VirtualHost.AuthorizationContext())
			} else if p.GlobalExternalAuthorization != nil {
				r.AuthContext = route.AuthorizationContext(p.GlobalAuthorizationContext())
			}
		}

		if len(route.GetPrefixReplacements()) > 0 {
			if !r.HasPathPrefix() {
				validCond.AddError(contour_api_v1.ConditionTypePrefixReplaceError, "MustHavePrefix",
					"cannot specify prefix replacements without a prefix condition")
				return nil
			}

			if reason, err := prefixReplacementsAreValid(route.GetPrefixReplacements()); err != nil {
				validCond.AddError(contour_api_v1.ConditionTypePrefixReplaceError, reason, err.Error())
				return nil
			}

			// Note that we are guaranteed to always have a prefix
			// condition. Even if the CRD user didn't specify a
			// prefix condition, mergePathConditions() guarantees
			// a prefix of '/'.
			routingPrefix := r.PathMatchCondition.(*PrefixMatchCondition).Prefix

			// First, try to apply an exact prefix match.
			for _, prefix := range route.GetPrefixReplacements() {
				if len(prefix.Prefix) > 0 && routingPrefix == prefix.Prefix {
					r.PathRewritePolicy = &PathRewritePolicy{
						PrefixRewrite: prefix.Replacement,
					}
					break
				}
			}

			// If there wasn't a match, we can apply the default replacement.
			if r.PathRewritePolicy == nil {
				for _, prefix := range route.GetPrefixReplacements() {
					if len(prefix.Prefix) == 0 {
						r.PathRewritePolicy = &PathRewritePolicy{
							PrefixRewrite: prefix.Replacement,
						}
						break
					}
				}
			}
		}

		healthPolicy, err := httpHealthCheckPolicy(route.HealthCheckPolicy)
		if err != nil {
			validCond.AddErrorf(contour_api_v1.ConditionTypeRouteError, "HealthCheckPolicyInvalid", err.Error())
			return nil
		}

		for _, service := range route.Services {
			if service.Port < 1 || service.Port > 65535 {
				validCond.AddErrorf(contour_api_v1.ConditionTypeServiceError, "ServicePortInvalid",
					"service %q: port must be in the range 1-65535", service.Name)
				return nil
			}

			var healthPort int
			if healthPolicy != nil && service.HealthPort > 0 {
				healthPort = service.HealthPort
			} else {
				healthPort = service.Port
			}

			m := types.NamespacedName{Name: service.Name, Namespace: proxy.Namespace}
			s, err := p.dag.EnsureService(m, service.Port, healthPort, p.source, p.EnableExternalNameService)
			if err != nil {
				validCond.AddErrorf(contour_api_v1.ConditionTypeServiceError, "ServiceUnresolvedReference",
					"Spec.Routes unresolved service reference: %s", err)
				continue
			}
			s = serviceCircuitBreakerPolicy(s, p.GlobalCircuitBreakerDefaults, p.source.Metrics)

			// Determine the protocol to use to speak to this Cluster.
			protocol, err := getProtocol(service, s)
			if err != nil {
				validCond.AddError(contour_api_v1.ConditionTypeServiceError, "UnsupportedProtocol", err.Error())
				return nil
			}

			var uv *PeerValidationContext
			if (protocol == "tls" || protocol == "h2") && service.UpstreamValidation != nil {
				caCertNamespacedName := k8s.NamespacedNameFrom(service.UpstreamValidation.CACertificate, k8s.DefaultNamespace(proxy.Namespace))
				// we can only validate TLS connections to services that talk TLS
				uv, err = p.source.LookupUpstreamValidation(service.UpstreamValidation, caCertNamespacedName, proxy.Namespace)
				if err != nil {
					if _, ok := err.(DelegationNotPermittedError); ok {
						validCond.AddErrorf(contour_api_v1.ConditionTypeTLSError, "CACertificateNotDelegated",
							"service.UpstreamValidation.CACertificate Secret %q is not configured for certificate delegation", caCertNamespacedName)
					} else {
						validCond.AddErrorf(contour_api_v1.ConditionTypeServiceError, "TLSUpstreamValidation",
							"Service [%s:%d] TLS upstream validation policy error: %s", service.Name, service.Port, err)
					}
					return nil
				}
			}

			dynamicHeaders["CONTOUR_SERVICE_NAME"] = service.Name
			dynamicHeaders["CONTOUR_SERVICE_PORT"] = strconv.Itoa(service.Port)

			reqHP, err := headersPolicyService(p.RequestHeadersPolicy, service.RequestHeadersPolicy, true, dynamicHeaders)
			if err != nil {
				validCond.AddErrorf(contour_api_v1.ConditionTypeServiceError, "RequestHeadersPolicyInvalid",
					"%s on request headers", err)
				return nil
			}
			respHP, err := headersPolicyService(p.ResponseHeadersPolicy, service.ResponseHeadersPolicy, false, dynamicHeaders)
			if err != nil {
				validCond.AddErrorf(contour_api_v1.ConditionTypeServiceError, "ResponseHeadersPolicyInvalid",
					"%s on response headers", err)
				return nil
			}

			cookieRP, err := cookieRewritePolicies(service.CookieRewritePolicies)
			if err != nil {
				validCond.AddErrorf(contour_api_v1.ConditionTypeRouteError, "CookieRewritePoliciesInvalid",
					"%s on service cookie rewrite rules", err)
				return nil
			}

			var clientCertSecret *Secret
			if p.ClientCertificate != nil {
				// Since the client certificate is configured by admin, explicit delegation is not required.
				clientCertSecret, err = p.source.LookupTLSSecretInsecure(*p.ClientCertificate)
				if err != nil {
					validCond.AddErrorf(contour_api_v1.ConditionTypeTLSError, "SecretNotValid",
						"tls.envoy-client-certificate Secret %q is invalid: %s", p.ClientCertificate, err)
					return nil
				}
			}

			var slowStart *SlowStartConfig
			if service.SlowStartPolicy != nil {
				// Currently Envoy implements slow start only for RoundRobin and WeightedLeastRequest LB strategies.
				if lbPolicy != "" && lbPolicy != LoadBalancerPolicyRoundRobin && lbPolicy != LoadBalancerPolicyWeightedLeastRequest {
					validCond.AddErrorf(contour_api_v1.ConditionTypeServiceError, "SlowStartInvalid",
						"slow start is only supported with RoundRobin or WeightedLeastRequest load balancer strategy")
					return nil
				}

				slowStart, err = slowStartConfig(service.SlowStartPolicy)
				if err != nil {
					validCond.AddErrorf(contour_api_v1.ConditionTypeServiceError, "SlowStartInvalid",
						"%s on slow start", err)
					return nil
				}
			}

			c := &Cluster{
				Upstream:                      s,
				LoadBalancerPolicy:            lbPolicy,
				Weight:                        uint32(service.Weight),
				HTTPHealthCheckPolicy:         healthPolicy,
				UpstreamValidation:            uv,
				RequestHeadersPolicy:          reqHP,
				ResponseHeadersPolicy:         respHP,
				CookieRewritePolicies:         cookieRP,
				Protocol:                      protocol,
				SNI:                           determineSNI(r.RequestHeadersPolicy, reqHP, s),
				DNSLookupFamily:               string(p.DNSLookupFamily),
				ClientCertificate:             clientCertSecret,
				TimeoutPolicy:                 ctp,
				SlowStartConfig:               slowStart,
				MaxRequestsPerConnection:      p.MaxRequestsPerConnection,
				PerConnectionBufferLimitBytes: p.PerConnectionBufferLimitBytes,
				UpstreamTLS:                   p.UpstreamTLS,
			}
			if service.Mirror && len(r.MirrorPolicies) > 0 {
				validCond.AddError(contour_api_v1.ConditionTypeServiceError, "OnlyOneMirror",
					"only one service per route may be nominated as mirror")
				return nil
			}
			if service.Mirror {
				// Legal Weight values are 1-100. The default value of a float64 if Weight is omitted
				// is 0. To retain backwards compatibility omitted weights will be treated as 100% mirroring.
				// EDGE CASE: This means that explicitly setting Weight to 0 will also result in 100%
				// mirroring. The Mirror field must be set to false or removed to disable the mirror.
				if service.Weight == 0 {
					r.MirrorPolicies = []*MirrorPolicy{{
						Cluster: c,
						Weight:  100,
					}}
				} else {
					r.MirrorPolicies = []*MirrorPolicy{{
						Cluster: c,
						Weight:  service.Weight,
					}}
				}
			} else {
				r.Clusters = append(r.Clusters, c)
			}
		}
		if len(r.Clusters) == 0 && route.RequestRedirectPolicy == nil && route.DirectResponsePolicy == nil {
			r.DirectResponse = directResponse(http.StatusServiceUnavailable, "")
		}

		// If we have a wildcard match, add a header match regex rule to match the
		// hostname so we can be sure to only match one DNS label. This is required
		// as Envoy's virtualhost hostname wildcard matching can match multiple
		// labels. This match ignores a port in the hostname in case it is present.
		if strings.HasPrefix(rootProxy.Spec.VirtualHost.Fqdn, "*.") {
			r.HeaderMatchConditions = append(r.HeaderMatchConditions, wildcardDomainHeaderMatch(rootProxy.Spec.VirtualHost.Fqdn))
		}

		jwt := route.JWTVerificationPolicy
		switch {
		case jwt != nil && len(route.JWTVerificationPolicy.Require) > 0 && route.JWTVerificationPolicy.Disabled:
			validCond.AddError(contour_api_v1.ConditionTypeJWTVerificationError, "InvalidJWTVerificationPolicy",
				"route's JWT verification policy cannot specify both require and disabled")
			return nil
		case jwt != nil && len(route.JWTVerificationPolicy.Require) > 0:
			r.JWTProvider = jwt.Require
		case jwt != nil && jwt.Disabled:
			r.JWTProvider = ""
		default:
			r.JWTProvider = defaultJWTProvider
		}

		r.IPFilterAllow, r.IPFilterRules, err = toIPFilterRules(route.IPAllowFilterPolicy, route.IPDenyFilterPolicy, validCond)
		if err != nil {
			return nil
		}

		routes = append(routes, r)
	}

	routes = expandPrefixMatches(routes)

	return routes
}

// toIPFilterRules converts ip filter settings from the api into the
// dag representation
func toIPFilterRules(allowPolicy, denyPolicy []contour_api_v1.IPFilterPolicy, validCond *contour_api_v1.DetailedCondition) (allow bool, filters []IPFilterRule, err error) {
	var ipPolicies []contour_api_v1.IPFilterPolicy
	switch {
	case len(allowPolicy) > 0 && len(denyPolicy) > 0:
		validCond.AddError(contour_api_v1.ConditionTypeIPFilterError, "IncompatibleIPAddressFilters",
			"cannot specify both `ipAllowPolicy` and `ipDenyPolicy`")
		err = fmt.Errorf("invalid ip filter")
		return
	case len(allowPolicy) > 0:
		allow = true
		ipPolicies = allowPolicy
	case len(denyPolicy) > 0:
		allow = false
		ipPolicies = denyPolicy
	}
	if ipPolicies == nil {
		return
	}
	filters = make([]IPFilterRule, 0, len(ipPolicies))
	for _, p := range ipPolicies {
		// convert bare IPs to CIDRs
		unparsedCIDR := p.CIDR
		if !strings.Contains(unparsedCIDR, "/") {
			if strings.Contains(unparsedCIDR, ":") {
				unparsedCIDR += "/128"
			} else {
				unparsedCIDR += "/32"
			}
		}
		var cidr *net.IPNet
		_, cidr, err = net.ParseCIDR(unparsedCIDR)
		if err != nil {
			validCond.AddErrorf(contour_api_v1.ConditionTypeIPFilterError, "InvalidCIDR",
				"%s failed to parse: %s", p.CIDR, err)
			continue
		}
		filters = append(filters, IPFilterRule{
			Remote: p.Source == contour_api_v1.IPFilterSourceRemote,
			CIDR:   *cidr,
		})
	}
	if err != nil {
		allow = false
		filters = nil
	}
	return
}

// processHTTPProxyTCPProxy processes the spec.tcpproxy stanza in a HTTPProxy document
// following the chain of spec.tcpproxy.include references. It returns true if processing
// was successful, otherwise false if an error was encountered. The details of the error
// will be recorded on the status of the relevant HTTPProxy object,
func (p *HTTPProxyProcessor) processHTTPProxyTCPProxy(validCond *contour_api_v1.DetailedCondition, httpproxy *contour_api_v1.HTTPProxy, visited []*contour_api_v1.HTTPProxy, host string) bool {
	tcpproxy := httpproxy.Spec.TCPProxy
	if tcpproxy == nil {
		// nothing to do
		return true
	}

	visited = append(visited, httpproxy)

	// #2218 Allow support for both plural and singular "Include" for TCPProxy for the v1 API Spec
	// Prefer configurations for singular over the plural version
	tcpProxyInclude := tcpproxy.Include
	if tcpproxy.Include == nil {
		tcpProxyInclude = tcpproxy.IncludesDeprecated
	}

	if len(tcpproxy.Services) > 0 && tcpProxyInclude != nil {
		validCond.AddError(contour_api_v1.ConditionTypeTCPProxyError, "NoServicesAndInclude",
			"cannot specify services and include in the same httpproxy")
		return false
	}

	lbPolicy := loadBalancerPolicy(tcpproxy.LoadBalancerPolicy)
	switch lbPolicy {
	case LoadBalancerPolicyCookie, LoadBalancerPolicyRequestHash:
		validCond.AddWarningf(contour_api_v1.ConditionTypeTCPProxyError, "IgnoredField",
			"ignoring field %q; %s load balancer policy is not supported for TCPProxies",
			"Spec.TCPProxy.LoadBalancerPolicy", lbPolicy)
		// Reset load balancer policy to ensure the default.
		lbPolicy = ""
	}

	if len(tcpproxy.Services) > 0 {
		var proxy TCPProxy
		for _, service := range httpproxy.Spec.TCPProxy.Services {
			var healthPort int
			healthPolicy := tcpHealthCheckPolicy(tcpproxy.HealthCheckPolicy)
			if healthPolicy != nil && service.HealthPort > 0 {
				healthPort = service.HealthPort
			} else {
				healthPort = service.Port
			}

			m := types.NamespacedName{Name: service.Name, Namespace: httpproxy.Namespace}
			s, err := p.dag.EnsureService(m, service.Port, healthPort, p.source, p.EnableExternalNameService)
			if err != nil {
				validCond.AddErrorf(contour_api_v1.ConditionTypeTCPProxyError, "ServiceUnresolvedReference",
					"Spec.TCPProxy unresolved service reference: %s", err)
				return false
			}

			// Determine the protocol to use to speak to this Cluster.
			protocol, err := getProtocol(service, s)
			if err != nil {
				validCond.AddError(contour_api_v1.ConditionTypeServiceError, "UnsupportedProtocol", err.Error())
				return false
			}

			proxy.Clusters = append(proxy.Clusters, &Cluster{
				Upstream:             s,
				Weight:               uint32(service.Weight),
				Protocol:             protocol,
				LoadBalancerPolicy:   lbPolicy,
				TCPHealthCheckPolicy: healthPolicy,
				SNI:                  s.ExternalName,
				TimeoutPolicy:        ClusterTimeoutPolicy{ConnectTimeout: p.ConnectTimeout},
			})
		}

		listener, err := p.dag.GetSingleListener("https")
		if err != nil {
			validCond.AddError(contour_api_v1.ConditionTypeListenerError, "ErrorIdentifyingListener", err.Error())
			return false
		}

		secure := p.dag.EnsureSecureVirtualHost(listener.Name, host)
		secure.TCPProxy = &proxy

		return true
	}

	if tcpProxyInclude == nil {
		// We don't allow an empty TCPProxy object.
		validCond.AddError(contour_api_v1.ConditionTypeTCPProxyError, "NothingDefined",
			"either services or inclusion must be specified")
		return false
	}

	namespace := tcpProxyInclude.Namespace
	if namespace == "" {
		// we are delegating to another HTTPProxy in the same namespace
		namespace = httpproxy.Namespace
	}

	m := types.NamespacedName{Name: tcpProxyInclude.Name, Namespace: namespace}
	dest, ok := p.source.httpproxies[m]
	if !ok {
		validCond.AddErrorf(contour_api_v1.ConditionTypeTCPProxyIncludeError, "IncludeNotFound",
			"include %s/%s not found", m.Namespace, m.Name)
		return false
	}

	if dest.Spec.VirtualHost != nil {

		validCond.AddErrorf(contour_api_v1.ConditionTypeTCPProxyIncludeError, "RootIncludesRoot",
			"root httpproxy cannot include another root httpproxy (%s/%s)", dest.Namespace, dest.Name)
		return false
	}

	// dest is no longer an orphan
	delete(p.orphaned, k8s.NamespacedNameOf(dest))

	// ensure we are not following an edge that produces a cycle
	var path []string
	for _, hp := range visited {
		path = append(path, fmt.Sprintf("%s/%s", hp.Namespace, hp.Name))
	}
	for _, hp := range visited {
		if dest.Name == hp.Name && dest.Namespace == hp.Namespace {
			path = append(path, fmt.Sprintf("%s/%s", dest.Namespace, dest.Name))
			validCond.AddErrorf(contour_api_v1.ConditionTypeTCPProxyIncludeError, "IncludeCreatesCycle",
				"include creates a cycle: %s", strings.Join(path, " -> "))
			return false
		}
	}

	// follow the link and process the target tcpproxy
	inc, commit := p.dag.StatusCache.ProxyAccessor(dest)
	incValidCond := inc.ConditionFor(status.ValidCondition)
	defer commit()
	ok = p.processHTTPProxyTCPProxy(incValidCond, dest, visited, host)
	return ok
}

// validHTTPProxies returns a slice of *contour_api_v1.HTTPProxy objects.
// invalid HTTPProxy objects are excluded from the slice and their status
// updated accordingly.
func (p *HTTPProxyProcessor) validHTTPProxies() []*contour_api_v1.HTTPProxy {
	// ensure that a given fqdn is only referenced in a single HTTPProxy resource
	var valid []*contour_api_v1.HTTPProxy
	fqdnHTTPProxies := make(map[string][]*contour_api_v1.HTTPProxy)
	for _, proxy := range p.source.httpproxies {
		if proxy.Spec.VirtualHost == nil {
			valid = append(valid, proxy)
			continue
		}
		fqdn := strings.ToLower(proxy.Spec.VirtualHost.Fqdn)
		fqdnHTTPProxies[fqdn] = append(fqdnHTTPProxies[fqdn], proxy)
	}

	for fqdn, proxies := range fqdnHTTPProxies {
		switch len(proxies) {
		case 1:
			valid = append(valid, proxies[0])
		default:
			// multiple proxies use the same fqdn. mark them as invalid.
			var conflicting []string
			for _, proxy := range proxies {
				conflicting = append(conflicting, proxy.Namespace+"/"+proxy.Name)
			}
			sort.Strings(conflicting) // sort for test stability
			msg := fmt.Sprintf("fqdn %q is used in multiple HTTPProxies: %s", fqdn, strings.Join(conflicting, ", "))
			for _, proxy := range proxies {
				pa, commit := p.dag.StatusCache.ProxyAccessor(proxy)
				pa.Vhost = fqdn
				pa.ConditionFor(status.ValidCondition).AddError(contour_api_v1.ConditionTypeVirtualHostError,
					"DuplicateVhost",
					msg)
				commit()
			}
		}
	}
	return valid
}

// rootAllowed returns true if the HTTPProxy lives in a permitted root namespace.
func (p *HTTPProxyProcessor) rootAllowed(namespace string) bool {
	if len(p.source.RootNamespaces) == 0 {
		return true
	}
	for _, ns := range p.source.RootNamespaces {
		if ns == namespace {
			return true
		}
	}
	return false
}

func (p *HTTPProxyProcessor) computeVirtualHostAuthorization(auth *contour_api_v1.AuthorizationServer, validCond *contour_api_v1.DetailedCondition, httpproxy *contour_api_v1.HTTPProxy) *ExternalAuthorization {
	ok, ext := validateExternalAuthExtensionService(defaultExtensionRef(auth.ExtensionServiceRef),
		validCond,
		httpproxy,
		p.dag.GetExtensionCluster,
	)
	if !ok {
		return nil
	}

	ok, respTimeout := determineExternalAuthTimeout(auth.ResponseTimeout, validCond, ext)
	if !ok {
		return nil
	}

	globalExternalAuthorization := &ExternalAuthorization{
		AuthorizationService:         ext,
		AuthorizationFailOpen:        auth.FailOpen,
		AuthorizationResponseTimeout: *respTimeout,
	}

	if auth.WithRequestBody != nil {
		var maxRequestBytes = defaultMaxRequestBytes
		if auth.WithRequestBody.MaxRequestBytes != 0 {
			maxRequestBytes = auth.WithRequestBody.MaxRequestBytes
		}
		globalExternalAuthorization.AuthorizationServerWithRequestBody = &AuthorizationServerBufferSettings{
			MaxRequestBytes:     maxRequestBytes,
			AllowPartialMessage: auth.WithRequestBody.AllowPartialMessage,
			PackAsBytes:         auth.WithRequestBody.PackAsBytes,
		}
	}
	return globalExternalAuthorization
}

func validateExternalAuthExtensionService(ref contour_api_v1.ExtensionServiceReference, validCond *contour_api_v1.DetailedCondition, httpproxy *contour_api_v1.HTTPProxy, getExtensionCluster func(name string) *ExtensionCluster) (bool, *ExtensionCluster) {
	if ref.APIVersion != contour_api_v1alpha1.GroupVersion.String() {
		validCond.AddErrorf(contour_api_v1.ConditionTypeAuthError, "AuthBadResourceVersion",
			"Spec.Virtualhost.Authorization.extensionRef specifies an unsupported resource version %q", ref.APIVersion)
		return false, nil
	}

	// Lookup the extension service reference.
	extensionName := types.NamespacedName{
		Name:      ref.Name,
		Namespace: stringOrDefault(ref.Namespace, httpproxy.Namespace),
	}

	ext := getExtensionCluster(ExtensionClusterName(extensionName))
	if ext == nil {
		validCond.AddErrorf(contour_api_v1.ConditionTypeAuthError, "ExtensionServiceNotFound",
			"Spec.Virtualhost.Authorization.ServiceRef extension service %q not found", extensionName)
		return false, ext
	}

	return true, ext
}

func determineExternalAuthTimeout(responseTimeout string, validCond *contour_api_v1.DetailedCondition, ext *ExtensionCluster) (bool, *timeout.Setting) {
	tout, err := timeout.Parse(responseTimeout)
	if err != nil {
		validCond.AddErrorf(contour_api_v1.ConditionTypeAuthError, "AuthResponseTimeoutInvalid",
			"Spec.Virtualhost.Authorization.ResponseTimeout is invalid: %s", err)
		return false, nil
	}

	if tout.UseDefault() {
		return true, &ext.RouteTimeoutPolicy.ResponseTimeout
	}

	return true, &tout
}

func (p *HTTPProxyProcessor) computeSecureVirtualHostAuthorization(validCond *contour_api_v1.DetailedCondition, httpproxy *contour_api_v1.HTTPProxy, svhost *SecureVirtualHost) bool {
	if httpproxy.Spec.VirtualHost.AuthorizationConfigured() && !httpproxy.Spec.VirtualHost.DisableAuthorization() {
		authorization := p.computeVirtualHostAuthorization(httpproxy.Spec.VirtualHost.Authorization, validCond, httpproxy)
		if authorization == nil {
			return false
		}

		svhost.ExternalAuthorization = authorization
	} else if p.GlobalExternalAuthorization != nil && !httpproxy.Spec.VirtualHost.DisableAuthorization() {
		globalAuthorization := p.computeVirtualHostAuthorization(p.GlobalExternalAuthorization, validCond, httpproxy)
		if globalAuthorization == nil {
			return false
		}

		svhost.ExternalAuthorization = globalAuthorization
	}

	return true
}

func computeVirtualHostRateLimitPolicy(proxy *contour_api_v1.HTTPProxy, rls *contour_api_v1alpha1.RateLimitServiceConfig, validCond *contour_api_v1.DetailedCondition) (*RateLimitPolicy, bool) {
	rlp, err := rateLimitPolicy(proxy.Spec.VirtualHost.RateLimitPolicy)
	if err != nil {
		validCond.AddErrorf(contour_api_v1.ConditionTypeVirtualHostError, "RateLimitPolicyNotValid",
			"Spec.VirtualHost.RateLimitPolicy is invalid: %s", err)
		return nil, false
	}

	// If HTTPProxy defines its own Global RateLimit Policy, no need to check the default rate limit policy.
	if rlp != nil && rlp.Global != nil {
		return rlp, true
	}

	// Set the global rateLimit policy from the default global rateLimit policy
	// if HTTPProxy is not opted out explicitly, or it defines its own global rate limit policy.
	optedOut := proxy.Spec.VirtualHost.RateLimitPolicy != nil &&
		proxy.Spec.VirtualHost.RateLimitPolicy.Global != nil &&
		proxy.Spec.VirtualHost.RateLimitPolicy.Global.Disabled

	// Attach the default global rate limit policy if the rate limit service defines one.
	if rls != nil && rls.DefaultGlobalRateLimitPolicy != nil && !optedOut {
		if rlp == nil {
			rlp = &RateLimitPolicy{}
		}
		rlp.Global, err = globalRateLimitPolicy(rls.DefaultGlobalRateLimitPolicy)
		if err != nil {
			validCond.AddErrorf(contour_api_v1.ConditionTypeVirtualHostError, "RateLimitPolicyNotValid",
				"Default Global RateLimit Policy is invalid: %s", err)
			return nil, false
		}
	}

	return rlp, true
}

func (p *HTTPProxyProcessor) GlobalAuthorizationConfigured() bool {
	return p.GlobalExternalAuthorization != nil
}

// GlobalAuthorizationContext returns the authorization policy context (if present).
func (p *HTTPProxyProcessor) GlobalAuthorizationContext() map[string]string {
	if p.GlobalAuthorizationConfigured() && p.GlobalExternalAuthorization.AuthPolicy != nil {
		return p.GlobalExternalAuthorization.AuthPolicy.Context
	}
	return nil
}

// expandPrefixMatches adds new Routes to account for the difference
// between prefix replacement when matching on '/foo' and '/foo/'.
//
// The table below shows the behavior of Envoy prefix rewrite. If we
// match on only `/foo` or `/foo/`, then the unwanted rewrites marked
// with X can result. This means that we need to generate separate
// prefix matches (and replacements) for these cases.
//
// | Matching Prefix | Replacement | Client Path | Rewritten Path |
// |-----------------|-------------|-------------|----------------|
// | `/foo`          | `/bar`      | `/foosball` |   `/barsball`  |
// | `/foo`          | `/`         | `/foo/v1`   | X `//v1`       |
// | `/foo/`         | `/bar`      | `/foo/type` | X `/bartype`   |
// | `/foo`          | `/bar/`     | `/foosball` | X `/bar/sball` |
// | `/foo/`         | `/bar/`     | `/foo/type` |   `/bar/type`  |
func expandPrefixMatches(routes []*Route) []*Route {
	prefixedRoutes := map[string][]*Route{}

	expandedRoutes := []*Route{}

	// First, we group the Routes by their slash-consistent prefix match condition.
	for _, r := range routes {
		// If there is no path prefix, we won't do any expansion, so skip it.
		if !r.HasPathPrefix() {
			expandedRoutes = append(expandedRoutes, r)
		}

		// Skip for exact path match conditions
		if r.HasPathExact() || r.HasPathRegex() {
			continue
		}

		routingPrefix := r.PathMatchCondition.(*PrefixMatchCondition).Prefix

		if routingPrefix != "/" {
			routingPrefix = strings.TrimRight(routingPrefix, "/")
		}

		prefixedRoutes[routingPrefix] = append(prefixedRoutes[routingPrefix], r)
	}

	for prefix, routes := range prefixedRoutes {
		// Propagate the Routes into the expanded set. Since
		// we have a slice of pointers, we can propagate here
		// prior to any Route modifications.
		expandedRoutes = append(expandedRoutes, routes...)

		switch len(routes) {
		case 1:
			// Don't modify if we are not doing a replacement.
			if routes[0].PathRewritePolicy == nil {
				continue
			}

			routingPrefix := routes[0].PathMatchCondition.(*PrefixMatchCondition).Prefix

			// There's no alternate forms for '/' :)
			if routingPrefix == "/" {
				continue
			}

			// Shallow copy the Route. TODO(jpeach) deep copying would be more robust.
			newRoute := *routes[0]

			// Now, make the original route handle '/foo' and the new route handle '/foo'.
			routes[0].PathRewritePolicy.PrefixRewrite = strings.TrimRight(routes[0].PathRewritePolicy.PrefixRewrite, "/")
			routes[0].PathMatchCondition = &PrefixMatchCondition{Prefix: prefix}

			// Replace the entire PathRewritePolicy since we didn't deep-copy the route.
			newRoute.PathRewritePolicy = &PathRewritePolicy{
				PrefixRewrite: routes[0].PathRewritePolicy.PrefixRewrite + "/",
			}
			newRoute.PathMatchCondition = &PrefixMatchCondition{Prefix: prefix + "/"}

			// Since we trimmed trailing '/', it's possible that
			// we made the replacement empty. There's no such
			// thing as an empty rewrite; it's the same as
			// rewriting to '/'.
			if len(routes[0].PathRewritePolicy.PrefixRewrite) == 0 {
				routes[0].PathRewritePolicy.PrefixRewrite = "/"
			}

			expandedRoutes = append(expandedRoutes, &newRoute)
		case 2:
			// This group routes on both '/foo' and
			// '/foo/' so we can't add any implicit prefix
			// matches. This is why we didn't filter out
			// routes that don't have replacements earlier.
			continue
		default:
			// This can't happen unless there are routes
			// with duplicate prefix paths.
		}

	}

	return expandedRoutes
}

func getProtocol(service contour_api_v1.Service, s *Service) (string, error) {
	// Determine the protocol to use to speak to this Cluster.
	var protocol string
	if service.Protocol != nil {
		protocol = *service.Protocol
		switch protocol {
		case "h2c", "h2", "tls":
		default:
			return "", fmt.Errorf("unsupported protocol: %v", protocol)
		}
	} else {
		protocol = s.Protocol
	}

	return protocol, nil
}

// determineSNI decides what the SNI should be on the request. It is configured via RequestHeadersPolicy.Host key.
// Policies set on service are used before policies set on a route. Otherwise the value of the externalService
// is used if the route is configured to proxy to an externalService type.
func determineSNI(routeRequestHeaders *HeadersPolicy, clusterRequestHeaders *HeadersPolicy, service *Service) string {

	// Service RequestHeadersPolicy take precedence
	if clusterRequestHeaders != nil {
		if clusterRequestHeaders.HostRewrite != "" {
			return clusterRequestHeaders.HostRewrite
		}
	}

	// Route RequestHeadersPolicy take precedence after service
	if routeRequestHeaders != nil {
		if routeRequestHeaders.HostRewrite != "" {
			return routeRequestHeaders.HostRewrite
		}
	}

	return service.ExternalName
}

func toCORSPolicy(policy *contour_api_v1.CORSPolicy) (*CORSPolicy, error) {
	if policy == nil {
		return nil, nil
	}

	if len(policy.AllowOrigin) == 0 {
		return nil, errors.New("invalid allowed origin configuration with length 0")
	}
	allowOriginMatches := make([]CORSAllowOriginMatch, 0, len(policy.AllowOrigin))
	toAllowOriginMatch := func(ao string) (CORSAllowOriginMatch, error) {
		// Short circuit common case.
		if ao == "*" {
			return CORSAllowOriginMatch{
				Type:  CORSAllowOriginMatchExact,
				Value: ao,
			}, nil
		}

		// Parse allowed origin as URL, to check if it should be an
		// exact match or regex.
		// If there is a parsing error, or we don't have a properly
		// formatted exact Origin header, then try to parse as a regex.
		// Exact Origin headers should only be allowed as scheme://host[:port]
		// See: https://developer.mozilla.org/en-US/docs/Web/HTTP/Headers/Origin
		parsedURL, parseURLErr := url.Parse(ao)
		if parseURLErr != nil ||
			parsedURL.Scheme == "" || parsedURL.Host == "" ||
			parsedURL.Scheme+"://"+parsedURL.Host != ao {
			_, regexErr := regexp.Compile(ao)
			if regexErr != nil {
				return CORSAllowOriginMatch{}, errors.New("allowed origin is invalid exact match and invalid regex match")
			}
			return CORSAllowOriginMatch{
				Type:  CORSAllowOriginMatchRegex,
				Value: ao,
			}, nil
		}

		return CORSAllowOriginMatch{
			Type:  CORSAllowOriginMatchExact,
			Value: ao,
		}, nil
	}
	for _, ao := range policy.AllowOrigin {
		match, err := toAllowOriginMatch(ao)
		if err != nil {
			return nil, fmt.Errorf("invalid allowed origin %q: %w", ao, err)
		}
		allowOriginMatches = append(allowOriginMatches, match)
	}

	if len(policy.AllowMethods) == 0 {
		return nil, errors.New("invalid allowed methods configuration with length 0")
	}

	maxAge, err := timeout.ParseMaxAge(policy.MaxAge)
	if err != nil {
		return nil, err
	}
	if maxAge.Duration().Seconds() < 0 {
		return nil, fmt.Errorf("invalid max age value %q", policy.MaxAge)
	}
	return &CORSPolicy{
		AllowCredentials:    policy.AllowCredentials,
		AllowHeaders:        toStringSlice(policy.AllowHeaders),
		AllowMethods:        toStringSlice(policy.AllowMethods),
		AllowOrigin:         allowOriginMatches,
		ExposeHeaders:       toStringSlice(policy.ExposeHeaders),
		MaxAge:              maxAge,
		AllowPrivateNetwork: policy.AllowPrivateNetwork,
	}, nil
}

func toStringSlice(hvs []contour_api_v1.CORSHeaderValue) []string {
	s := make([]string, len(hvs))
	for i, v := range hvs {
		s[i] = string(v)
	}
	return s
}

// matchConditionAggregate is used to compare collections of match conditions
type matchConditionAggregate struct {
	headerConds     []HeaderMatchCondition
	queryParamConds []QueryParamMatchCondition
}

func includeMatchConditionsIdentical(includeConds []contour_api_v1.MatchCondition, seenConds map[string][]matchConditionAggregate) bool {
	pathPrefix := ""

	switch pathPrefixRef := mergePathMatchConditions(includeConds).(type) {
	case *PrefixMatchCondition:
		pathPrefix = pathPrefixRef.Prefix
	default:
		// This can never happen because include match conditions only have prefix match conditions.
		// Validations before this step ensure this, so it is safe to mark this validation failed
		// for anything else except a prefix condition.
		return true
	}

	includeHeaderConds := mergeHeaderMatchConditions(includeConds)
	includeQueryParamConds := mergeQueryParamMatchConditions(includeConds)

	// Note: this is stop-gap that we intend to change.
	// This means that an empty set of conditions or a lone path prefix match on "/"
	// are not considered duplicates. Previously, validation of
	// includes was implemented in such a way that users could be relying on this
	// behavior to set up their include tree.
	// It is unlikely that there is much usage of duplicate non-default include
	// conditions, so we think this special case is safe.
	if pathPrefix == "/" && len(includeHeaderConds) == 0 && len(includeQueryParamConds) == 0 {
		return false
	}

	// Sort header conditions so we can compare them to another slice.
	sort.SliceStable(includeHeaderConds, func(i, j int) bool {
		if includeHeaderConds[i].MatchType != includeHeaderConds[j].MatchType {
			return includeHeaderConds[i].MatchType < includeHeaderConds[j].MatchType
		}
		if includeHeaderConds[i].IgnoreCase != includeHeaderConds[j].IgnoreCase {
			return includeHeaderConds[i].IgnoreCase
		}
		if includeHeaderConds[i].Invert != includeHeaderConds[j].Invert {
			return includeHeaderConds[i].Invert
		}
		if includeHeaderConds[i].TreatMissingAsEmpty != includeHeaderConds[j].TreatMissingAsEmpty {
			return includeHeaderConds[i].TreatMissingAsEmpty
		}
		if includeHeaderConds[i].Name != includeHeaderConds[j].Name {
			return includeHeaderConds[i].Name < includeHeaderConds[j].Name
		}
		if includeHeaderConds[i].Value != includeHeaderConds[j].Value {
			return includeHeaderConds[i].Value < includeHeaderConds[j].Value
		}
		return false
	})

	// Sort query conditions so we can compare them to another slice.
	sort.SliceStable(includeQueryParamConds, func(i, j int) bool {
		if includeQueryParamConds[i].MatchType != includeQueryParamConds[j].MatchType {
			return includeQueryParamConds[i].MatchType < includeQueryParamConds[j].MatchType
		}
		if includeQueryParamConds[i].IgnoreCase != includeQueryParamConds[j].IgnoreCase {
			return includeQueryParamConds[i].IgnoreCase
		}
		if includeQueryParamConds[i].Name != includeQueryParamConds[j].Name {
			return includeQueryParamConds[i].Name < includeQueryParamConds[j].Name
		}
		if includeQueryParamConds[i].Value != includeQueryParamConds[j].Value {
			return includeQueryParamConds[i].Value < includeQueryParamConds[j].Value
		}
		return false
	})

	// Check if we have seen this path before.
	// If so, get all the collections of header and query params we
	// have seen with it.
	condAggregates, pathSeen := seenConds[pathPrefix]
	if !pathSeen {
		seenConds[pathPrefix] = []matchConditionAggregate{{
			headerConds:     includeHeaderConds,
			queryParamConds: includeQueryParamConds,
		}}
		return false
	}

	for _, ag := range condAggregates {
		// Quick check to see if lengths of either header or query param
		// condition lists are mismatched.
		// If so, we can skip the rest of the checks.
		if len(ag.headerConds) != len(includeHeaderConds) ||
			len(ag.queryParamConds) != len(includeQueryParamConds) {
			continue
		}

		// Now compare (sorted) header conditions element-by-element.
		// If any mismatch, we can skip the rest of the checks.
		headerCondsIdentical := true
		for i := range ag.headerConds {
			if ag.headerConds[i] != includeHeaderConds[i] {
				headerCondsIdentical = false
				break
			}
		}
		if !headerCondsIdentical {
			continue
		}

		// Now compare (sorted) query param conditions element-by-element.
		// If any mismatch, we can return early.
		queryParamCondsIdentical := true
		for i := range ag.queryParamConds {
			if ag.queryParamConds[i] != includeQueryParamConds[i] {
				queryParamCondsIdentical = false
				break
			}
		}
		if !queryParamCondsIdentical {
			continue
		}
		// If we get here, all header and query param conditions
		// must be equal.
		return true
	}

	// Save the seen path and header/query conditions.
	seenConds[pathPrefix] = append(seenConds[pathPrefix], matchConditionAggregate{
		headerConds:     includeHeaderConds,
		queryParamConds: includeQueryParamConds,
	})

	return false
}

// isBlank indicates if a string contains nothing but blank characters.
func isBlank(s string) bool {
	return len(strings.TrimSpace(s)) == 0
}

// routeEnforceTLS determines if the route should redirect the user to a secure TLS listener
func routeEnforceTLS(enforceTLS, permitInsecure bool) bool {
	return enforceTLS && !permitInsecure
}

func directResponse(statusCode uint32, body string) *DirectResponse {
	return &DirectResponse{
		StatusCode: statusCode,
		Body:       body,
	}
}

// routeActionCountValid  only one of route.services, route.requestRedirectPolicy, or route.directResponsePolicy can be specified
func routeActionCountValid(route contour_api_v1.Route) error {
	var routeActionCount int
	if len(route.Services) > 0 {
		routeActionCount++
	}

	if route.RequestRedirectPolicy != nil {
		routeActionCount++
	}

	if route.DirectResponsePolicy != nil {
		routeActionCount++
	}

	if routeActionCount != 1 {
		return errors.New("must set exactly one of route.services or route.requestRedirectPolicy or route.directResponsePolicy")
	}
	return nil
}

// redirectRoutePolicy builds a *dag.Redirect for the supplied redirect policy.
func redirectRoutePolicy(redirect *contour_api_v1.HTTPRequestRedirectPolicy) (*Redirect, error) {
	if redirect == nil {
		return nil, nil
	}

	var hostname string
	if redirect.Hostname != nil {
		hostname = *redirect.Hostname
	}

	var portNumber uint32
	if redirect.Port != nil {
		portNumber = uint32(*redirect.Port)
	}

	var scheme string
	if redirect.Scheme != nil {
		scheme = *redirect.Scheme
	}

	var statusCode int
	if redirect.StatusCode != nil {
		statusCode = *redirect.StatusCode
	}

	if redirect.Path != nil && redirect.Prefix != nil {
		return nil, fmt.Errorf("cannot specify both redirect path and redirect prefix")
	}

	var pathRewritePolicy *PathRewritePolicy
	if redirect.Path != nil {
		if pathRewritePolicy == nil {
			pathRewritePolicy = &PathRewritePolicy{}
		}
		pathRewritePolicy.FullPathRewrite = *redirect.Path
	}
	if redirect.Prefix != nil {
		if pathRewritePolicy == nil {
			pathRewritePolicy = &PathRewritePolicy{}
		}
		pathRewritePolicy.PrefixRewrite = *redirect.Prefix
	}

	return &Redirect{
		Hostname:          hostname,
		Scheme:            scheme,
		PortNumber:        portNumber,
		StatusCode:        statusCode,
		PathRewritePolicy: pathRewritePolicy,
	}, nil
}

func directResponsePolicy(direct *contour_api_v1.HTTPDirectResponsePolicy) *DirectResponse {
	if direct == nil {
		return nil
	}

	return directResponse(uint32(direct.StatusCode), direct.Body)
}

func internalRedirectPolicy(internal *contour_api_v1.HTTPInternalRedirectPolicy) *InternalRedirectPolicy {
	if internal == nil {
		return nil
	}

	redirectResponseCodes := make([]uint32, len(internal.RedirectResponseCodes))
	for i, responseCode := range internal.RedirectResponseCodes {
		redirectResponseCodes[i] = uint32(responseCode)
	}

	policy := &InternalRedirectPolicy{
		MaxInternalRedirects:      internal.MaxInternalRedirects,
		RedirectResponseCodes:     redirectResponseCodes,
		DenyRepeatedRouteRedirect: internal.DenyRepeatedRouteRedirect,
	}
	switch internal.AllowCrossSchemeRedirect {
	case "Always":
		policy.AllowCrossSchemeRedirect = InternalRedirectCrossSchemeAlways
	case "SafeOnly":
		policy.AllowCrossSchemeRedirect = InternalRedirectCrossSchemeSafeOnly
	default:
		// Value already checked by the generated validator, assume this is Never.
		policy.AllowCrossSchemeRedirect = InternalRedirectCrossSchemeNever
	}
	return policy
}

func slowStartConfig(slowStart *contour_api_v1.SlowStartPolicy) (*SlowStartConfig, error) {
	window, err := time.ParseDuration(slowStart.Window)
	if err != nil {
		return nil, fmt.Errorf("error parsing window: %s", err)
	}

	aggression := float64(1.0)
	if slowStart.Aggression != "" {
		aggression, err = strconv.ParseFloat(slowStart.Aggression, 64)
		if err != nil {
			return nil, fmt.Errorf("error parsing aggression: \"%s\" is not a decimal number", slowStart.Aggression)
		}
	}

	return &SlowStartConfig{
		Window:           window,
		Aggression:       aggression,
		MinWeightPercent: slowStart.MinimumWeightPercent,
	}, nil
}

func rateLimitPerRoute(in *contour_api_v1.RateLimitPolicy) *RateLimitPerRoute {
	// Ignore the virtual host global rate limit policy if disabled is true
	if in != nil && in.Global != nil && in.Global.Disabled {
		return &RateLimitPerRoute{
			VhRateLimits: VhRateLimitsIgnore,
		}
	}

	return nil
}<|MERGE_RESOLUTION|>--- conflicted
+++ resolved
@@ -113,14 +113,12 @@
 	// without requiring all existing test cases to change.
 	SetSourceMetadataOnRoutes bool
 
-<<<<<<< HEAD
 	// GlobalCircuitBreakerDefaults defines global circuit breaker defaults.
 	GlobalCircuitBreakerDefaults *contour_api_v1alpha1.GlobalCircuitBreakerDefaults
-=======
+
 	// UpstreamTLS defines the TLS settings like min/max version
 	// and cipher suites for upstream connections.
 	UpstreamTLS *UpstreamTLS
->>>>>>> a579ec30
 }
 
 // Run translates HTTPProxies into DAG objects and

--- conflicted
+++ resolved
@@ -113,17 +113,15 @@
 	// without requiring all existing test cases to change.
 	SetSourceMetadataOnRoutes bool
 
-<<<<<<< HEAD
 	// GlobalOutlierDetection defines route-service's Global Outlier Detection configuration.
 	GlobalOutlierDetection *contour_api_v1.OutlierDetection
-=======
+
 	// GlobalCircuitBreakerDefaults defines global circuit breaker defaults.
 	GlobalCircuitBreakerDefaults *contour_api_v1alpha1.GlobalCircuitBreakerDefaults
 
 	// UpstreamTLS defines the TLS settings like min/max version
 	// and cipher suites for upstream connections.
 	UpstreamTLS *UpstreamTLS
->>>>>>> af0ffe0b
 }
 
 // Run translates HTTPProxies into DAG objects and
@@ -1047,11 +1045,8 @@
 				SlowStartConfig:               slowStart,
 				MaxRequestsPerConnection:      p.MaxRequestsPerConnection,
 				PerConnectionBufferLimitBytes: p.PerConnectionBufferLimitBytes,
-<<<<<<< HEAD
+				UpstreamTLS:                   p.UpstreamTLS,
 				OutlierDetectionPolicy:        outlierDetection,
-=======
-				UpstreamTLS:                   p.UpstreamTLS,
->>>>>>> af0ffe0b
 			}
 			if service.Mirror && len(r.MirrorPolicies) > 0 {
 				validCond.AddError(contour_api_v1.ConditionTypeServiceError, "OnlyOneMirror",

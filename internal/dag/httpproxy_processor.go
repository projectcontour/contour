--- conflicted
+++ resolved
@@ -101,13 +101,11 @@
 	// MaxRequestsPerConnection defines the maximum number of requests per connection to the upstream before it is closed.
 	MaxRequestsPerConnection *uint32
 
-<<<<<<< HEAD
+	// PerConnectionBufferLimitBytes defines the soft limit on size of the listener’s new connection read and write buffers.
+	PerConnectionBufferLimitBytes *uint32
+
 	// RateLimitService defines Envoy's Global RateLimit Service configuration.
 	RateLimitService *contour_api_v1alpha1.RateLimitServiceConfig
-=======
-	// PerConnectionBufferLimitBytes defines the soft limit on size of the listener’s new connection read and write buffers.
-	PerConnectionBufferLimitBytes *uint32
->>>>>>> d802a885
 }
 
 // Run translates HTTPProxies into DAG objects and

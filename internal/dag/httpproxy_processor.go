--- conflicted
+++ resolved
@@ -113,17 +113,14 @@
 	// without requiring all existing test cases to change.
 	SetSourceMetadataOnRoutes bool
 
-<<<<<<< HEAD
 	// GlobalExternalProcessor defines how requests/responses will be operatred
 	GlobalExternalProcessor *contour_api_v1.ExternalProcessor
-=======
 	// GlobalCircuitBreakerDefaults defines global circuit breaker defaults.
 	GlobalCircuitBreakerDefaults *contour_api_v1alpha1.GlobalCircuitBreakerDefaults
 
 	// UpstreamTLS defines the TLS settings like min/max version
 	// and cipher suites for upstream connections.
 	UpstreamTLS *UpstreamTLS
->>>>>>> d82528d7
 }
 
 // Run translates HTTPProxies into DAG objects and

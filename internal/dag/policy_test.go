--- conflicted
+++ resolved
@@ -20,13 +20,7 @@
 	"testing"
 	"time"
 
-<<<<<<< HEAD
-	contour_api_v1 "github.com/projectcontour/contour/apis/projectcontour/v1"
-	contour_api_v1alpha1 "github.com/projectcontour/contour/apis/projectcontour/v1alpha1"
 	"github.com/projectcontour/contour/internal/ref"
-	"github.com/projectcontour/contour/internal/timeout"
-=======
->>>>>>> 5f1b9814
 	"github.com/sirupsen/logrus"
 	"github.com/stretchr/testify/assert"
 	"github.com/stretchr/testify/require"
@@ -1352,9 +1346,9 @@
 
 func TestMergeOutlierDetectionPolicy(t *testing.T) {
 	tests := map[string]struct {
-		globalPolicy  *contour_api_v1.OutlierDetection
-		servicePolicy *contour_api_v1.OutlierDetection
-		want          *contour_api_v1.OutlierDetection
+		globalPolicy  *contour_v1.OutlierDetection
+		servicePolicy *contour_v1.OutlierDetection
+		want          *contour_v1.OutlierDetection
 	}{
 		"globalPolicy is nil and servicePolicy is nil": {
 			globalPolicy:  nil,
@@ -1363,56 +1357,56 @@
 		},
 		"globalPolicy is nil and servicePolicy is not nil and servicePolicy is enabled": {
 			globalPolicy:  nil,
-			servicePolicy: &contour_api_v1.OutlierDetection{},
-			want:          &contour_api_v1.OutlierDetection{},
+			servicePolicy: &contour_v1.OutlierDetection{},
+			want:          &contour_v1.OutlierDetection{},
 		},
 		"globalPolicy is nil and servicePolicy is not nil and servicePolicy is disabled": {
 			globalPolicy: nil,
-			servicePolicy: &contour_api_v1.OutlierDetection{
+			servicePolicy: &contour_v1.OutlierDetection{
 				Disabled: true,
 			},
 			want: nil,
 		},
 		"globalPolicy is not nil and globalPolicy is enabled and servicePolicy is nil": {
-			globalPolicy:  &contour_api_v1.OutlierDetection{},
+			globalPolicy:  &contour_v1.OutlierDetection{},
 			servicePolicy: nil,
-			want:          &contour_api_v1.OutlierDetection{},
+			want:          &contour_v1.OutlierDetection{},
 		},
 		"globalPolicy is not nil and globalPolicy is disabled and servicePolicy is nil": {
-			globalPolicy: &contour_api_v1.OutlierDetection{
+			globalPolicy: &contour_v1.OutlierDetection{
 				Disabled: true,
 			},
 			servicePolicy: nil,
 			want:          nil,
 		},
 		"globalPolicy is not nil and globalPolicy is enabled and servicePolicy is not nil and servicePolicy is enabled": {
-			globalPolicy: &contour_api_v1.OutlierDetection{
+			globalPolicy: &contour_v1.OutlierDetection{
 				ConsecutiveServerErrors: ref.To(uint32(5)),
 			},
-			servicePolicy: &contour_api_v1.OutlierDetection{
+			servicePolicy: &contour_v1.OutlierDetection{
 				ConsecutiveServerErrors: ref.To(uint32(10)),
 			},
-			want: &contour_api_v1.OutlierDetection{
+			want: &contour_v1.OutlierDetection{
 				ConsecutiveServerErrors: ref.To(uint32(10)),
 			},
 		},
 		"globalPolicy is not nil and globalPolicy is enabled and servicePolicy is not nil and servicePolicy is disabled": {
-			globalPolicy: &contour_api_v1.OutlierDetection{
+			globalPolicy: &contour_v1.OutlierDetection{
 				ConsecutiveServerErrors: ref.To(uint32(5)),
 			},
-			servicePolicy: &contour_api_v1.OutlierDetection{
+			servicePolicy: &contour_v1.OutlierDetection{
 				Disabled: true,
 			},
 			want: nil,
 		},
 		"globalPolicy is not nil and globalPolicy is disabled and servicePolicy is not nil and servicePolicy is enabled": {
-			globalPolicy: &contour_api_v1.OutlierDetection{
+			globalPolicy: &contour_v1.OutlierDetection{
 				Disabled: true,
 			},
-			servicePolicy: &contour_api_v1.OutlierDetection{
+			servicePolicy: &contour_v1.OutlierDetection{
 				ConsecutiveServerErrors: ref.To(uint32(10)),
 			},
-			want: &contour_api_v1.OutlierDetection{
+			want: &contour_v1.OutlierDetection{
 				ConsecutiveServerErrors: ref.To(uint32(10)),
 			},
 		},
@@ -1427,7 +1421,7 @@
 
 func TestOutlierDetectionPolicy(t *testing.T) {
 	tests := map[string]struct {
-		in      *contour_api_v1.OutlierDetection
+		in      *contour_v1.OutlierDetection
 		want    *OutlierDetectionPolicy
 		wantErr bool
 	}{
@@ -1436,7 +1430,7 @@
 			want: nil,
 		},
 		"empty": {
-			in: &contour_api_v1.OutlierDetection{},
+			in: &contour_v1.OutlierDetection{},
 			want: &OutlierDetectionPolicy{
 				ConsecutiveServerErrors:        5,
 				Interval:                       10 * time.Second,
@@ -1449,21 +1443,21 @@
 			},
 		},
 		"interval no unit": {
-			in: &contour_api_v1.OutlierDetection{
+			in: &contour_v1.OutlierDetection{
 				Interval: ref.To("10"),
 			},
 			want:    nil,
 			wantErr: true,
 		},
 		"interval bad unit": {
-			in: &contour_api_v1.OutlierDetection{
+			in: &contour_v1.OutlierDetection{
 				Interval: ref.To("10f"),
 			},
 			want:    nil,
 			wantErr: true,
 		},
 		"normal": {
-			in: &contour_api_v1.OutlierDetection{
+			in: &contour_v1.OutlierDetection{
 				ConsecutiveServerErrors:        ref.To(uint32(5)),
 				Interval:                       ref.To("10s"),
 				BaseEjectionTime:               ref.To("30s"),

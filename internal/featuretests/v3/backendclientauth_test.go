// Copyright Project Contour Authors
// Licensed under the Apache License, Version 2.0 (the "License");
// you may not use this file except in compliance with the License.
// You may obtain a copy of the License at
//
//     http://www.apache.org/licenses/LICENSE-2.0
//
// Unless required by applicable law or agreed to in writing, software
// distributed under the License is distributed on an "AS IS" BASIS,
// WITHOUT WARRANTIES OR CONDITIONS OF ANY KIND, either express or implied.
// See the License for the specific language governing permissions and
// limitations under the License.

package v3

import (
	"testing"

	envoy_cluster_v3 "github.com/envoyproxy/go-control-plane/envoy/config/cluster/v3"
	envoy_discovery_v3 "github.com/envoyproxy/go-control-plane/envoy/service/discovery/v3"
	projcontour "github.com/projectcontour/contour/apis/projectcontour/v1"
	"github.com/projectcontour/contour/apis/projectcontour/v1alpha1"
	"github.com/projectcontour/contour/internal/dag"
	envoy_v3 "github.com/projectcontour/contour/internal/envoy/v3"
	"github.com/projectcontour/contour/internal/featuretests"
	"github.com/projectcontour/contour/internal/fixture"
	"github.com/projectcontour/contour/internal/ref"
	"github.com/sirupsen/logrus"
	v1 "k8s.io/api/core/v1"
	networking_v1 "k8s.io/api/networking/v1"
	"k8s.io/apimachinery/pkg/types"
)

func proxyClientCertificateOpt(t *testing.T) func(*dag.Builder) {
	return func(b *dag.Builder) {
		secret := types.NamespacedName{
			Name:      "envoyclientsecret",
			Namespace: "default",
		}

		log := fixture.NewTestLogger(t)
		log.SetLevel(logrus.DebugLevel)

		b.Processors = []dag.Processor{
			&dag.ListenerProcessor{},
			&dag.IngressProcessor{
				ClientCertificate: &secret,
				FieldLogger:       log.WithField("context", "IngressProcessor"),
			},
			&dag.HTTPProxyProcessor{
				ClientCertificate: &secret,
			},
			&dag.ExtensionServiceProcessor{
				ClientCertificate: &secret,
				FieldLogger:       log.WithField("context", "ExtensionServiceProcessor"),
			},
		}

		b.Source.ConfiguredSecretRefs = []*types.NamespacedName{
			{Namespace: secret.Namespace, Name: secret.Name},
		}
	}
}

func TestBackendClientAuthenticationWithHTTPProxy(t *testing.T) {
	rh, c, done := setup(t, proxyClientCertificateOpt(t))
	defer done()

	clientSecret := featuretests.TLSSecret(t, "envoyclientsecret", &featuretests.ClientCertificate)
	caSecret := featuretests.CASecret(t, "backendcacert", &featuretests.CACertificate)
	rh.OnAdd(clientSecret)
	rh.OnAdd(caSecret)

	svc := fixture.NewService("backend").
		WithPorts(v1.ServicePort{Name: "http", Port: 443})
	rh.OnAdd(svc)

	proxy := fixture.NewProxy("authenticated").WithSpec(
		projcontour.HTTPProxySpec{
			VirtualHost: &projcontour.VirtualHost{
				Fqdn: "www.example.com",
			},
			Routes: []projcontour.Route{{
				Services: []projcontour.Service{{
					Name:     svc.Name,
					Port:     443,
					Protocol: ref.To("tls"),
					UpstreamValidation: &projcontour.UpstreamValidation{
						CACertificate: caSecret.Name,
						SubjectName:   "subjname",
					},
				}},
			}},
		})
	rh.OnAdd(proxy)

	expectedResponse := &envoy_discovery_v3.DiscoveryResponse{
		Resources: resources(t,
<<<<<<< HEAD
			tlsCluster(cluster("default/backend/443/950c17581f", "default/backend/http", "default_backend_443"), sec2.Data[dag.CACertificateKey], "subjname", "", sec1, nil),
=======
			tlsCluster(cluster("default/backend/443/950c17581f", "default/backend/http", "default_backend_443"), caSecret, "subjname", "", clientSecret, nil),
>>>>>>> 9eb2838c
		),
		TypeUrl: clusterType,
	}

	c.Request(clusterType).Equals(expectedResponse)

	rh.OnDelete(proxy)

	tcpproxy := fixture.NewProxy("tcpproxy").WithSpec(
		projcontour.HTTPProxySpec{
			VirtualHost: &projcontour.VirtualHost{
				Fqdn: "www.example.com",
				TLS: &projcontour.TLS{
					SecretName: sec1.Name,
				},
			},
			TCPProxy: &projcontour.TCPProxy{
				Services: []projcontour.Service{{
					Name:     svc.Name,
					Port:     443,
					Protocol: ref.To("tls"),
					UpstreamValidation: &projcontour.UpstreamValidation{
						CACertificate: sec2.Name,
						SubjectName:   "subjname",
					},
				}},
			},
		})
	rh.OnAdd(tcpproxy)

	c.Request(clusterType).Equals(expectedResponse)

	// Test the error branch when Envoy client certificate secret does not exist.
	rh.OnDelete(clientSecret)
	c.Request(clusterType).Equals(&envoy_discovery_v3.DiscoveryResponse{
		Resources: nil,
		TypeUrl:   clusterType,
	})
}

func TestBackendClientAuthenticationWithIngress(t *testing.T) {
	rh, c, done := setup(t, proxyClientCertificateOpt(t))
	defer done()

	clientSecret := featuretests.TLSSecret(t, "envoyclientsecret", &featuretests.ClientCertificate)
	caSecret := featuretests.CASecret(t, "backendcacert", &featuretests.CACertificate)
	rh.OnAdd(clientSecret)
	rh.OnAdd(caSecret)

	svc := fixture.NewService("backend").
		Annotate("projectcontour.io/upstream-protocol.tls", "443").
		WithPorts(v1.ServicePort{Name: "http", Port: 443})
	rh.OnAdd(svc)

	ingress := &networking_v1.Ingress{
		ObjectMeta: fixture.ObjectMeta("authenticated"),
		Spec: networking_v1.IngressSpec{
			DefaultBackend: featuretests.IngressBackend(svc),
		},
	}
	rh.OnAdd(ingress)

	c.Request(clusterType).Equals(&envoy_discovery_v3.DiscoveryResponse{
		Resources: resources(t,
			tlsClusterWithoutValidation(cluster("default/backend/443/4929fca9d4", "default/backend/http", "default_backend_443"), "", clientSecret, nil),
		),
		TypeUrl: clusterType,
	})

	// Test the error branch when Envoy client certificate secret does not exist.
	rh.OnDelete(clientSecret)
	c.Request(clusterType).Equals(&envoy_discovery_v3.DiscoveryResponse{
		Resources: nil,
		TypeUrl:   clusterType,
	})
}

func TestBackendClientAuthenticationWithExtensionService(t *testing.T) {
	rh, c, done := setup(t, proxyClientCertificateOpt(t))
	defer done()

	clientSecret := featuretests.TLSSecret(t, "envoyclientsecret", &featuretests.ClientCertificate)
	caSecret := featuretests.CASecret(t, "backendcacert", &featuretests.CACertificate)
	rh.OnAdd(clientSecret)
	rh.OnAdd(caSecret)

	svc := fixture.NewService("backend").
		WithPorts(v1.ServicePort{Name: "grpc", Port: 6001})
	rh.OnAdd(svc)

	ext := &v1alpha1.ExtensionService{
		ObjectMeta: fixture.ObjectMeta("ext"),
		Spec: v1alpha1.ExtensionServiceSpec{
			Services: []v1alpha1.ExtensionServiceTarget{
				{Name: svc.Name, Port: 6001},
			},
			UpstreamValidation: &projcontour.UpstreamValidation{
				CACertificate: caSecret.Name,
				SubjectName:   "subjname",
			},
		},
	}

	rh.OnAdd(ext)

	tlsSocket := envoy_v3.UpstreamTLSTransportSocket(
		envoy_v3.UpstreamTLSContext(
			&dag.PeerValidationContext{
				CACertificate: &dag.Secret{Object: featuretests.CASecret(t, "secret", &featuretests.CACertificate)},
				SubjectNames:  []string{"subjname"},
			},
			"subjname",
			&dag.Secret{Object: clientSecret},
			nil,
			"h2",
		),
	)
	c.Request(clusterType).Equals(&envoy_discovery_v3.DiscoveryResponse{
		TypeUrl: clusterType,
		Resources: resources(t,
			DefaultCluster(
				h2cCluster(cluster("extension/default/ext", "extension/default/ext", "extension_default_ext")),
				&envoy_cluster_v3.Cluster{TransportSocket: tlsSocket},
			),
		),
	})

	// Test the error branch when Envoy client certificate secret does not exist.
	rh.OnDelete(clientSecret)
	c.Request(clusterType).Equals(&envoy_discovery_v3.DiscoveryResponse{
		Resources: nil,
		TypeUrl:   clusterType,
	})
}<|MERGE_RESOLUTION|>--- conflicted
+++ resolved
@@ -67,8 +67,10 @@
 	defer done()
 
 	clientSecret := featuretests.TLSSecret(t, "envoyclientsecret", &featuretests.ClientCertificate)
+	serverSecret := featuretests.TLSSecret(t, "envoyserversecret", &featuretests.ServerCertificate)
 	caSecret := featuretests.CASecret(t, "backendcacert", &featuretests.CACertificate)
 	rh.OnAdd(clientSecret)
+	rh.OnAdd(serverSecret)
 	rh.OnAdd(caSecret)
 
 	svc := fixture.NewService("backend").
@@ -96,11 +98,7 @@
 
 	expectedResponse := &envoy_discovery_v3.DiscoveryResponse{
 		Resources: resources(t,
-<<<<<<< HEAD
-			tlsCluster(cluster("default/backend/443/950c17581f", "default/backend/http", "default_backend_443"), sec2.Data[dag.CACertificateKey], "subjname", "", sec1, nil),
-=======
 			tlsCluster(cluster("default/backend/443/950c17581f", "default/backend/http", "default_backend_443"), caSecret, "subjname", "", clientSecret, nil),
->>>>>>> 9eb2838c
 		),
 		TypeUrl: clusterType,
 	}
@@ -114,7 +112,7 @@
 			VirtualHost: &projcontour.VirtualHost{
 				Fqdn: "www.example.com",
 				TLS: &projcontour.TLS{
-					SecretName: sec1.Name,
+					SecretName: serverSecret.Name,
 				},
 			},
 			TCPProxy: &projcontour.TCPProxy{
@@ -123,7 +121,7 @@
 					Port:     443,
 					Protocol: ref.To("tls"),
 					UpstreamValidation: &projcontour.UpstreamValidation{
-						CACertificate: sec2.Name,
+						CACertificate: caSecret.Name,
 						SubjectName:   "subjname",
 					},
 				}},

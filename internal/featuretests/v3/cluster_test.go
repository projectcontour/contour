--- conflicted
+++ resolved
@@ -667,7 +667,7 @@
 		),
 		TypeUrl: clusterType,
 	})
-assertEqualVersion(t, "1", res)
+	res.assertEqualVersion(t, "1")
 	// This service which is added should not cause a DAG rebuild
 	s2 := fixture.NewService("kuard-notreferenced").
 		WithPorts(v1.ServicePort{Port: 80, TargetPort: intstr.FromInt(8080)})
@@ -680,7 +680,7 @@
 		),
 		TypeUrl: clusterType,
 	})
-assertEqualVersion(t, "1", res)
+	res.assertEqualVersion(t, "1")
 	// verifying that deleting a Service that is not referenced by an HTTPProxy,
 	// does not trigger a rebuild
 	rh.OnDelete(s2)
@@ -696,10 +696,6 @@
 	// verifying that deleting a Service that is referenced by an HTTPProxy,
 	// triggers a rebuild
 	rh.OnDelete(s1)
-<<<<<<< HEAD
+	res = c.Request(clusterType)
 	res.assertEqualVersion(t, "2")
-=======
-        res = c.Request(clusterType)
-	assertEqualVersion(t, "2", res)
->>>>>>> 504e9dd8
 }
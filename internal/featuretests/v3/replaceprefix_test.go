--- conflicted
+++ resolved
@@ -478,67 +478,55 @@
 		Resources: resources(t,
 			envoy_v3.RouteConfiguration("ingress_http",
 				envoy_v3.VirtualHost("artifactory.projectcontour.io",
-<<<<<<< HEAD
-=======
+					&envoy_route_v3.Route{
+						Match: routePrefix("/v2/container-sandbox"),
+						Action: withPrefixRewrite(routeCluster("artifactory/service/8080/da39a3ee5e"),
+							"/artifactory/api/docker/container-sandbox/v2"),
+					},
+					&envoy_route_v3.Route{
+						Match: routePrefix("/v2/container-sandbox/"),
+						Action: withPrefixRewrite(routeCluster("artifactory/service/8080/da39a3ee5e"),
+							"/artifactory/api/docker/container-sandbox/v2/"),
+					},
+					&envoy_route_v3.Route{
+						Match: routePrefix("/v2/container-external"),
+						Action: withPrefixRewrite(routeCluster("artifactory/service/8080/da39a3ee5e"),
+							"/artifactory/api/docker/container-external/v2"),
+					},
+					&envoy_route_v3.Route{
+						Match: routePrefix("/v2/container-sandbox"),
+						Action: withPrefixRewrite(routeCluster("artifactory/service/8080/da39a3ee5e"),
+							"/artifactory/api/docker/container-sandbox/v2"),
+					},
+					&envoy_route_v3.Route{
+						Match: routePrefix("/v2/container-release"),
+						Action: withPrefixRewrite(routeCluster("artifactory/service/8080/da39a3ee5e"),
+							"/artifactory/api/docker/container-release/v2"),
+					},
+					&envoy_route_v3.Route{
+						Match: routePrefix("/v2/container-release/"),
+						Action: withPrefixRewrite(routeCluster("artifactory/service/8080/da39a3ee5e"),
+							"/artifactory/api/docker/container-release/v2/"),
+					},
+					&envoy_route_v3.Route{
+						Match: routePrefix("/v2/container-external"),
+						Action: withPrefixRewrite(routeCluster("artifactory/service/8080/da39a3ee5e"),
+							"/artifactory/api/docker/container-external/v2"),
+					},
 					&envoy_route_v3.Route{
 						Match: routePrefix("/v2/container-external/"),
 						Action: withPrefixRewrite(routeCluster("artifactory/service/8080/da39a3ee5e"),
 							"/artifactory/api/docker/container-external/v2/"),
 					},
->>>>>>> 57c1ce88
-					&envoy_route_v3.Route{
-						Match: routePrefix("/v2/container-sandbox/"),
-						Action: withPrefixRewrite(routeCluster("artifactory/service/8080/da39a3ee5e"),
-							"/artifactory/api/docker/container-sandbox/v2/"),
-					},
-					&envoy_route_v3.Route{
-						Match: routePrefix("/v2/container-sandbox/"),
-						Action: withPrefixRewrite(routeCluster("artifactory/service/8080/da39a3ee5e"),
-							"/artifactory/api/docker/container-sandbox/v2/"),
-					},
-					&envoy_route_v3.Route{
-						Match: routePrefix("/v2/container-external"),
-						Action: withPrefixRewrite(routeCluster("artifactory/service/8080/da39a3ee5e"),
-							"/artifactory/api/docker/container-external/v2"),
-					},
-					&envoy_route_v3.Route{
-<<<<<<< HEAD
-						Match: routePrefix("/v2/container-release/"),
-						Action: withPrefixRewrite(routeCluster("artifactory/service/8080/da39a3ee5e"),
-							"/artifactory/api/docker/container-release/v2/"),
-					},
-					&envoy_route_v3.Route{
-						Match: routePrefix("/v2/container-external"),
-						Action: withPrefixRewrite(routeCluster("artifactory/service/8080/da39a3ee5e"),
-							"/artifactory/api/docker/container-external/v2"),
-=======
-						Match: routePrefix("/v2/container-sandbox"),
-						Action: withPrefixRewrite(routeCluster("artifactory/service/8080/da39a3ee5e"),
-							"/artifactory/api/docker/container-sandbox/v2"),
-					},
-					&envoy_route_v3.Route{
-						Match: routePrefix("/v2/container-release"),
-						Action: withPrefixRewrite(routeCluster("artifactory/service/8080/da39a3ee5e"),
-							"/artifactory/api/docker/container-release/v2"),
->>>>>>> 57c1ce88
+					&envoy_route_v3.Route{
+						Match: routePrefix("/v2/container-public"),
+						Action: withPrefixRewrite(routeCluster("artifactory/service/8080/da39a3ee5e"),
+							"/artifactory/api/docker/container-public/v2"),
 					},
 					&envoy_route_v3.Route{
 						Match: routePrefix("/v2/container-public/"),
 						Action: withPrefixRewrite(routeCluster("artifactory/service/8080/da39a3ee5e"),
 							"/artifactory/api/docker/container-public/v2/"),
-					},
-					&envoy_route_v3.Route{
-						Match: routePrefix("/v2/container-public"),
-						Action: withPrefixRewrite(routeCluster("artifactory/service/8080/da39a3ee5e"),
-							"/artifactory/api/docker/container-public/v2"),
-<<<<<<< HEAD
-					},
-					&envoy_route_v3.Route{
-						Match: routePrefix("/v2/container-public/"),
-						Action: withPrefixRewrite(routeCluster("artifactory/service/8080/da39a3ee5e"),
-							"/artifactory/api/docker/container-public/v2/"),
-=======
->>>>>>> 57c1ce88
 					},
 				),
 			),

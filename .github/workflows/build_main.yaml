name: Build and push :main image

on:
  push:
    branches:
    - main

permissions:
  contents: read

env:
  SLACK_WEBHOOK_URL: ${{ secrets.SLACK_WEBHOOK_URL }}

jobs:
  build:
    runs-on: ubuntu-latest
    permissions:
      packages: write
    steps:
    - uses: actions/checkout@692973e3d937129bcbf40652eb9f2f61becf3332 # v4.1.7
      with:
        persist-credentials: false
    - name: Set up Docker Buildx
<<<<<<< HEAD
      uses: docker/setup-buildx-action@4fd812986e6c8c2a69e18311145f9371337f27d4 # v3.4.0
=======
      uses: docker/setup-buildx-action@988b5a0280414f521da01fcc63a27aeeb4b104db # v3.6.1
>>>>>>> d59d534b
      with:
        version: latest
    - name: Log in to GHCR
      uses: docker/login-action@9780b0c442fbb1117ed29e0efdff1e18412f7567 # v3.3.0
      with:
        registry: ghcr.io
        username: ${{ github.actor }}
        password: ${{ secrets.GITHUB_TOKEN }}
    - name: Build and Push to GHCR
      env:
        REGISTRY: ghcr.io/${{ github.repository_owner }}
        VERSION: main
        TAG_LATEST: "false"
        PUSH_IMAGE: "true"
      run: |
        make multiarch-build
    - uses: act10ns/slack@44541246747a30eb3102d87f7a4cc5471b0ffb7d # v2.1.0
      with:
        status: ${{ job.status }}
        steps: ${{ toJson(steps) }}
        channel: '#contour-ci-notifications'
      if: failure()<|MERGE_RESOLUTION|>--- conflicted
+++ resolved
@@ -21,11 +21,7 @@
       with:
         persist-credentials: false
     - name: Set up Docker Buildx
-<<<<<<< HEAD
-      uses: docker/setup-buildx-action@4fd812986e6c8c2a69e18311145f9371337f27d4 # v3.4.0
-=======
       uses: docker/setup-buildx-action@988b5a0280414f521da01fcc63a27aeeb4b104db # v3.6.1
->>>>>>> d59d534b
       with:
         version: latest
     - name: Log in to GHCR

--- conflicted
+++ resolved
@@ -296,16 +296,6 @@
                           for addresses in the IPv6 family. If AUTO is configured,
                           the DNS resolver will first perform a lookup for addresses
                           in the IPv6 family and fallback to a lookup for addresses
-<<<<<<< HEAD
-                          in the IPv4 family. If ALL is specified, the DNS resolver
-                          will perform a lookup for both IPv4 and IPv6 families, and
-                          return all resolved addresses. When this is used, Happy
-                          Eyeballs will be enabled for upstream connections. Refer
-                          to Happy Eyeballs Support for more information. Note: This
-                          only applies to externalName clusters. \n See https://www.envoyproxy.io/docs/envoy/latest/api-v3/config/cluster/v3/cluster.proto.html#envoy-v3-api-enum-config-cluster-v3-cluster-dnslookupfamily
-                          for more information. \n Values: `auto` (default), `v4`,
-                          `v6`, `all`. \n Other values will produce an error."
-=======
                           in the IPv4 family. If ALL is specified, the DNS resolver will 
                           perform a lookup for both IPv4 and IPv6 families, and return all 
                           resolved addresses. When this is used, Happy Eyeballs will be 
@@ -314,7 +304,6 @@
                           clusters. \n See https://www.envoyproxy.io/docs/envoy/latest/api-v3/config/cluster/v3/cluster.proto.html#envoy-v3-api-enum-config-cluster-v3-cluster-dnslookupfamily
                           for more information. \n Values: `auto` (default), `all`, `v4`,
                           `v6`. \n Other values will produce an error."
->>>>>>> 29d825cb
                         type: string
                     type: object
                   defaultHTTPVersions:
@@ -2985,25 +2974,6 @@
                           values that can be set in the config file.
                         properties:
                           dnsLookupFamily:
-<<<<<<< HEAD
-                            description: "DNSLookupFamily defines how external names
-                              are looked up When configured as V4, the DNS resolver
-                              will only perform a lookup for addresses in the IPv4
-                              family. If V6 is configured, the DNS resolver will only
-                              perform a lookup for addresses in the IPv6 family. If
-                              AUTO is configured, the DNS resolver will first perform
-                              a lookup for addresses in the IPv6 family and fallback
-                              to a lookup for addresses in the IPv4 family. If ALL
-                              is specified, the DNS resolver will perform a lookup
-                              for both IPv4 and IPv6 families, and return all resolved
-                              addresses. When this is used, Happy Eyeballs will be
-                              enabled for upstream connections. Refer to Happy Eyeballs
-                              Support for more information. Note: This only applies
-                              to externalName clusters. \n See https://www.envoyproxy.io/docs/envoy/latest/api-v3/config/cluster/v3/cluster.proto.html#envoy-v3-api-enum-config-cluster-v3-cluster-dnslookupfamily
-                              for more information. \n Values: `auto` (default), `v4`,
-                              `v6`, `all`. \n Other values will produce an error."
-                            type: string
-=======
                            description: "DNSLookupFamily defines how external names are
                               looked up When configured as V4, the DNS resolver will only
                               perform a lookup for addresses in the IPv4 family. If V6
@@ -3020,7 +2990,6 @@
                               for more information. \n Values: `auto` (default), `all`, `v4`,
                               `v6`. \n Other values will produce an error."
                            type: string
->>>>>>> 29d825cb
                         type: object
                       defaultHTTPVersions:
                         description: "DefaultHTTPVersions defines the default set

# This file is generated from the individual YAML files by generate-deployment.sh. Do not
# edit this file directly but instead edit the source files and re-render.
#
# Generated from:
#       examples/contour/00-common.yaml
#       examples/contour/01-contour-config.yaml
#       examples/contour/01-crds.yaml
#       examples/contour/02-job-certgen.yaml
#       examples/contour/02-rbac.yaml
#       examples/contour/02-role-contour.yaml
#       examples/contour/02-service-contour.yaml
#       examples/contour/02-service-envoy.yaml
#       examples/contour/03-contour.yaml
#       examples/deployment/03-envoy-deployment.yaml

---
apiVersion: v1
kind: Namespace
metadata:
  name: projectcontour
---
apiVersion: v1
kind: ServiceAccount
metadata:
  name: contour
  namespace: projectcontour
---
apiVersion: v1
kind: ServiceAccount
metadata:
  name: envoy
  namespace: projectcontour

---
apiVersion: v1
kind: ConfigMap
metadata:
  name: contour
  namespace: projectcontour
data:
  contour.yaml: |
    #
    # server:
    #   determine which XDS Server implementation to utilize in Contour.
    #   xds-server-type: contour
    #
    # Specify the Gateway API configuration.
    # gateway:
    #   controllerName: projectcontour.io/projectcontour/contour
    #
    # should contour expect to be running inside a k8s cluster
    # incluster: true
    #
    # path to kubeconfig (if not running inside a k8s cluster)
    # kubeconfig: /path/to/.kube/config
    #
    # Disable RFC-compliant behavior to strip "Content-Length" header if
    # "Tranfer-Encoding: chunked" is also set.
    # disableAllowChunkedLength: false
    #
    # Disable Envoy's non-standard merge_slashes path transformation option
    # that strips duplicate slashes from request URLs.
    # disableMergeSlashes: false
    #
    # Disable HTTPProxy permitInsecure field
    disablePermitInsecure: false
    tls:
    # minimum TLS version that Contour will negotiate
    # minimum-protocol-version: "1.2"
    # TLS ciphers to be supported by Envoy TLS listeners when negotiating
    # TLS 1.2.
    # cipher-suites:
    # - '[ECDHE-ECDSA-AES128-GCM-SHA256|ECDHE-ECDSA-CHACHA20-POLY1305]'
    # - '[ECDHE-RSA-AES128-GCM-SHA256|ECDHE-RSA-CHACHA20-POLY1305]'
    # - 'ECDHE-ECDSA-AES256-GCM-SHA384'
    # - 'ECDHE-RSA-AES256-GCM-SHA384'
    # Defines the Kubernetes name/namespace matching a secret to use
    # as the fallback certificate when requests which don't match the
    # SNI defined for a vhost.
      fallback-certificate:
    #   name: fallback-secret-name
    #   namespace: projectcontour
      envoy-client-certificate:
    #   name: envoy-client-cert-secret-name
    #   namespace: projectcontour
    ####
    # ExternalName Services are disabled by default due to CVE-2021-XXXXX
    # You can re-enable them by setting this setting to `true`.
    # This is not recommended without understanding the security implications.
    # Please see the advisory at https://github.com/projectcontour/contour/security/advisories/GHSA-5ph6-qq5x-7jwc for the details.
    # enableExternalNameService: false
    ##
    # Address to be placed in status.loadbalancer field of Ingress objects.
    # May be either a literal IP address or a host name.
    # The value will be placed directly into the relevant field inside the status.loadBalancer struct.
    # ingress-status-address: local.projectcontour.io
    ### Logging options
    # Default setting
    accesslog-format: envoy
    # The default access log format is defined by Envoy but it can be customized by setting following variable.
    # accesslog-format-string: "...\n"
    # To enable JSON logging in Envoy
    # accesslog-format: json
    # accesslog-level: info
    # The default fields that will be logged are specified below.
    # To customise this list, just add or remove entries.
    # The canonical list is available at
    # https://godoc.org/github.com/projectcontour/contour/internal/envoy#JSONFields
    # json-fields:
    #   - "@timestamp"
    #   - "authority"
    #   - "bytes_received"
    #   - "bytes_sent"
    #   - "downstream_local_address"
    #   - "downstream_remote_address"
    #   - "duration"
    #   - "method"
    #   - "path"
    #   - "protocol"
    #   - "request_id"
    #   - "requested_server_name"
    #   - "response_code"
    #   - "response_flags"
    #   - "uber_trace_id"
    #   - "upstream_cluster"
    #   - "upstream_host"
    #   - "upstream_local_address"
    #   - "upstream_service_time"
    #   - "user_agent"
    #   - "x_forwarded_for"
    #   - "grpc_status"
    #
    # default-http-versions:
    # - "HTTP/2"
    # - "HTTP/1.1"
    #
    # The following shows the default proxy timeout settings.
    # timeouts:
    #   request-timeout: infinity
    #   connection-idle-timeout: 60s
    #   stream-idle-timeout: 5m
    #   max-connection-duration: infinity
    #   delayed-close-timeout: 1s
    #   connection-shutdown-grace-period: 5s
    #   connect-timeout: 2s
    #
    # Envoy cluster settings.
    # cluster:
    #   configure the cluster dns lookup family
    #   valid options are: auto (default), v4, v6
    #   dns-lookup-family: auto
    #
    # Envoy network settings.
    # network:
    #   Configure the number of additional ingress proxy hops from the
    #   right side of the x-forwarded-for HTTP header to trust.
    #   num-trusted-hops: 0
    #   Configure the port used to access the Envoy Admin interface.
    #   admin-port: 9001
    #
    # Configure an optional global rate limit service.
    # rateLimitService:
    #   Identifies the extension service defining the rate limit service,
    #   formatted as <namespace>/<name>.
    #   extensionService: projectcontour/ratelimit
    #   Defines the rate limit domain to pass to the rate limit service.
    #   Acts as a container for a set of rate limit definitions within
    #   the RLS.
    #   domain: contour
    #   Defines whether to allow requests to proceed when the rate limit
    #   service fails to respond with a valid rate limit decision within
    #   the timeout defined on the extension service.
    #   failOpen: false
    #   Defines whether to include the X-RateLimit headers X-RateLimit-Limit,
    #   X-RateLimit-Remaining, and X-RateLimit-Reset (as defined by the IETF
    #   Internet-Draft linked below), on responses to clients when the Rate
    #   Limit Service is consulted for a request.
    #   ref. https://tools.ietf.org/id/draft-polli-ratelimit-headers-03.html
    #   enableXRateLimitHeaders: false
    #
    # Global Policy settings.
    # policy:
    #   # Default headers to set on all requests (unless set/removed on the HTTPProxy object itself)
    #   request-headers:
    #     set:
    #       # example: the hostname of the Envoy instance that proxied the request
    #       X-Envoy-Hostname: %HOSTNAME%
    #       # example: add a l5d-dst-override header to instruct Linkerd what service the request is destined for
    #       l5d-dst-override: %CONTOUR_SERVICE_NAME%.%CONTOUR_NAMESPACE%.svc.cluster.local:%CONTOUR_SERVICE_PORT%
    #   # default headers to set on all responses (unless set/removed on the HTTPProxy object itself)
    #   response-headers:
    #     set:
    #       # example: Envoy flags that provide additional details about the response or connection
    #       X-Envoy-Response-Flags: %RESPONSE_FLAGS%
    #
    # metrics:
    #  contour:
    #    address: 0.0.0.0
    #    port: 8000
    #    server-certificate-path: /path/to/server-cert.pem
    #    server-key-path: /path/to/server-private-key.pem
    #    ca-certificate-path: /path/to/root-ca-for-client-validation.pem
    #  envoy:
    #    address: 0.0.0.0
    #    port: 8002
    #    server-certificate-path: /path/to/server-cert.pem
    #    server-key-path: /path/to/server-private-key.pem
    #    ca-certificate-path: /path/to/root-ca-for-client-validation.pem

---
apiVersion: apiextensions.k8s.io/v1
kind: CustomResourceDefinition
metadata:
  annotations:
    controller-gen.kubebuilder.io/version: v0.7.0
  creationTimestamp: null
  name: contourconfigurations.projectcontour.io
spec:
  preserveUnknownFields: false
  group: projectcontour.io
  names:
    kind: ContourConfiguration
    listKind: ContourConfigurationList
    plural: contourconfigurations
    shortNames:
    - contourconfig
    singular: contourconfiguration
  scope: Namespaced
  versions:
  - name: v1alpha1
    schema:
      openAPIV3Schema:
        description: ContourConfiguration is the schema for a Contour instance.
        properties:
          apiVersion:
            description: 'APIVersion defines the versioned schema of this representation
              of an object. Servers should convert recognized schemas to the latest
              internal value, and may reject unrecognized values. More info: https://git.k8s.io/community/contributors/devel/sig-architecture/api-conventions.md#resources'
            type: string
          kind:
            description: 'Kind is a string value representing the REST resource this
              object represents. Servers may infer this from the endpoint the client
              submits requests to. Cannot be updated. In CamelCase. More info: https://git.k8s.io/community/contributors/devel/sig-architecture/api-conventions.md#types-kinds'
            type: string
          metadata:
            type: object
          spec:
            description: ContourConfigurationSpec represents a configuration of a
              Contour controller. It contains most of all the options that can be
              customized, the other remaining options being command line flags.
            properties:
              debug:
                description: Debug contains parameters to enable debug logging and
                  debug interfaces inside Contour.
                properties:
                  address:
                    description: "Defines the Contour debug address interface. \n
                      Contour's default is \"127.0.0.1\"."
                    type: string
                  port:
                    description: "Defines the Contour debug address port. \n Contour's
                      default is 6060."
                    type: integer
                type: object
              enableExternalNameService:
                description: "EnableExternalNameService allows processing of ExternalNameServices
                  \n Contour's default is false for security reasons."
                type: boolean
              envoy:
                description: Envoy contains parameters for Envoy as well as how to
                  optionally configure a managed Envoy fleet.
                properties:
                  clientCertificate:
                    description: ClientCertificate defines the namespace/name of the
                      Kubernetes secret containing the client certificate and private
                      key to be used when establishing TLS connection to upstream
                      cluster.
                    properties:
                      name:
                        type: string
                      namespace:
                        type: string
                    required:
                    - name
                    - namespace
                    type: object
                  cluster:
                    description: Cluster holds various configurable Envoy cluster
                      values that can be set in the config file.
                    properties:
                      dnsLookupFamily:
                        description: "DNSLookupFamily defines how external names are
                          looked up When configured as V4, the DNS resolver will only
                          perform a lookup for addresses in the IPv4 family. If V6
                          is configured, the DNS resolver will only perform a lookup
                          for addresses in the IPv6 family. If AUTO is configured,
                          the DNS resolver will first perform a lookup for addresses
                          in the IPv6 family and fallback to a lookup for addresses
                          in the IPv4 family. Note: This only applies to externalName
                          clusters. \n See https://www.envoyproxy.io/docs/envoy/latest/api-v3/config/cluster/v3/cluster.proto.html#envoy-v3-api-enum-config-cluster-v3-cluster-dnslookupfamily
                          for more information. \n Values: `auto` (default), `v4`,
                          `v6`. \n Other values will produce an error."
                        type: string
                    type: object
                  defaultHTTPVersions:
                    description: "DefaultHTTPVersions defines the default set of HTTPS
                      versions the proxy should accept. HTTP versions are strings
                      of the form \"HTTP/xx\". Supported versions are \"HTTP/1.1\"
                      and \"HTTP/2\". \n Values: `HTTP/1.1`, `HTTP/2` (default: both).
                      \n Other values will produce an error."
                    items:
                      description: HTTPVersionType is the name of a supported HTTP
                        version.
                      type: string
                    type: array
                  health:
                    description: "Health defines the endpoint Envoy uses to serve
                      health checks. \n Contour's default is { address: \"0.0.0.0\",
                      port: 8002 }."
                    properties:
                      address:
                        description: Defines the health address interface.
                        minLength: 1
                        type: string
                      port:
                        description: Defines the health port.
                        type: integer
                    type: object
                  http:
                    description: "Defines the HTTP Listener for Envoy. \n Contour's
                      default is { address: \"0.0.0.0\", port: 8080, accessLog: \"/dev/stdout\"
                      }."
                    properties:
                      accessLog:
                        description: AccessLog defines where Envoy logs are outputted
                          for this listener.
                        type: string
                      address:
                        description: Defines an Envoy Listener Address.
                        minLength: 1
                        type: string
                      port:
                        description: Defines an Envoy listener Port.
                        type: integer
                    type: object
                  https:
                    description: "Defines the HTTPS Listener for Envoy. \n Contour's
                      default is { address: \"0.0.0.0\", port: 8443, accessLog: \"/dev/stdout\"
                      }."
                    properties:
                      accessLog:
                        description: AccessLog defines where Envoy logs are outputted
                          for this listener.
                        type: string
                      address:
                        description: Defines an Envoy Listener Address.
                        minLength: 1
                        type: string
                      port:
                        description: Defines an Envoy listener Port.
                        type: integer
                    type: object
                  listener:
                    description: Listener hold various configurable Envoy listener
                      values.
                    properties:
                      connectionBalancer:
                        description: "ConnectionBalancer. If the value is exact, the
                          listener will use the exact connection balancer See https://www.envoyproxy.io/docs/envoy/latest/api-v2/api/v2/listener.proto#envoy-api-msg-listener-connectionbalanceconfig
                          for more information. \n Values: (empty string): use the
                          default ConnectionBalancer, `exact`: use the Exact ConnectionBalancer.
                          \n Other values will produce an error."
                        type: string
                      disableAllowChunkedLength:
                        description: "DisableAllowChunkedLength disables the RFC-compliant
                          Envoy behavior to strip the \"Content-Length\" header if
                          \"Transfer-Encoding: chunked\" is also set. This is an emergency
                          off-switch to revert back to Envoy's default behavior in
                          case of failures. Please file an issue if failures are encountered.
                          See: https://github.com/projectcontour/contour/issues/3221
                          \n Contour's default is false."
                        type: boolean
                      disableMergeSlashes:
                        description: "DisableMergeSlashes disables Envoy's non-standard
                          merge_slashes path transformation option which strips duplicate
                          slashes from request URL paths. \n Contour's default is
                          false."
                        type: boolean
                      tls:
                        description: TLS holds various configurable Envoy TLS listener
                          values.
                        properties:
                          cipherSuites:
                            description: "CipherSuites defines the TLS ciphers to
                              be supported by Envoy TLS listeners when negotiating
                              TLS 1.2. Ciphers are validated against the set that
                              Envoy supports by default. This parameter should only
                              be used by advanced users. Note that these will be ignored
                              when TLS 1.3 is in use. \n This field is optional; when
                              it is undefined, a Contour-managed ciphersuite list
                              will be used, which may be updated to keep it secure.
                              \n Contour's default list is:   - \"[ECDHE-ECDSA-AES128-GCM-SHA256|ECDHE-ECDSA-CHACHA20-POLY1305]\"
                              \  - \"[ECDHE-RSA-AES128-GCM-SHA256|ECDHE-RSA-CHACHA20-POLY1305]\"
                              \  - \"ECDHE-ECDSA-AES256-GCM-SHA384\"   - \"ECDHE-RSA-AES256-GCM-SHA384\"
                              \n Ciphers provided are validated against the following
                              list:   - \"[ECDHE-ECDSA-AES128-GCM-SHA256|ECDHE-ECDSA-CHACHA20-POLY1305]\"
                              \  - \"[ECDHE-RSA-AES128-GCM-SHA256|ECDHE-RSA-CHACHA20-POLY1305]\"
                              \  - \"ECDHE-ECDSA-AES128-GCM-SHA256\"   - \"ECDHE-RSA-AES128-GCM-SHA256\"
                              \  - \"ECDHE-ECDSA-AES128-SHA\"   - \"ECDHE-RSA-AES128-SHA\"
                              \  - \"AES128-GCM-SHA256\"   - \"AES128-SHA\"   - \"ECDHE-ECDSA-AES256-GCM-SHA384\"
                              \  - \"ECDHE-RSA-AES256-GCM-SHA384\"   - \"ECDHE-ECDSA-AES256-SHA\"
                              \  - \"ECDHE-RSA-AES256-SHA\"   - \"AES256-GCM-SHA384\"
                              \  - \"AES256-SHA\" \n Contour recommends leaving this
                              undefined unless you are sure you must. \n See: https://www.envoyproxy.io/docs/envoy/latest/api-v3/extensions/transport_sockets/tls/v3/common.proto#extensions-transport-sockets-tls-v3-tlsparameters
                              Note: This list is a superset of what is valid for stock
                              Envoy builds and those using BoringSSL FIPS."
                            items:
                              type: string
                            type: array
                          minimumProtocolVersion:
                            description: "MinimumProtocolVersion is the minimum TLS
                              version this vhost should negotiate. \n Values: `1.2`
                              (default), `1.3`. \n Other values will produce an error."
                            type: string
                        type: object
                      useProxyProtocol:
                        description: "Use PROXY protocol for all listeners. \n Contour's
                          default is false."
                        type: boolean
                    type: object
                  logging:
                    description: Logging defines how Envoy's logs can be configured.
                    properties:
                      accessLogFormat:
                        description: "AccessLogFormat sets the global access log format.
                          \n Values: `envoy` (default), `json`. \n Other values will
                          produce an error."
                        type: string
                      accessLogFormatString:
                        description: AccessLogFormatString sets the access log format
                          when format is set to `envoy`. When empty, Envoy's default
                          format is used.
                        type: string
                      accessLogJSONFields:
                        description: AccessLogJSONFields sets the fields that JSON
                          logging will output when AccessLogFormat is json.
                        items:
                          type: string
                        type: array
                      accessLogLevel:
                        description: "AccessLogLevel sets the verbosity level of the
                          access log. \n Values: `info` (default, meaning all requests
                          are logged), `error` and `disabled`. \n Other values will
                          produce an error."
                        type: string
                    type: object
                  metrics:
                    description: "Metrics defines the endpoint Envoy uses to serve
                      metrics. \n Contour's default is { address: \"0.0.0.0\", port:
                      8002 }."
                    properties:
                      address:
                        description: Defines the metrics address interface.
                        maxLength: 253
                        minLength: 1
                        type: string
                      port:
                        description: Defines the metrics port.
                        type: integer
                      tls:
                        description: TLS holds TLS file config details. Metrics and
                          health endpoints cannot have same port number when metrics
                          is served over HTTPS.
                        properties:
                          caFile:
                            description: CA filename.
                            type: string
                          certFile:
                            description: Client certificate filename.
                            type: string
                          keyFile:
                            description: Client key filename.
                            type: string
                        type: object
                    type: object
                  network:
                    description: Network holds various configurable Envoy network
                      values.
                    properties:
                      adminPort:
                        description: "Configure the port used to access the Envoy
                          Admin interface. If configured to port \"0\" then the admin
                          interface is disabled. \n Contour's default is 9001."
                        type: integer
                      numTrustedHops:
                        description: "XffNumTrustedHops defines the number of additional
                          ingress proxy hops from the right side of the x-forwarded-for
                          HTTP header to trust when determining the origin client’s
                          IP address. \n See https://www.envoyproxy.io/docs/envoy/v1.17.0/api-v3/extensions/filters/network/http_connection_manager/v3/http_connection_manager.proto?highlight=xff_num_trusted_hops
                          for more information. \n Contour's default is 0."
                        format: int32
                        type: integer
                    type: object
                  service:
                    description: "Service holds Envoy service parameters for setting
                      Ingress status. \n Contour's default is { namespace: \"projectcontour\",
                      name: \"envoy\" }."
                    properties:
                      name:
                        type: string
                      namespace:
                        type: string
                    required:
                    - name
                    - namespace
                    type: object
                  timeouts:
                    description: Timeouts holds various configurable timeouts that
                      can be set in the config file.
                    properties:
                      connectTimeout:
                        description: "ConnectTimeout defines how long the proxy should
                          wait when establishing connection to upstream service. If
                          not set, a default value of 2 seconds will be used. \n See
                          https://www.envoyproxy.io/docs/envoy/latest/api-v3/config/cluster/v3/cluster.proto#envoy-v3-api-field-config-cluster-v3-cluster-connect-timeout
                          for more information."
                        type: string
                      connectionIdleTimeout:
                        description: "ConnectionIdleTimeout defines how long the proxy
                          should wait while there are no active requests (for HTTP/1.1)
                          or streams (for HTTP/2) before terminating an HTTP connection.
                          Set to \"infinity\" to disable the timeout entirely. \n
                          See https://www.envoyproxy.io/docs/envoy/latest/api-v3/config/core/v3/protocol.proto#envoy-v3-api-field-config-core-v3-httpprotocoloptions-idle-timeout
                          for more information."
                        type: string
                      connectionShutdownGracePeriod:
                        description: "ConnectionShutdownGracePeriod defines how long
                          the proxy will wait between sending an initial GOAWAY frame
                          and a second, final GOAWAY frame when terminating an HTTP/2
                          connection. During this grace period, the proxy will continue
                          to respond to new streams. After the final GOAWAY frame
                          has been sent, the proxy will refuse new streams. \n See
                          https://www.envoyproxy.io/docs/envoy/latest/api-v3/extensions/filters/network/http_connection_manager/v3/http_connection_manager.proto#envoy-v3-api-field-extensions-filters-network-http-connection-manager-v3-httpconnectionmanager-drain-timeout
                          for more information."
                        type: string
                      delayedCloseTimeout:
                        description: "DelayedCloseTimeout defines how long envoy will
                          wait, once connection close processing has been initiated,
                          for the downstream peer to close the connection before Envoy
                          closes the socket associated with the connection. \n Setting
                          this timeout to 'infinity' will disable it, equivalent to
                          setting it to '0' in Envoy. Leaving it unset will result
                          in the Envoy default value being used. \n See https://www.envoyproxy.io/docs/envoy/latest/api-v3/extensions/filters/network/http_connection_manager/v3/http_connection_manager.proto#envoy-v3-api-field-extensions-filters-network-http-connection-manager-v3-httpconnectionmanager-delayed-close-timeout
                          for more information."
                        type: string
                      maxConnectionDuration:
                        description: "MaxConnectionDuration defines the maximum period
                          of time after an HTTP connection has been established from
                          the client to the proxy before it is closed by the proxy,
                          regardless of whether there has been activity or not. Omit
                          or set to \"infinity\" for no max duration. \n See https://www.envoyproxy.io/docs/envoy/latest/api-v3/config/core/v3/protocol.proto#envoy-v3-api-field-config-core-v3-httpprotocoloptions-max-connection-duration
                          for more information."
                        type: string
                      requestTimeout:
                        description: "RequestTimeout sets the client request timeout
                          globally for Contour. Note that this is a timeout for the
                          entire request, not an idle timeout. Omit or set to \"infinity\"
                          to disable the timeout entirely. \n See https://www.envoyproxy.io/docs/envoy/latest/api-v3/extensions/filters/network/http_connection_manager/v3/http_connection_manager.proto#envoy-v3-api-field-extensions-filters-network-http-connection-manager-v3-httpconnectionmanager-request-timeout
                          for more information."
                        type: string
                      streamIdleTimeout:
                        description: "StreamIdleTimeout defines how long the proxy
                          should wait while there is no request activity (for HTTP/1.1)
                          or stream activity (for HTTP/2) before terminating the HTTP
                          request or stream. Set to \"infinity\" to disable the timeout
                          entirely. \n See https://www.envoyproxy.io/docs/envoy/latest/api-v3/extensions/filters/network/http_connection_manager/v3/http_connection_manager.proto#envoy-v3-api-field-extensions-filters-network-http-connection-manager-v3-httpconnectionmanager-stream-idle-timeout
                          for more information."
                        type: string
                    type: object
                type: object
              gateway:
                description: Gateway contains parameters for the gateway-api Gateway
                  that Contour is configured to serve traffic.
                properties:
                  controllerName:
                    description: ControllerName is used to determine whether Contour
                      should reconcile a GatewayClass. The string takes the form of
                      "projectcontour.io/<namespace>/contour". If unset, the gatewayclass
                      controller will not be started. Exactly one of ControllerName
                      or GatewayRef must be set.
                    type: string
                  gatewayRef:
                    description: GatewayRef defines a specific Gateway that this Contour
                      instance corresponds to. If set, Contour will reconcile only
                      this gateway, and will not reconcile any gateway classes. Exactly
                      one of ControllerName or GatewayRef must be set.
                    properties:
                      name:
                        type: string
                      namespace:
                        type: string
                    required:
                    - name
                    - namespace
                    type: object
                type: object
              health:
                description: "Health defines the endpoints Contour uses to serve health
                  checks. \n Contour's default is { address: \"0.0.0.0\", port: 8000
                  }."
                properties:
                  address:
                    description: Defines the health address interface.
                    minLength: 1
                    type: string
                  port:
                    description: Defines the health port.
                    type: integer
                type: object
              httpproxy:
                description: HTTPProxy defines parameters on HTTPProxy.
                properties:
                  disablePermitInsecure:
                    description: "DisablePermitInsecure disables the use of the permitInsecure
                      field in HTTPProxy. \n Contour's default is false."
                    type: boolean
                  fallbackCertificate:
                    description: FallbackCertificate defines the namespace/name of
                      the Kubernetes secret to use as fallback when a non-SNI request
                      is received.
                    properties:
                      name:
                        type: string
                      namespace:
                        type: string
                    required:
                    - name
                    - namespace
                    type: object
                  rootNamespaces:
                    description: Restrict Contour to searching these namespaces for
                      root ingress routes.
                    items:
                      type: string
                    type: array
                type: object
              ingress:
                description: Ingress contains parameters for ingress options.
                properties:
                  classNames:
                    description: Ingress Class Names Contour should use.
                    items:
                      type: string
                    type: array
                  statusAddress:
                    description: Address to set in Ingress object status.
                    type: string
                type: object
              metrics:
                description: "Metrics defines the endpoint Contour uses to serve metrics.
                  \n Contour's default is { address: \"0.0.0.0\", port: 8000 }."
                properties:
                  address:
                    description: Defines the metrics address interface.
                    maxLength: 253
                    minLength: 1
                    type: string
                  port:
                    description: Defines the metrics port.
                    type: integer
                  tls:
                    description: TLS holds TLS file config details. Metrics and health
                      endpoints cannot have same port number when metrics is served
                      over HTTPS.
                    properties:
                      caFile:
                        description: CA filename.
                        type: string
                      certFile:
                        description: Client certificate filename.
                        type: string
                      keyFile:
                        description: Client key filename.
                        type: string
                    type: object
                type: object
              policy:
                description: Policy specifies default policy applied if not overridden
                  by the user
                properties:
                  applyToIngress:
                    description: "ApplyToIngress determines if the Policies will apply
                      to ingress objects \n Contour's default is false."
                    type: boolean
                  requestHeaders:
                    description: RequestHeadersPolicy defines the request headers
                      set/removed on all routes
                    properties:
                      remove:
                        items:
                          type: string
                        type: array
                      set:
                        additionalProperties:
                          type: string
                        type: object
                    type: object
                  responseHeaders:
                    description: ResponseHeadersPolicy defines the response headers
                      set/removed on all routes
                    properties:
                      remove:
                        items:
                          type: string
                        type: array
                      set:
                        additionalProperties:
                          type: string
                        type: object
                    type: object
                type: object
              rateLimitService:
                description: RateLimitService optionally holds properties of the Rate
                  Limit Service to be used for global rate limiting.
                properties:
                  domain:
                    description: Domain is passed to the Rate Limit Service.
                    type: string
                  enableXRateLimitHeaders:
                    description: "EnableXRateLimitHeaders defines whether to include
                      the X-RateLimit headers X-RateLimit-Limit, X-RateLimit-Remaining,
                      and X-RateLimit-Reset (as defined by the IETF Internet-Draft
                      linked below), on responses to clients when the Rate Limit Service
                      is consulted for a request. \n ref. https://tools.ietf.org/id/draft-polli-ratelimit-headers-03.html"
                    type: boolean
                  extensionService:
                    description: ExtensionService identifies the extension service
                      defining the RLS.
                    properties:
                      name:
                        type: string
                      namespace:
                        type: string
                    required:
                    - name
                    - namespace
                    type: object
                  failOpen:
                    description: FailOpen defines whether to allow requests to proceed
                      when the Rate Limit Service fails to respond with a valid rate
                      limit decision within the timeout defined on the extension service.
                    type: boolean
                required:
                - extensionService
                type: object
              xdsServer:
                description: XDSServer contains parameters for the xDS server.
                properties:
                  address:
                    description: "Defines the xDS gRPC API address which Contour will
                      serve. \n Contour's default is \"0.0.0.0\"."
                    minLength: 1
                    type: string
                  port:
                    description: "Defines the xDS gRPC API port which Contour will
                      serve. \n Contour's default is 8001."
                    type: integer
                  tls:
                    description: "TLS holds TLS file config details. \n Contour's
                      default is { caFile: \"/certs/ca.crt\", certFile: \"/certs/tls.cert\",
                      keyFile: \"/certs/tls.key\", insecure: false }."
                    properties:
                      caFile:
                        description: CA filename.
                        type: string
                      certFile:
                        description: Client certificate filename.
                        type: string
                      insecure:
                        description: Allow serving the xDS gRPC API without TLS.
                        type: boolean
                      keyFile:
                        description: Client key filename.
                        type: string
                    type: object
                  type:
                    description: "Defines the XDSServer to use for `contour serve`.
                      \n Values: `contour` (default), `envoy`. \n Other values will
                      produce an error."
                    type: string
                type: object
            type: object
          status:
            description: ContourConfigurationStatus defines the observed state of
              a ContourConfiguration resource.
            properties:
              conditions:
                description: "Conditions contains the current status of the Contour
                  resource. \n Contour will update a single condition, `Valid`, that
                  is in normal-true polarity. \n Contour will not modify any other
                  Conditions set in this block, in case some other controller wants
                  to add a Condition."
                items:
                  description: "DetailedCondition is an extension of the normal Kubernetes
                    conditions, with two extra fields to hold sub-conditions, which
                    provide more detailed reasons for the state (True or False) of
                    the condition. \n `errors` holds information about sub-conditions
                    which are fatal to that condition and render its state False.
                    \n `warnings` holds information about sub-conditions which are
                    not fatal to that condition and do not force the state to be False.
                    \n Remember that Conditions have a type, a status, and a reason.
                    \n The type is the type of the condition, the most important one
                    in this CRD set is `Valid`. `Valid` is a positive-polarity condition:
                    when it is `status: true` there are no problems. \n In more detail,
                    `status: true` means that the object is has been ingested into
                    Contour with no errors. `warnings` may still be present, and will
                    be indicated in the Reason field. There must be zero entries in
                    the `errors` slice in this case. \n `Valid`, `status: false` means
                    that the object has had one or more fatal errors during processing
                    into Contour. The details of the errors will be present under
                    the `errors` field. There must be at least one error in the `errors`
                    slice if `status` is `false`. \n For DetailedConditions of types
                    other than `Valid`, the Condition must be in the negative polarity.
                    When they have `status` `true`, there is an error. There must
                    be at least one entry in the `errors` Subcondition slice. When
                    they have `status` `false`, there are no serious errors, and there
                    must be zero entries in the `errors` slice. In either case, there
                    may be entries in the `warnings` slice. \n Regardless of the polarity,
                    the `reason` and `message` fields must be updated with either
                    the detail of the reason (if there is one and only one entry in
                    total across both the `errors` and `warnings` slices), or `MultipleReasons`
                    if there is more than one entry."
                  properties:
                    errors:
                      description: "Errors contains a slice of relevant error subconditions
                        for this object. \n Subconditions are expected to appear when
                        relevant (when there is a error), and disappear when not relevant.
                        An empty slice here indicates no errors."
                      items:
                        description: "SubCondition is a Condition-like type intended
                          for use as a subcondition inside a DetailedCondition. \n
                          It contains a subset of the Condition fields. \n It is intended
                          for warnings and errors, so `type` names should use abnormal-true
                          polarity, that is, they should be of the form \"ErrorPresent:
                          true\". \n The expected lifecycle for these errors is that
                          they should only be present when the error or warning is,
                          and should be removed when they are not relevant."
                        properties:
                          message:
                            description: "Message is a human readable message indicating
                              details about the transition. \n This may be an empty
                              string."
                            maxLength: 32768
                            type: string
                          reason:
                            description: "Reason contains a programmatic identifier
                              indicating the reason for the condition's last transition.
                              Producers of specific condition types may define expected
                              values and meanings for this field, and whether the
                              values are considered a guaranteed API. \n The value
                              should be a CamelCase string. \n This field may not
                              be empty."
                            maxLength: 1024
                            minLength: 1
                            pattern: ^[A-Za-z]([A-Za-z0-9_,:]*[A-Za-z0-9_])?$
                            type: string
                          status:
                            description: Status of the condition, one of True, False,
                              Unknown.
                            enum:
                            - "True"
                            - "False"
                            - Unknown
                            type: string
                          type:
                            description: "Type of condition in `CamelCase` or in `foo.example.com/CamelCase`.
                              \n This must be in abnormal-true polarity, that is,
                              `ErrorFound` or `controller.io/ErrorFound`. \n The regex
                              it matches is (dns1123SubdomainFmt/)?(qualifiedNameFmt)"
                            maxLength: 316
                            pattern: ^([a-z0-9]([-a-z0-9]*[a-z0-9])?(\.[a-z0-9]([-a-z0-9]*[a-z0-9])?)*/)?(([A-Za-z0-9][-A-Za-z0-9_.]*)?[A-Za-z0-9])$
                            type: string
                        required:
                        - message
                        - reason
                        - status
                        - type
                        type: object
                      type: array
                    lastTransitionTime:
                      description: lastTransitionTime is the last time the condition
                        transitioned from one status to another. This should be when
                        the underlying condition changed.  If that is not known, then
                        using the time when the API field changed is acceptable.
                      format: date-time
                      type: string
                    message:
                      description: message is a human readable message indicating
                        details about the transition. This may be an empty string.
                      maxLength: 32768
                      type: string
                    observedGeneration:
                      description: observedGeneration represents the .metadata.generation
                        that the condition was set based upon. For instance, if .metadata.generation
                        is currently 12, but the .status.conditions[x].observedGeneration
                        is 9, the condition is out of date with respect to the current
                        state of the instance.
                      format: int64
                      minimum: 0
                      type: integer
                    reason:
                      description: reason contains a programmatic identifier indicating
                        the reason for the condition's last transition. Producers
                        of specific condition types may define expected values and
                        meanings for this field, and whether the values are considered
                        a guaranteed API. The value should be a CamelCase string.
                        This field may not be empty.
                      maxLength: 1024
                      minLength: 1
                      pattern: ^[A-Za-z]([A-Za-z0-9_,:]*[A-Za-z0-9_])?$
                      type: string
                    status:
                      description: status of the condition, one of True, False, Unknown.
                      enum:
                      - "True"
                      - "False"
                      - Unknown
                      type: string
                    type:
                      description: type of condition in CamelCase or in foo.example.com/CamelCase.
                        --- Many .condition.type values are consistent across resources
                        like Available, but because arbitrary conditions can be useful
                        (see .node.status.conditions), the ability to deconflict is
                        important. The regex it matches is (dns1123SubdomainFmt/)?(qualifiedNameFmt)
                      maxLength: 316
                      pattern: ^([a-z0-9]([-a-z0-9]*[a-z0-9])?(\.[a-z0-9]([-a-z0-9]*[a-z0-9])?)*/)?(([A-Za-z0-9][-A-Za-z0-9_.]*)?[A-Za-z0-9])$
                      type: string
                    warnings:
                      description: "Warnings contains a slice of relevant warning
                        subconditions for this object. \n Subconditions are expected
                        to appear when relevant (when there is a warning), and disappear
                        when not relevant. An empty slice here indicates no warnings."
                      items:
                        description: "SubCondition is a Condition-like type intended
                          for use as a subcondition inside a DetailedCondition. \n
                          It contains a subset of the Condition fields. \n It is intended
                          for warnings and errors, so `type` names should use abnormal-true
                          polarity, that is, they should be of the form \"ErrorPresent:
                          true\". \n The expected lifecycle for these errors is that
                          they should only be present when the error or warning is,
                          and should be removed when they are not relevant."
                        properties:
                          message:
                            description: "Message is a human readable message indicating
                              details about the transition. \n This may be an empty
                              string."
                            maxLength: 32768
                            type: string
                          reason:
                            description: "Reason contains a programmatic identifier
                              indicating the reason for the condition's last transition.
                              Producers of specific condition types may define expected
                              values and meanings for this field, and whether the
                              values are considered a guaranteed API. \n The value
                              should be a CamelCase string. \n This field may not
                              be empty."
                            maxLength: 1024
                            minLength: 1
                            pattern: ^[A-Za-z]([A-Za-z0-9_,:]*[A-Za-z0-9_])?$
                            type: string
                          status:
                            description: Status of the condition, one of True, False,
                              Unknown.
                            enum:
                            - "True"
                            - "False"
                            - Unknown
                            type: string
                          type:
                            description: "Type of condition in `CamelCase` or in `foo.example.com/CamelCase`.
                              \n This must be in abnormal-true polarity, that is,
                              `ErrorFound` or `controller.io/ErrorFound`. \n The regex
                              it matches is (dns1123SubdomainFmt/)?(qualifiedNameFmt)"
                            maxLength: 316
                            pattern: ^([a-z0-9]([-a-z0-9]*[a-z0-9])?(\.[a-z0-9]([-a-z0-9]*[a-z0-9])?)*/)?(([A-Za-z0-9][-A-Za-z0-9_.]*)?[A-Za-z0-9])$
                            type: string
                        required:
                        - message
                        - reason
                        - status
                        - type
                        type: object
                      type: array
                  required:
                  - lastTransitionTime
                  - message
                  - reason
                  - status
                  - type
                  type: object
                type: array
                x-kubernetes-list-map-keys:
                - type
                x-kubernetes-list-type: map
            type: object
        required:
        - spec
        type: object
    served: true
    storage: true
    subresources:
      status: {}
status:
  acceptedNames:
    kind: ""
    plural: ""
  conditions: []
  storedVersions: []
---
apiVersion: apiextensions.k8s.io/v1
kind: CustomResourceDefinition
metadata:
  annotations:
    controller-gen.kubebuilder.io/version: v0.7.0
  creationTimestamp: null
  name: contourdeployments.projectcontour.io
spec:
  preserveUnknownFields: false
  group: projectcontour.io
  names:
    kind: ContourDeployment
    listKind: ContourDeploymentList
    plural: contourdeployments
    shortNames:
    - contourdeploy
    singular: contourdeployment
  scope: Namespaced
  versions:
  - name: v1alpha1
    schema:
      openAPIV3Schema:
        description: ContourDeployment is the schema for a Contour Deployment.
        properties:
          apiVersion:
            description: 'APIVersion defines the versioned schema of this representation
              of an object. Servers should convert recognized schemas to the latest
              internal value, and may reject unrecognized values. More info: https://git.k8s.io/community/contributors/devel/sig-architecture/api-conventions.md#resources'
            type: string
          kind:
            description: 'Kind is a string value representing the REST resource this
              object represents. Servers may infer this from the endpoint the client
              submits requests to. Cannot be updated. In CamelCase. More info: https://git.k8s.io/community/contributors/devel/sig-architecture/api-conventions.md#types-kinds'
            type: string
          metadata:
            type: object
          spec:
            description: ContourDeploymentSpec specifies options for how a Contour
              instance should be provisioned.
            properties:
              contour:
                description: Contour specifies deployment-time settings for the Contour
                  part of the installation, i.e. the xDS server/control plane and
                  associated resources, including things like replica count for the
                  Deployment, and node placement constraints for the pods.
                properties:
<<<<<<< HEAD
                  logLevel:
                    description: LogLevel sets the log level for Contour Allowed values
                      are "info", "debug".
                    type: string
=======
                  kubernetesLogLevel:
                    description: KubernetesLogLevel Enable Kubernetes client debug
                      logging with log level. If unset, defaults to 0.
                    maximum: 9
                    minimum: 0
                    type: integer
>>>>>>> 81bb0202
                  nodePlacement:
                    description: NodePlacement describes node scheduling configuration
                      of Contour pods.
                    properties:
                      nodeSelector:
                        additionalProperties:
                          type: string
                        description: "NodeSelector is the simplest recommended form
                          of node selection constraint and specifies a map of key-value
                          pairs. For the pod to be eligible to run on a node, the
                          node must have each of the indicated key-value pairs as
                          labels (it can have additional labels as well). \n If unset,
                          the pod(s) will be scheduled to any available node."
                        type: object
                      tolerations:
                        description: "Tolerations work with taints to ensure that
                          pods are not scheduled onto inappropriate nodes. One or
                          more taints are applied to a node; this marks that the node
                          should not accept any pods that do not tolerate the taints.
                          \n The default is an empty list. \n See https://kubernetes.io/docs/concepts/configuration/taint-and-toleration/
                          for additional details."
                        items:
                          description: The pod this Toleration is attached to tolerates
                            any taint that matches the triple <key,value,effect> using
                            the matching operator <operator>.
                          properties:
                            effect:
                              description: Effect indicates the taint effect to match.
                                Empty means match all taint effects. When specified,
                                allowed values are NoSchedule, PreferNoSchedule and
                                NoExecute.
                              type: string
                            key:
                              description: Key is the taint key that the toleration
                                applies to. Empty means match all taint keys. If the
                                key is empty, operator must be Exists; this combination
                                means to match all values and all keys.
                              type: string
                            operator:
                              description: Operator represents a key's relationship
                                to the value. Valid operators are Exists and Equal.
                                Defaults to Equal. Exists is equivalent to wildcard
                                for value, so that a pod can tolerate all taints of
                                a particular category.
                              type: string
                            tolerationSeconds:
                              description: TolerationSeconds represents the period
                                of time the toleration (which must be of effect NoExecute,
                                otherwise this field is ignored) tolerates the taint.
                                By default, it is not set, which means tolerate the
                                taint forever (do not evict). Zero and negative values
                                will be treated as 0 (evict immediately) by the system.
                              format: int64
                              type: integer
                            value:
                              description: Value is the taint value the toleration
                                matches to. If the operator is Exists, the value should
                                be empty, otherwise just a regular string.
                              type: string
                          type: object
                        type: array
                    type: object
                  replicas:
                    description: Replicas is the desired number of Contour replicas.
                      If unset, defaults to 2.
                    format: int32
                    minimum: 0
                    type: integer
                type: object
              envoy:
                description: Envoy specifies deployment-time settings for the Envoy
                  part of the installation, i.e. the xDS client/data plane and associated
                  resources, including things like the workload type to use (DaemonSet
                  or Deployment), node placement constraints for the pods, and various
                  options for the Envoy service.
                properties:
                  networkPublishing:
                    description: NetworkPublishing defines how to expose Envoy to
                      a network.
                    properties:
                      serviceAnnotations:
                        additionalProperties:
                          type: string
                        description: ServiceAnnotations is the annotations to add
                          to the provisioned Envoy service.
                        type: object
                      type:
                        description: "NetworkPublishingType is the type of publishing
                          strategy to use. Valid values are: \n * LoadBalancerService
                          \n In this configuration, network endpoints for Envoy use
                          container networking. A Kubernetes LoadBalancer Service
                          is created to publish Envoy network endpoints. \n See: https://kubernetes.io/docs/concepts/services-networking/service/#loadbalancer
                          \n * NodePortService \n Publishes Envoy network endpoints
                          using a Kubernetes NodePort Service. \n In this configuration,
                          Envoy network endpoints use container networking. A Kubernetes
                          NodePort Service is created to publish the network endpoints.
                          \n See: https://kubernetes.io/docs/concepts/services-networking/service/#nodeport
                          \n * ClusterIPService \n Publishes Envoy network endpoints
                          using a Kubernetes ClusterIP Service. \n In this configuration,
                          Envoy network endpoints use container networking. A Kubernetes
                          ClusterIP Service is created to publish the network endpoints.
                          \n See: https://kubernetes.io/docs/concepts/services-networking/service/#publishing-services-service-types
                          \n If unset, defaults to LoadBalancerService."
                        type: string
                    type: object
                  nodePlacement:
                    description: NodePlacement describes node scheduling configuration
                      of Envoy pods.
                    properties:
                      nodeSelector:
                        additionalProperties:
                          type: string
                        description: "NodeSelector is the simplest recommended form
                          of node selection constraint and specifies a map of key-value
                          pairs. For the pod to be eligible to run on a node, the
                          node must have each of the indicated key-value pairs as
                          labels (it can have additional labels as well). \n If unset,
                          the pod(s) will be scheduled to any available node."
                        type: object
                      tolerations:
                        description: "Tolerations work with taints to ensure that
                          pods are not scheduled onto inappropriate nodes. One or
                          more taints are applied to a node; this marks that the node
                          should not accept any pods that do not tolerate the taints.
                          \n The default is an empty list. \n See https://kubernetes.io/docs/concepts/configuration/taint-and-toleration/
                          for additional details."
                        items:
                          description: The pod this Toleration is attached to tolerates
                            any taint that matches the triple <key,value,effect> using
                            the matching operator <operator>.
                          properties:
                            effect:
                              description: Effect indicates the taint effect to match.
                                Empty means match all taint effects. When specified,
                                allowed values are NoSchedule, PreferNoSchedule and
                                NoExecute.
                              type: string
                            key:
                              description: Key is the taint key that the toleration
                                applies to. Empty means match all taint keys. If the
                                key is empty, operator must be Exists; this combination
                                means to match all values and all keys.
                              type: string
                            operator:
                              description: Operator represents a key's relationship
                                to the value. Valid operators are Exists and Equal.
                                Defaults to Equal. Exists is equivalent to wildcard
                                for value, so that a pod can tolerate all taints of
                                a particular category.
                              type: string
                            tolerationSeconds:
                              description: TolerationSeconds represents the period
                                of time the toleration (which must be of effect NoExecute,
                                otherwise this field is ignored) tolerates the taint.
                                By default, it is not set, which means tolerate the
                                taint forever (do not evict). Zero and negative values
                                will be treated as 0 (evict immediately) by the system.
                              format: int64
                              type: integer
                            value:
                              description: Value is the taint value the toleration
                                matches to. If the operator is Exists, the value should
                                be empty, otherwise just a regular string.
                              type: string
                          type: object
                        type: array
                    type: object
                  replicas:
                    description: Replicas is the desired number of Envoy replicas.
                      If WorkloadType is not "Deployment", this field is ignored.
                      Otherwise, if unset, defaults to 2.
                    format: int32
                    minimum: 0
                    type: integer
                  workloadType:
                    description: WorkloadType is the type of workload to install Envoy
                      as. Choices are DaemonSet and Deployment. If unset, defaults
                      to DaemonSet.
                    type: string
                type: object
              runtimeSettings:
                description: RuntimeSettings is a ContourConfiguration spec to be
                  used when provisioning a Contour instance that will influence aspects
                  of the Contour instance's runtime behavior.
                properties:
                  debug:
                    description: Debug contains parameters to enable debug logging
                      and debug interfaces inside Contour.
                    properties:
                      address:
                        description: "Defines the Contour debug address interface.
                          \n Contour's default is \"127.0.0.1\"."
                        type: string
                      port:
                        description: "Defines the Contour debug address port. \n Contour's
                          default is 6060."
                        type: integer
                    type: object
                  enableExternalNameService:
                    description: "EnableExternalNameService allows processing of ExternalNameServices
                      \n Contour's default is false for security reasons."
                    type: boolean
                  envoy:
                    description: Envoy contains parameters for Envoy as well as how
                      to optionally configure a managed Envoy fleet.
                    properties:
                      clientCertificate:
                        description: ClientCertificate defines the namespace/name
                          of the Kubernetes secret containing the client certificate
                          and private key to be used when establishing TLS connection
                          to upstream cluster.
                        properties:
                          name:
                            type: string
                          namespace:
                            type: string
                        required:
                        - name
                        - namespace
                        type: object
                      cluster:
                        description: Cluster holds various configurable Envoy cluster
                          values that can be set in the config file.
                        properties:
                          dnsLookupFamily:
                            description: "DNSLookupFamily defines how external names
                              are looked up When configured as V4, the DNS resolver
                              will only perform a lookup for addresses in the IPv4
                              family. If V6 is configured, the DNS resolver will only
                              perform a lookup for addresses in the IPv6 family. If
                              AUTO is configured, the DNS resolver will first perform
                              a lookup for addresses in the IPv6 family and fallback
                              to a lookup for addresses in the IPv4 family. Note:
                              This only applies to externalName clusters. \n See https://www.envoyproxy.io/docs/envoy/latest/api-v3/config/cluster/v3/cluster.proto.html#envoy-v3-api-enum-config-cluster-v3-cluster-dnslookupfamily
                              for more information. \n Values: `auto` (default), `v4`,
                              `v6`. \n Other values will produce an error."
                            type: string
                        type: object
                      defaultHTTPVersions:
                        description: "DefaultHTTPVersions defines the default set
                          of HTTPS versions the proxy should accept. HTTP versions
                          are strings of the form \"HTTP/xx\". Supported versions
                          are \"HTTP/1.1\" and \"HTTP/2\". \n Values: `HTTP/1.1`,
                          `HTTP/2` (default: both). \n Other values will produce an
                          error."
                        items:
                          description: HTTPVersionType is the name of a supported
                            HTTP version.
                          type: string
                        type: array
                      health:
                        description: "Health defines the endpoint Envoy uses to serve
                          health checks. \n Contour's default is { address: \"0.0.0.0\",
                          port: 8002 }."
                        properties:
                          address:
                            description: Defines the health address interface.
                            minLength: 1
                            type: string
                          port:
                            description: Defines the health port.
                            type: integer
                        type: object
                      http:
                        description: "Defines the HTTP Listener for Envoy. \n Contour's
                          default is { address: \"0.0.0.0\", port: 8080, accessLog:
                          \"/dev/stdout\" }."
                        properties:
                          accessLog:
                            description: AccessLog defines where Envoy logs are outputted
                              for this listener.
                            type: string
                          address:
                            description: Defines an Envoy Listener Address.
                            minLength: 1
                            type: string
                          port:
                            description: Defines an Envoy listener Port.
                            type: integer
                        type: object
                      https:
                        description: "Defines the HTTPS Listener for Envoy. \n Contour's
                          default is { address: \"0.0.0.0\", port: 8443, accessLog:
                          \"/dev/stdout\" }."
                        properties:
                          accessLog:
                            description: AccessLog defines where Envoy logs are outputted
                              for this listener.
                            type: string
                          address:
                            description: Defines an Envoy Listener Address.
                            minLength: 1
                            type: string
                          port:
                            description: Defines an Envoy listener Port.
                            type: integer
                        type: object
                      listener:
                        description: Listener hold various configurable Envoy listener
                          values.
                        properties:
                          connectionBalancer:
                            description: "ConnectionBalancer. If the value is exact,
                              the listener will use the exact connection balancer
                              See https://www.envoyproxy.io/docs/envoy/latest/api-v2/api/v2/listener.proto#envoy-api-msg-listener-connectionbalanceconfig
                              for more information. \n Values: (empty string): use
                              the default ConnectionBalancer, `exact`: use the Exact
                              ConnectionBalancer. \n Other values will produce an
                              error."
                            type: string
                          disableAllowChunkedLength:
                            description: "DisableAllowChunkedLength disables the RFC-compliant
                              Envoy behavior to strip the \"Content-Length\" header
                              if \"Transfer-Encoding: chunked\" is also set. This
                              is an emergency off-switch to revert back to Envoy's
                              default behavior in case of failures. Please file an
                              issue if failures are encountered. See: https://github.com/projectcontour/contour/issues/3221
                              \n Contour's default is false."
                            type: boolean
                          disableMergeSlashes:
                            description: "DisableMergeSlashes disables Envoy's non-standard
                              merge_slashes path transformation option which strips
                              duplicate slashes from request URL paths. \n Contour's
                              default is false."
                            type: boolean
                          tls:
                            description: TLS holds various configurable Envoy TLS
                              listener values.
                            properties:
                              cipherSuites:
                                description: "CipherSuites defines the TLS ciphers
                                  to be supported by Envoy TLS listeners when negotiating
                                  TLS 1.2. Ciphers are validated against the set that
                                  Envoy supports by default. This parameter should
                                  only be used by advanced users. Note that these
                                  will be ignored when TLS 1.3 is in use. \n This
                                  field is optional; when it is undefined, a Contour-managed
                                  ciphersuite list will be used, which may be updated
                                  to keep it secure. \n Contour's default list is:
                                  \  - \"[ECDHE-ECDSA-AES128-GCM-SHA256|ECDHE-ECDSA-CHACHA20-POLY1305]\"
                                  \  - \"[ECDHE-RSA-AES128-GCM-SHA256|ECDHE-RSA-CHACHA20-POLY1305]\"
                                  \  - \"ECDHE-ECDSA-AES256-GCM-SHA384\"   - \"ECDHE-RSA-AES256-GCM-SHA384\"
                                  \n Ciphers provided are validated against the following
                                  list:   - \"[ECDHE-ECDSA-AES128-GCM-SHA256|ECDHE-ECDSA-CHACHA20-POLY1305]\"
                                  \  - \"[ECDHE-RSA-AES128-GCM-SHA256|ECDHE-RSA-CHACHA20-POLY1305]\"
                                  \  - \"ECDHE-ECDSA-AES128-GCM-SHA256\"   - \"ECDHE-RSA-AES128-GCM-SHA256\"
                                  \  - \"ECDHE-ECDSA-AES128-SHA\"   - \"ECDHE-RSA-AES128-SHA\"
                                  \  - \"AES128-GCM-SHA256\"   - \"AES128-SHA\"   -
                                  \"ECDHE-ECDSA-AES256-GCM-SHA384\"   - \"ECDHE-RSA-AES256-GCM-SHA384\"
                                  \  - \"ECDHE-ECDSA-AES256-SHA\"   - \"ECDHE-RSA-AES256-SHA\"
                                  \  - \"AES256-GCM-SHA384\"   - \"AES256-SHA\" \n
                                  Contour recommends leaving this undefined unless
                                  you are sure you must. \n See: https://www.envoyproxy.io/docs/envoy/latest/api-v3/extensions/transport_sockets/tls/v3/common.proto#extensions-transport-sockets-tls-v3-tlsparameters
                                  Note: This list is a superset of what is valid for
                                  stock Envoy builds and those using BoringSSL FIPS."
                                items:
                                  type: string
                                type: array
                              minimumProtocolVersion:
                                description: "MinimumProtocolVersion is the minimum
                                  TLS version this vhost should negotiate. \n Values:
                                  `1.2` (default), `1.3`. \n Other values will produce
                                  an error."
                                type: string
                            type: object
                          useProxyProtocol:
                            description: "Use PROXY protocol for all listeners. \n
                              Contour's default is false."
                            type: boolean
                        type: object
                      logging:
                        description: Logging defines how Envoy's logs can be configured.
                        properties:
                          accessLogFormat:
                            description: "AccessLogFormat sets the global access log
                              format. \n Values: `envoy` (default), `json`. \n Other
                              values will produce an error."
                            type: string
                          accessLogFormatString:
                            description: AccessLogFormatString sets the access log
                              format when format is set to `envoy`. When empty, Envoy's
                              default format is used.
                            type: string
                          accessLogJSONFields:
                            description: AccessLogJSONFields sets the fields that
                              JSON logging will output when AccessLogFormat is json.
                            items:
                              type: string
                            type: array
                          accessLogLevel:
                            description: "AccessLogLevel sets the verbosity level
                              of the access log. \n Values: `info` (default, meaning
                              all requests are logged), `error` and `disabled`. \n
                              Other values will produce an error."
                            type: string
                        type: object
                      metrics:
                        description: "Metrics defines the endpoint Envoy uses to serve
                          metrics. \n Contour's default is { address: \"0.0.0.0\",
                          port: 8002 }."
                        properties:
                          address:
                            description: Defines the metrics address interface.
                            maxLength: 253
                            minLength: 1
                            type: string
                          port:
                            description: Defines the metrics port.
                            type: integer
                          tls:
                            description: TLS holds TLS file config details. Metrics
                              and health endpoints cannot have same port number when
                              metrics is served over HTTPS.
                            properties:
                              caFile:
                                description: CA filename.
                                type: string
                              certFile:
                                description: Client certificate filename.
                                type: string
                              keyFile:
                                description: Client key filename.
                                type: string
                            type: object
                        type: object
                      network:
                        description: Network holds various configurable Envoy network
                          values.
                        properties:
                          adminPort:
                            description: "Configure the port used to access the Envoy
                              Admin interface. If configured to port \"0\" then the
                              admin interface is disabled. \n Contour's default is
                              9001."
                            type: integer
                          numTrustedHops:
                            description: "XffNumTrustedHops defines the number of
                              additional ingress proxy hops from the right side of
                              the x-forwarded-for HTTP header to trust when determining
                              the origin client’s IP address. \n See https://www.envoyproxy.io/docs/envoy/v1.17.0/api-v3/extensions/filters/network/http_connection_manager/v3/http_connection_manager.proto?highlight=xff_num_trusted_hops
                              for more information. \n Contour's default is 0."
                            format: int32
                            type: integer
                        type: object
                      service:
                        description: "Service holds Envoy service parameters for setting
                          Ingress status. \n Contour's default is { namespace: \"projectcontour\",
                          name: \"envoy\" }."
                        properties:
                          name:
                            type: string
                          namespace:
                            type: string
                        required:
                        - name
                        - namespace
                        type: object
                      timeouts:
                        description: Timeouts holds various configurable timeouts
                          that can be set in the config file.
                        properties:
                          connectTimeout:
                            description: "ConnectTimeout defines how long the proxy
                              should wait when establishing connection to upstream
                              service. If not set, a default value of 2 seconds will
                              be used. \n See https://www.envoyproxy.io/docs/envoy/latest/api-v3/config/cluster/v3/cluster.proto#envoy-v3-api-field-config-cluster-v3-cluster-connect-timeout
                              for more information."
                            type: string
                          connectionIdleTimeout:
                            description: "ConnectionIdleTimeout defines how long the
                              proxy should wait while there are no active requests
                              (for HTTP/1.1) or streams (for HTTP/2) before terminating
                              an HTTP connection. Set to \"infinity\" to disable the
                              timeout entirely. \n See https://www.envoyproxy.io/docs/envoy/latest/api-v3/config/core/v3/protocol.proto#envoy-v3-api-field-config-core-v3-httpprotocoloptions-idle-timeout
                              for more information."
                            type: string
                          connectionShutdownGracePeriod:
                            description: "ConnectionShutdownGracePeriod defines how
                              long the proxy will wait between sending an initial
                              GOAWAY frame and a second, final GOAWAY frame when terminating
                              an HTTP/2 connection. During this grace period, the
                              proxy will continue to respond to new streams. After
                              the final GOAWAY frame has been sent, the proxy will
                              refuse new streams. \n See https://www.envoyproxy.io/docs/envoy/latest/api-v3/extensions/filters/network/http_connection_manager/v3/http_connection_manager.proto#envoy-v3-api-field-extensions-filters-network-http-connection-manager-v3-httpconnectionmanager-drain-timeout
                              for more information."
                            type: string
                          delayedCloseTimeout:
                            description: "DelayedCloseTimeout defines how long envoy
                              will wait, once connection close processing has been
                              initiated, for the downstream peer to close the connection
                              before Envoy closes the socket associated with the connection.
                              \n Setting this timeout to 'infinity' will disable it,
                              equivalent to setting it to '0' in Envoy. Leaving it
                              unset will result in the Envoy default value being used.
                              \n See https://www.envoyproxy.io/docs/envoy/latest/api-v3/extensions/filters/network/http_connection_manager/v3/http_connection_manager.proto#envoy-v3-api-field-extensions-filters-network-http-connection-manager-v3-httpconnectionmanager-delayed-close-timeout
                              for more information."
                            type: string
                          maxConnectionDuration:
                            description: "MaxConnectionDuration defines the maximum
                              period of time after an HTTP connection has been established
                              from the client to the proxy before it is closed by
                              the proxy, regardless of whether there has been activity
                              or not. Omit or set to \"infinity\" for no max duration.
                              \n See https://www.envoyproxy.io/docs/envoy/latest/api-v3/config/core/v3/protocol.proto#envoy-v3-api-field-config-core-v3-httpprotocoloptions-max-connection-duration
                              for more information."
                            type: string
                          requestTimeout:
                            description: "RequestTimeout sets the client request timeout
                              globally for Contour. Note that this is a timeout for
                              the entire request, not an idle timeout. Omit or set
                              to \"infinity\" to disable the timeout entirely. \n
                              See https://www.envoyproxy.io/docs/envoy/latest/api-v3/extensions/filters/network/http_connection_manager/v3/http_connection_manager.proto#envoy-v3-api-field-extensions-filters-network-http-connection-manager-v3-httpconnectionmanager-request-timeout
                              for more information."
                            type: string
                          streamIdleTimeout:
                            description: "StreamIdleTimeout defines how long the proxy
                              should wait while there is no request activity (for
                              HTTP/1.1) or stream activity (for HTTP/2) before terminating
                              the HTTP request or stream. Set to \"infinity\" to disable
                              the timeout entirely. \n See https://www.envoyproxy.io/docs/envoy/latest/api-v3/extensions/filters/network/http_connection_manager/v3/http_connection_manager.proto#envoy-v3-api-field-extensions-filters-network-http-connection-manager-v3-httpconnectionmanager-stream-idle-timeout
                              for more information."
                            type: string
                        type: object
                    type: object
                  gateway:
                    description: Gateway contains parameters for the gateway-api Gateway
                      that Contour is configured to serve traffic.
                    properties:
                      controllerName:
                        description: ControllerName is used to determine whether Contour
                          should reconcile a GatewayClass. The string takes the form
                          of "projectcontour.io/<namespace>/contour". If unset, the
                          gatewayclass controller will not be started. Exactly one
                          of ControllerName or GatewayRef must be set.
                        type: string
                      gatewayRef:
                        description: GatewayRef defines a specific Gateway that this
                          Contour instance corresponds to. If set, Contour will reconcile
                          only this gateway, and will not reconcile any gateway classes.
                          Exactly one of ControllerName or GatewayRef must be set.
                        properties:
                          name:
                            type: string
                          namespace:
                            type: string
                        required:
                        - name
                        - namespace
                        type: object
                    type: object
                  health:
                    description: "Health defines the endpoints Contour uses to serve
                      health checks. \n Contour's default is { address: \"0.0.0.0\",
                      port: 8000 }."
                    properties:
                      address:
                        description: Defines the health address interface.
                        minLength: 1
                        type: string
                      port:
                        description: Defines the health port.
                        type: integer
                    type: object
                  httpproxy:
                    description: HTTPProxy defines parameters on HTTPProxy.
                    properties:
                      disablePermitInsecure:
                        description: "DisablePermitInsecure disables the use of the
                          permitInsecure field in HTTPProxy. \n Contour's default
                          is false."
                        type: boolean
                      fallbackCertificate:
                        description: FallbackCertificate defines the namespace/name
                          of the Kubernetes secret to use as fallback when a non-SNI
                          request is received.
                        properties:
                          name:
                            type: string
                          namespace:
                            type: string
                        required:
                        - name
                        - namespace
                        type: object
                      rootNamespaces:
                        description: Restrict Contour to searching these namespaces
                          for root ingress routes.
                        items:
                          type: string
                        type: array
                    type: object
                  ingress:
                    description: Ingress contains parameters for ingress options.
                    properties:
                      classNames:
                        description: Ingress Class Names Contour should use.
                        items:
                          type: string
                        type: array
                      statusAddress:
                        description: Address to set in Ingress object status.
                        type: string
                    type: object
                  metrics:
                    description: "Metrics defines the endpoint Contour uses to serve
                      metrics. \n Contour's default is { address: \"0.0.0.0\", port:
                      8000 }."
                    properties:
                      address:
                        description: Defines the metrics address interface.
                        maxLength: 253
                        minLength: 1
                        type: string
                      port:
                        description: Defines the metrics port.
                        type: integer
                      tls:
                        description: TLS holds TLS file config details. Metrics and
                          health endpoints cannot have same port number when metrics
                          is served over HTTPS.
                        properties:
                          caFile:
                            description: CA filename.
                            type: string
                          certFile:
                            description: Client certificate filename.
                            type: string
                          keyFile:
                            description: Client key filename.
                            type: string
                        type: object
                    type: object
                  policy:
                    description: Policy specifies default policy applied if not overridden
                      by the user
                    properties:
                      applyToIngress:
                        description: "ApplyToIngress determines if the Policies will
                          apply to ingress objects \n Contour's default is false."
                        type: boolean
                      requestHeaders:
                        description: RequestHeadersPolicy defines the request headers
                          set/removed on all routes
                        properties:
                          remove:
                            items:
                              type: string
                            type: array
                          set:
                            additionalProperties:
                              type: string
                            type: object
                        type: object
                      responseHeaders:
                        description: ResponseHeadersPolicy defines the response headers
                          set/removed on all routes
                        properties:
                          remove:
                            items:
                              type: string
                            type: array
                          set:
                            additionalProperties:
                              type: string
                            type: object
                        type: object
                    type: object
                  rateLimitService:
                    description: RateLimitService optionally holds properties of the
                      Rate Limit Service to be used for global rate limiting.
                    properties:
                      domain:
                        description: Domain is passed to the Rate Limit Service.
                        type: string
                      enableXRateLimitHeaders:
                        description: "EnableXRateLimitHeaders defines whether to include
                          the X-RateLimit headers X-RateLimit-Limit, X-RateLimit-Remaining,
                          and X-RateLimit-Reset (as defined by the IETF Internet-Draft
                          linked below), on responses to clients when the Rate Limit
                          Service is consulted for a request. \n ref. https://tools.ietf.org/id/draft-polli-ratelimit-headers-03.html"
                        type: boolean
                      extensionService:
                        description: ExtensionService identifies the extension service
                          defining the RLS.
                        properties:
                          name:
                            type: string
                          namespace:
                            type: string
                        required:
                        - name
                        - namespace
                        type: object
                      failOpen:
                        description: FailOpen defines whether to allow requests to
                          proceed when the Rate Limit Service fails to respond with
                          a valid rate limit decision within the timeout defined on
                          the extension service.
                        type: boolean
                    required:
                    - extensionService
                    type: object
                  xdsServer:
                    description: XDSServer contains parameters for the xDS server.
                    properties:
                      address:
                        description: "Defines the xDS gRPC API address which Contour
                          will serve. \n Contour's default is \"0.0.0.0\"."
                        minLength: 1
                        type: string
                      port:
                        description: "Defines the xDS gRPC API port which Contour
                          will serve. \n Contour's default is 8001."
                        type: integer
                      tls:
                        description: "TLS holds TLS file config details. \n Contour's
                          default is { caFile: \"/certs/ca.crt\", certFile: \"/certs/tls.cert\",
                          keyFile: \"/certs/tls.key\", insecure: false }."
                        properties:
                          caFile:
                            description: CA filename.
                            type: string
                          certFile:
                            description: Client certificate filename.
                            type: string
                          insecure:
                            description: Allow serving the xDS gRPC API without TLS.
                            type: boolean
                          keyFile:
                            description: Client key filename.
                            type: string
                        type: object
                      type:
                        description: "Defines the XDSServer to use for `contour serve`.
                          \n Values: `contour` (default), `envoy`. \n Other values
                          will produce an error."
                        type: string
                    type: object
                type: object
            type: object
          status:
            description: ContourDeploymentStatus defines the observed state of a ContourDeployment
              resource.
            properties:
              conditions:
                description: Conditions describe the current conditions of the ContourDeployment
                  resource.
                items:
                  description: "Condition contains details for one aspect of the current
                    state of this API Resource. --- This struct is intended for direct
                    use as an array at the field path .status.conditions.  For example,
                    type FooStatus struct{     // Represents the observations of a
                    foo's current state.     // Known .status.conditions.type are:
                    \"Available\", \"Progressing\", and \"Degraded\"     // +patchMergeKey=type
                    \    // +patchStrategy=merge     // +listType=map     // +listMapKey=type
                    \    Conditions []metav1.Condition `json:\"conditions,omitempty\"
                    patchStrategy:\"merge\" patchMergeKey:\"type\" protobuf:\"bytes,1,rep,name=conditions\"`
                    \n     // other fields }"
                  properties:
                    lastTransitionTime:
                      description: lastTransitionTime is the last time the condition
                        transitioned from one status to another. This should be when
                        the underlying condition changed.  If that is not known, then
                        using the time when the API field changed is acceptable.
                      format: date-time
                      type: string
                    message:
                      description: message is a human readable message indicating
                        details about the transition. This may be an empty string.
                      maxLength: 32768
                      type: string
                    observedGeneration:
                      description: observedGeneration represents the .metadata.generation
                        that the condition was set based upon. For instance, if .metadata.generation
                        is currently 12, but the .status.conditions[x].observedGeneration
                        is 9, the condition is out of date with respect to the current
                        state of the instance.
                      format: int64
                      minimum: 0
                      type: integer
                    reason:
                      description: reason contains a programmatic identifier indicating
                        the reason for the condition's last transition. Producers
                        of specific condition types may define expected values and
                        meanings for this field, and whether the values are considered
                        a guaranteed API. The value should be a CamelCase string.
                        This field may not be empty.
                      maxLength: 1024
                      minLength: 1
                      pattern: ^[A-Za-z]([A-Za-z0-9_,:]*[A-Za-z0-9_])?$
                      type: string
                    status:
                      description: status of the condition, one of True, False, Unknown.
                      enum:
                      - "True"
                      - "False"
                      - Unknown
                      type: string
                    type:
                      description: type of condition in CamelCase or in foo.example.com/CamelCase.
                        --- Many .condition.type values are consistent across resources
                        like Available, but because arbitrary conditions can be useful
                        (see .node.status.conditions), the ability to deconflict is
                        important. The regex it matches is (dns1123SubdomainFmt/)?(qualifiedNameFmt)
                      maxLength: 316
                      pattern: ^([a-z0-9]([-a-z0-9]*[a-z0-9])?(\.[a-z0-9]([-a-z0-9]*[a-z0-9])?)*/)?(([A-Za-z0-9][-A-Za-z0-9_.]*)?[A-Za-z0-9])$
                      type: string
                  required:
                  - lastTransitionTime
                  - message
                  - reason
                  - status
                  - type
                  type: object
                type: array
                x-kubernetes-list-map-keys:
                - type
                x-kubernetes-list-type: map
            type: object
        type: object
    served: true
    storage: true
    subresources:
      status: {}
status:
  acceptedNames:
    kind: ""
    plural: ""
  conditions: []
  storedVersions: []
---
apiVersion: apiextensions.k8s.io/v1
kind: CustomResourceDefinition
metadata:
  annotations:
    controller-gen.kubebuilder.io/version: v0.7.0
  creationTimestamp: null
  name: extensionservices.projectcontour.io
spec:
  preserveUnknownFields: false
  group: projectcontour.io
  names:
    kind: ExtensionService
    listKind: ExtensionServiceList
    plural: extensionservices
    shortNames:
    - extensionservice
    - extensionservices
    singular: extensionservice
  scope: Namespaced
  versions:
  - name: v1alpha1
    schema:
      openAPIV3Schema:
        description: ExtensionService is the schema for the Contour extension services
          API. An ExtensionService resource binds a network service to the Contour
          API so that Contour API features can be implemented by collaborating components.
        properties:
          apiVersion:
            description: 'APIVersion defines the versioned schema of this representation
              of an object. Servers should convert recognized schemas to the latest
              internal value, and may reject unrecognized values. More info: https://git.k8s.io/community/contributors/devel/sig-architecture/api-conventions.md#resources'
            type: string
          kind:
            description: 'Kind is a string value representing the REST resource this
              object represents. Servers may infer this from the endpoint the client
              submits requests to. Cannot be updated. In CamelCase. More info: https://git.k8s.io/community/contributors/devel/sig-architecture/api-conventions.md#types-kinds'
            type: string
          metadata:
            type: object
          spec:
            description: ExtensionServiceSpec defines the desired state of an ExtensionService
              resource.
            properties:
              loadBalancerPolicy:
                description: The policy for load balancing GRPC service requests.
                  Note that the `Cookie` and `RequestHash` load balancing strategies
                  cannot be used here.
                properties:
                  requestHashPolicies:
                    description: RequestHashPolicies contains a list of hash policies
                      to apply when the `RequestHash` load balancing strategy is chosen.
                      If an element of the supplied list of hash policies is invalid,
                      it will be ignored. If the list of hash policies is empty after
                      validation, the load balancing strategy will fall back the the
                      default `RoundRobin`.
                    items:
                      description: RequestHashPolicy contains configuration for an
                        individual hash policy on a request attribute.
                      properties:
                        hashSourceIP:
                          description: HashSourceIP should be set to true when request
                            source IP hash based load balancing is desired. It must
                            be the only hash option field set, otherwise this request
                            hash policy object will be ignored.
                          type: boolean
                        headerHashOptions:
                          description: HeaderHashOptions should be set when request
                            header hash based load balancing is desired. It must be
                            the only hash option field set, otherwise this request
                            hash policy object will be ignored.
                          properties:
                            headerName:
                              description: HeaderName is the name of the HTTP request
                                header that will be used to calculate the hash key.
                                If the header specified is not present on a request,
                                no hash will be produced.
                              minLength: 1
                              type: string
                          type: object
                        queryParameterHashOptions:
                          description: QueryParameterHashOptions should be set when
                            request query parameter hash based load balancing is desired.
                            It must be the only hash option field set, otherwise this
                            request hash policy object will be ignored.
                          properties:
                            parameterName:
                              description: ParameterName is the name of the HTTP request
                                query parameter that will be used to calculate the
                                hash key. If the query parameter specified is not
                                present on a request, no hash will be produced.
                              minLength: 1
                              type: string
                          type: object
                        terminal:
                          description: Terminal is a flag that allows for short-circuiting
                            computing of a hash for a given request. If set to true,
                            and the request attribute specified in the attribute hash
                            options is present, no further hash policies will be used
                            to calculate a hash for the request.
                          type: boolean
                      type: object
                    type: array
                  strategy:
                    description: Strategy specifies the policy used to balance requests
                      across the pool of backend pods. Valid policy names are `Random`,
                      `RoundRobin`, `WeightedLeastRequest`, `Cookie`, and `RequestHash`.
                      If an unknown strategy name is specified or no policy is supplied,
                      the default `RoundRobin` policy is used.
                    type: string
                type: object
              protocol:
                description: Protocol may be used to specify (or override) the protocol
                  used to reach this Service. Values may be h2 or h2c. If omitted,
                  protocol-selection falls back on Service annotations.
                enum:
                - h2
                - h2c
                type: string
              protocolVersion:
                description: This field sets the version of the GRPC protocol that
                  Envoy uses to send requests to the extension service. Since Contour
                  always uses the v3 Envoy API, this is currently fixed at "v3". However,
                  other protocol options will be available in future.
                enum:
                - v3
                type: string
              services:
                description: Services specifies the set of Kubernetes Service resources
                  that receive GRPC extension API requests. If no weights are specified
                  for any of the entries in this array, traffic will be spread evenly
                  across all the services. Otherwise, traffic is balanced proportionally
                  to the Weight field in each entry.
                items:
                  description: ExtensionServiceTarget defines an Kubernetes Service
                    to target with extension service traffic.
                  properties:
                    name:
                      description: Name is the name of Kubernetes service that will
                        accept service traffic.
                      type: string
                    port:
                      description: Port (defined as Integer) to proxy traffic to since
                        a service can have multiple defined.
                      exclusiveMaximum: true
                      maximum: 65536
                      minimum: 1
                      type: integer
                    weight:
                      description: Weight defines proportion of traffic to balance
                        to the Kubernetes Service.
                      format: int32
                      type: integer
                  required:
                  - name
                  - port
                  type: object
                minItems: 1
                type: array
              timeoutPolicy:
                description: The timeout policy for requests to the services.
                properties:
                  idle:
                    description: Timeout for how long the proxy should wait while
                      there is no activity during single request/response (for HTTP/1.1)
                      or stream (for HTTP/2). Timeout will not trigger while HTTP/1.1
                      connection is idle between two consecutive requests. If not
                      specified, there is no per-route idle timeout, though a connection
                      manager-wide stream_idle_timeout default of 5m still applies.
                    pattern: ^(((\d*(\.\d*)?h)|(\d*(\.\d*)?m)|(\d*(\.\d*)?s)|(\d*(\.\d*)?ms)|(\d*(\.\d*)?us)|(\d*(\.\d*)?µs)|(\d*(\.\d*)?ns))+|infinity|infinite)$
                    type: string
                  idleConnection:
                    description: Timeout for how long connection from the proxy to
                      the upstream service is kept when there are no active requests.
                      If not supplied, Envoy's default value of 1h applies.
                    pattern: ^(((\d*(\.\d*)?h)|(\d*(\.\d*)?m)|(\d*(\.\d*)?s)|(\d*(\.\d*)?ms)|(\d*(\.\d*)?us)|(\d*(\.\d*)?µs)|(\d*(\.\d*)?ns))+|infinity|infinite)$
                    type: string
                  response:
                    description: Timeout for receiving a response from the server
                      after processing a request from client. If not supplied, Envoy's
                      default value of 15s applies.
                    pattern: ^(((\d*(\.\d*)?h)|(\d*(\.\d*)?m)|(\d*(\.\d*)?s)|(\d*(\.\d*)?ms)|(\d*(\.\d*)?us)|(\d*(\.\d*)?µs)|(\d*(\.\d*)?ns))+|infinity|infinite)$
                    type: string
                type: object
              validation:
                description: UpstreamValidation defines how to verify the backend
                  service's certificate
                properties:
                  caSecret:
                    description: Name or namespaced name of the Kubernetes secret
                      used to validate the certificate presented by the backend. The
                      secret must contain key named ca.crt.
                    type: string
                  subjectName:
                    description: Key which is expected to be present in the 'subjectAltName'
                      of the presented certificate.
                    type: string
                required:
                - caSecret
                - subjectName
                type: object
            required:
            - services
            type: object
          status:
            description: ExtensionServiceStatus defines the observed state of an ExtensionService
              resource.
            properties:
              conditions:
                description: "Conditions contains the current status of the ExtensionService
                  resource. \n Contour will update a single condition, `Valid`, that
                  is in normal-true polarity. \n Contour will not modify any other
                  Conditions set in this block, in case some other controller wants
                  to add a Condition."
                items:
                  description: "DetailedCondition is an extension of the normal Kubernetes
                    conditions, with two extra fields to hold sub-conditions, which
                    provide more detailed reasons for the state (True or False) of
                    the condition. \n `errors` holds information about sub-conditions
                    which are fatal to that condition and render its state False.
                    \n `warnings` holds information about sub-conditions which are
                    not fatal to that condition and do not force the state to be False.
                    \n Remember that Conditions have a type, a status, and a reason.
                    \n The type is the type of the condition, the most important one
                    in this CRD set is `Valid`. `Valid` is a positive-polarity condition:
                    when it is `status: true` there are no problems. \n In more detail,
                    `status: true` means that the object is has been ingested into
                    Contour with no errors. `warnings` may still be present, and will
                    be indicated in the Reason field. There must be zero entries in
                    the `errors` slice in this case. \n `Valid`, `status: false` means
                    that the object has had one or more fatal errors during processing
                    into Contour. The details of the errors will be present under
                    the `errors` field. There must be at least one error in the `errors`
                    slice if `status` is `false`. \n For DetailedConditions of types
                    other than `Valid`, the Condition must be in the negative polarity.
                    When they have `status` `true`, there is an error. There must
                    be at least one entry in the `errors` Subcondition slice. When
                    they have `status` `false`, there are no serious errors, and there
                    must be zero entries in the `errors` slice. In either case, there
                    may be entries in the `warnings` slice. \n Regardless of the polarity,
                    the `reason` and `message` fields must be updated with either
                    the detail of the reason (if there is one and only one entry in
                    total across both the `errors` and `warnings` slices), or `MultipleReasons`
                    if there is more than one entry."
                  properties:
                    errors:
                      description: "Errors contains a slice of relevant error subconditions
                        for this object. \n Subconditions are expected to appear when
                        relevant (when there is a error), and disappear when not relevant.
                        An empty slice here indicates no errors."
                      items:
                        description: "SubCondition is a Condition-like type intended
                          for use as a subcondition inside a DetailedCondition. \n
                          It contains a subset of the Condition fields. \n It is intended
                          for warnings and errors, so `type` names should use abnormal-true
                          polarity, that is, they should be of the form \"ErrorPresent:
                          true\". \n The expected lifecycle for these errors is that
                          they should only be present when the error or warning is,
                          and should be removed when they are not relevant."
                        properties:
                          message:
                            description: "Message is a human readable message indicating
                              details about the transition. \n This may be an empty
                              string."
                            maxLength: 32768
                            type: string
                          reason:
                            description: "Reason contains a programmatic identifier
                              indicating the reason for the condition's last transition.
                              Producers of specific condition types may define expected
                              values and meanings for this field, and whether the
                              values are considered a guaranteed API. \n The value
                              should be a CamelCase string. \n This field may not
                              be empty."
                            maxLength: 1024
                            minLength: 1
                            pattern: ^[A-Za-z]([A-Za-z0-9_,:]*[A-Za-z0-9_])?$
                            type: string
                          status:
                            description: Status of the condition, one of True, False,
                              Unknown.
                            enum:
                            - "True"
                            - "False"
                            - Unknown
                            type: string
                          type:
                            description: "Type of condition in `CamelCase` or in `foo.example.com/CamelCase`.
                              \n This must be in abnormal-true polarity, that is,
                              `ErrorFound` or `controller.io/ErrorFound`. \n The regex
                              it matches is (dns1123SubdomainFmt/)?(qualifiedNameFmt)"
                            maxLength: 316
                            pattern: ^([a-z0-9]([-a-z0-9]*[a-z0-9])?(\.[a-z0-9]([-a-z0-9]*[a-z0-9])?)*/)?(([A-Za-z0-9][-A-Za-z0-9_.]*)?[A-Za-z0-9])$
                            type: string
                        required:
                        - message
                        - reason
                        - status
                        - type
                        type: object
                      type: array
                    lastTransitionTime:
                      description: lastTransitionTime is the last time the condition
                        transitioned from one status to another. This should be when
                        the underlying condition changed.  If that is not known, then
                        using the time when the API field changed is acceptable.
                      format: date-time
                      type: string
                    message:
                      description: message is a human readable message indicating
                        details about the transition. This may be an empty string.
                      maxLength: 32768
                      type: string
                    observedGeneration:
                      description: observedGeneration represents the .metadata.generation
                        that the condition was set based upon. For instance, if .metadata.generation
                        is currently 12, but the .status.conditions[x].observedGeneration
                        is 9, the condition is out of date with respect to the current
                        state of the instance.
                      format: int64
                      minimum: 0
                      type: integer
                    reason:
                      description: reason contains a programmatic identifier indicating
                        the reason for the condition's last transition. Producers
                        of specific condition types may define expected values and
                        meanings for this field, and whether the values are considered
                        a guaranteed API. The value should be a CamelCase string.
                        This field may not be empty.
                      maxLength: 1024
                      minLength: 1
                      pattern: ^[A-Za-z]([A-Za-z0-9_,:]*[A-Za-z0-9_])?$
                      type: string
                    status:
                      description: status of the condition, one of True, False, Unknown.
                      enum:
                      - "True"
                      - "False"
                      - Unknown
                      type: string
                    type:
                      description: type of condition in CamelCase or in foo.example.com/CamelCase.
                        --- Many .condition.type values are consistent across resources
                        like Available, but because arbitrary conditions can be useful
                        (see .node.status.conditions), the ability to deconflict is
                        important. The regex it matches is (dns1123SubdomainFmt/)?(qualifiedNameFmt)
                      maxLength: 316
                      pattern: ^([a-z0-9]([-a-z0-9]*[a-z0-9])?(\.[a-z0-9]([-a-z0-9]*[a-z0-9])?)*/)?(([A-Za-z0-9][-A-Za-z0-9_.]*)?[A-Za-z0-9])$
                      type: string
                    warnings:
                      description: "Warnings contains a slice of relevant warning
                        subconditions for this object. \n Subconditions are expected
                        to appear when relevant (when there is a warning), and disappear
                        when not relevant. An empty slice here indicates no warnings."
                      items:
                        description: "SubCondition is a Condition-like type intended
                          for use as a subcondition inside a DetailedCondition. \n
                          It contains a subset of the Condition fields. \n It is intended
                          for warnings and errors, so `type` names should use abnormal-true
                          polarity, that is, they should be of the form \"ErrorPresent:
                          true\". \n The expected lifecycle for these errors is that
                          they should only be present when the error or warning is,
                          and should be removed when they are not relevant."
                        properties:
                          message:
                            description: "Message is a human readable message indicating
                              details about the transition. \n This may be an empty
                              string."
                            maxLength: 32768
                            type: string
                          reason:
                            description: "Reason contains a programmatic identifier
                              indicating the reason for the condition's last transition.
                              Producers of specific condition types may define expected
                              values and meanings for this field, and whether the
                              values are considered a guaranteed API. \n The value
                              should be a CamelCase string. \n This field may not
                              be empty."
                            maxLength: 1024
                            minLength: 1
                            pattern: ^[A-Za-z]([A-Za-z0-9_,:]*[A-Za-z0-9_])?$
                            type: string
                          status:
                            description: Status of the condition, one of True, False,
                              Unknown.
                            enum:
                            - "True"
                            - "False"
                            - Unknown
                            type: string
                          type:
                            description: "Type of condition in `CamelCase` or in `foo.example.com/CamelCase`.
                              \n This must be in abnormal-true polarity, that is,
                              `ErrorFound` or `controller.io/ErrorFound`. \n The regex
                              it matches is (dns1123SubdomainFmt/)?(qualifiedNameFmt)"
                            maxLength: 316
                            pattern: ^([a-z0-9]([-a-z0-9]*[a-z0-9])?(\.[a-z0-9]([-a-z0-9]*[a-z0-9])?)*/)?(([A-Za-z0-9][-A-Za-z0-9_.]*)?[A-Za-z0-9])$
                            type: string
                        required:
                        - message
                        - reason
                        - status
                        - type
                        type: object
                      type: array
                  required:
                  - lastTransitionTime
                  - message
                  - reason
                  - status
                  - type
                  type: object
                type: array
                x-kubernetes-list-map-keys:
                - type
                x-kubernetes-list-type: map
            type: object
        type: object
    served: true
    storage: true
    subresources:
      status: {}
status:
  acceptedNames:
    kind: ""
    plural: ""
  conditions: []
  storedVersions: []
---
apiVersion: apiextensions.k8s.io/v1
kind: CustomResourceDefinition
metadata:
  annotations:
    controller-gen.kubebuilder.io/version: v0.7.0
  creationTimestamp: null
  name: httpproxies.projectcontour.io
spec:
  preserveUnknownFields: false
  group: projectcontour.io
  names:
    kind: HTTPProxy
    listKind: HTTPProxyList
    plural: httpproxies
    shortNames:
    - proxy
    - proxies
    singular: httpproxy
  scope: Namespaced
  versions:
  - additionalPrinterColumns:
    - description: Fully qualified domain name
      jsonPath: .spec.virtualhost.fqdn
      name: FQDN
      type: string
    - description: Secret with TLS credentials
      jsonPath: .spec.virtualhost.tls.secretName
      name: TLS Secret
      type: string
    - description: The current status of the HTTPProxy
      jsonPath: .status.currentStatus
      name: Status
      type: string
    - description: Description of the current status
      jsonPath: .status.description
      name: Status Description
      type: string
    name: v1
    schema:
      openAPIV3Schema:
        description: HTTPProxy is an Ingress CRD specification.
        properties:
          apiVersion:
            description: 'APIVersion defines the versioned schema of this representation
              of an object. Servers should convert recognized schemas to the latest
              internal value, and may reject unrecognized values. More info: https://git.k8s.io/community/contributors/devel/sig-architecture/api-conventions.md#resources'
            type: string
          kind:
            description: 'Kind is a string value representing the REST resource this
              object represents. Servers may infer this from the endpoint the client
              submits requests to. Cannot be updated. In CamelCase. More info: https://git.k8s.io/community/contributors/devel/sig-architecture/api-conventions.md#types-kinds'
            type: string
          metadata:
            type: object
          spec:
            description: HTTPProxySpec defines the spec of the CRD.
            properties:
              includes:
                description: Includes allow for specific routing configuration to
                  be included from another HTTPProxy, possibly in another namespace.
                items:
                  description: Include describes a set of policies that can be applied
                    to an HTTPProxy in a namespace.
                  properties:
                    conditions:
                      description: 'Conditions are a set of rules that are applied
                        to included HTTPProxies. In effect, they are added onto the
                        Conditions of included HTTPProxy Route structs. When applied,
                        they are merged using AND, with one exception: There can be
                        only one Prefix MatchCondition per Conditions slice. More
                        than one Prefix, or contradictory Conditions, will make the
                        include invalid.'
                      items:
                        description: MatchCondition are a general holder for matching
                          rules for HTTPProxies. One of Prefix or Header must be provided.
                        properties:
                          header:
                            description: Header specifies the header condition to
                              match.
                            properties:
                              contains:
                                description: Contains specifies a substring that must
                                  be present in the header value.
                                type: string
                              exact:
                                description: Exact specifies a string that the header
                                  value must be equal to.
                                type: string
                              name:
                                description: Name is the name of the header to match
                                  against. Name is required. Header names are case
                                  insensitive.
                                type: string
                              notcontains:
                                description: NotContains specifies a substring that
                                  must not be present in the header value.
                                type: string
                              notexact:
                                description: NoExact specifies a string that the header
                                  value must not be equal to. The condition is true
                                  if the header has any other value.
                                type: string
                              notpresent:
                                description: NotPresent specifies that condition is
                                  true when the named header is not present. Note
                                  that setting NotPresent to false does not make the
                                  condition true if the named header is present.
                                type: boolean
                              present:
                                description: Present specifies that condition is true
                                  when the named header is present, regardless of
                                  its value. Note that setting Present to false does
                                  not make the condition true if the named header
                                  is absent.
                                type: boolean
                            required:
                            - name
                            type: object
                          prefix:
                            description: Prefix defines a prefix match for a request.
                            type: string
                        type: object
                      type: array
                    name:
                      description: Name of the HTTPProxy
                      type: string
                    namespace:
                      description: Namespace of the HTTPProxy to include. Defaults
                        to the current namespace if not supplied.
                      type: string
                  required:
                  - name
                  type: object
                type: array
              ingressClassName:
                description: IngressClassName optionally specifies the ingress class
                  to use for this HTTPProxy. This replaces the deprecated `kubernetes.io/ingress.class`
                  annotation. For backwards compatibility, when that annotation is
                  set, it is given precedence over this field.
                type: string
              routes:
                description: Routes are the ingress routes. If TCPProxy is present,
                  Routes is ignored.
                items:
                  description: Route contains the set of routes for a virtual host.
                  properties:
                    authPolicy:
                      description: AuthPolicy updates the authorization policy that
                        was set on the root HTTPProxy object for client requests that
                        match this route.
                      properties:
                        context:
                          additionalProperties:
                            type: string
                          description: Context is a set of key/value pairs that are
                            sent to the authentication server in the check request.
                            If a context is provided at an enclosing scope, the entries
                            are merged such that the inner scope overrides matching
                            keys from the outer scope.
                          type: object
                        disabled:
                          description: When true, this field disables client request
                            authentication for the scope of the policy.
                          type: boolean
                      type: object
                    conditions:
                      description: 'Conditions are a set of rules that are applied
                        to a Route. When applied, they are merged using AND, with
                        one exception: There can be only one Prefix MatchCondition
                        per Conditions slice. More than one Prefix, or contradictory
                        Conditions, will make the route invalid.'
                      items:
                        description: MatchCondition are a general holder for matching
                          rules for HTTPProxies. One of Prefix or Header must be provided.
                        properties:
                          header:
                            description: Header specifies the header condition to
                              match.
                            properties:
                              contains:
                                description: Contains specifies a substring that must
                                  be present in the header value.
                                type: string
                              exact:
                                description: Exact specifies a string that the header
                                  value must be equal to.
                                type: string
                              name:
                                description: Name is the name of the header to match
                                  against. Name is required. Header names are case
                                  insensitive.
                                type: string
                              notcontains:
                                description: NotContains specifies a substring that
                                  must not be present in the header value.
                                type: string
                              notexact:
                                description: NoExact specifies a string that the header
                                  value must not be equal to. The condition is true
                                  if the header has any other value.
                                type: string
                              notpresent:
                                description: NotPresent specifies that condition is
                                  true when the named header is not present. Note
                                  that setting NotPresent to false does not make the
                                  condition true if the named header is present.
                                type: boolean
                              present:
                                description: Present specifies that condition is true
                                  when the named header is present, regardless of
                                  its value. Note that setting Present to false does
                                  not make the condition true if the named header
                                  is absent.
                                type: boolean
                            required:
                            - name
                            type: object
                          prefix:
                            description: Prefix defines a prefix match for a request.
                            type: string
                        type: object
                      type: array
                    cookieRewritePolicies:
                      description: The policies for rewriting Set-Cookie header attributes.
                        Note that rewritten cookie names must be unique in this list.
                        Order rewrite policies are specified in does not matter.
                      items:
                        properties:
                          domainRewrite:
                            description: DomainRewrite enables rewriting the Set-Cookie
                              Domain element. If not set, Domain will not be rewritten.
                            properties:
                              value:
                                description: Value is the value to rewrite the Domain
                                  attribute to. For now this is required.
                                maxLength: 4096
                                minLength: 1
                                pattern: ^[a-z0-9]([-a-z0-9]*[a-z0-9])?(\.[a-z0-9]([-a-z0-9]*[a-z0-9])?)*$
                                type: string
                            required:
                            - value
                            type: object
                          name:
                            description: Name is the name of the cookie for which
                              attributes will be rewritten.
                            maxLength: 4096
                            minLength: 1
                            pattern: ^[^()<>@,;:\\"\/[\]?={} \t\x7f\x00\x01\x02\x03\x04\x05\x06\x07\x08\x09\x0a\x0b\x0c\x0d\x0e\x0f\x10\x11\x12\x13\x14\x15\x16\x17\x18\x19\x1a\x1b\x1c\x1d\x1e\x1f]+$
                            type: string
                          pathRewrite:
                            description: PathRewrite enables rewriting the Set-Cookie
                              Path element. If not set, Path will not be rewritten.
                            properties:
                              value:
                                description: Value is the value to rewrite the Path
                                  attribute to. For now this is required.
                                maxLength: 4096
                                minLength: 1
                                pattern: ^[^;\x7f\x00\x01\x02\x03\x04\x05\x06\x07\x08\x09\x0a\x0b\x0c\x0d\x0e\x0f\x10\x11\x12\x13\x14\x15\x16\x17\x18\x19\x1a\x1b\x1c\x1d\x1e\x1f]+$
                                type: string
                            required:
                            - value
                            type: object
                          sameSite:
                            description: SameSite enables rewriting the Set-Cookie
                              SameSite element. If not set, SameSite attribute will
                              not be rewritten.
                            enum:
                            - Strict
                            - Lax
                            - None
                            type: string
                          secure:
                            description: Secure enables rewriting the Set-Cookie Secure
                              element. If not set, Secure attribute will not be rewritten.
                            type: boolean
                        required:
                        - name
                        type: object
                      type: array
                    directResponsePolicy:
                      description: DirectResponsePolicy returns an arbitrary HTTP
                        response directly.
                      properties:
                        body:
                          description: "Body is the content of the response body.
                            If this setting is omitted, no body is included in the
                            generated response. \n Note: Body is not recommended to
                            set too long otherwise it can have significant resource
                            usage impacts."
                          type: string
                        statusCode:
                          description: StatusCode is the HTTP response status to be
                            returned.
                          maximum: 599
                          minimum: 200
                          type: integer
                      required:
                      - statusCode
                      type: object
                    enableWebsockets:
                      description: Enables websocket support for the route.
                      type: boolean
                    healthCheckPolicy:
                      description: The health check policy for this route.
                      properties:
                        healthyThresholdCount:
                          description: The number of healthy health checks required
                            before a host is marked healthy
                          format: int64
                          minimum: 0
                          type: integer
                        host:
                          description: The value of the host header in the HTTP health
                            check request. If left empty (default value), the name
                            "contour-envoy-healthcheck" will be used.
                          type: string
                        intervalSeconds:
                          description: The interval (seconds) between health checks
                          format: int64
                          type: integer
                        path:
                          description: HTTP endpoint used to perform health checks
                            on upstream service
                          type: string
                        timeoutSeconds:
                          description: The time to wait (seconds) for a health check
                            response
                          format: int64
                          type: integer
                        unhealthyThresholdCount:
                          description: The number of unhealthy health checks required
                            before a host is marked unhealthy
                          format: int64
                          minimum: 0
                          type: integer
                      required:
                      - path
                      type: object
                    loadBalancerPolicy:
                      description: The load balancing policy for this route.
                      properties:
                        requestHashPolicies:
                          description: RequestHashPolicies contains a list of hash
                            policies to apply when the `RequestHash` load balancing
                            strategy is chosen. If an element of the supplied list
                            of hash policies is invalid, it will be ignored. If the
                            list of hash policies is empty after validation, the load
                            balancing strategy will fall back the the default `RoundRobin`.
                          items:
                            description: RequestHashPolicy contains configuration
                              for an individual hash policy on a request attribute.
                            properties:
                              hashSourceIP:
                                description: HashSourceIP should be set to true when
                                  request source IP hash based load balancing is desired.
                                  It must be the only hash option field set, otherwise
                                  this request hash policy object will be ignored.
                                type: boolean
                              headerHashOptions:
                                description: HeaderHashOptions should be set when
                                  request header hash based load balancing is desired.
                                  It must be the only hash option field set, otherwise
                                  this request hash policy object will be ignored.
                                properties:
                                  headerName:
                                    description: HeaderName is the name of the HTTP
                                      request header that will be used to calculate
                                      the hash key. If the header specified is not
                                      present on a request, no hash will be produced.
                                    minLength: 1
                                    type: string
                                type: object
                              queryParameterHashOptions:
                                description: QueryParameterHashOptions should be set
                                  when request query parameter hash based load balancing
                                  is desired. It must be the only hash option field
                                  set, otherwise this request hash policy object will
                                  be ignored.
                                properties:
                                  parameterName:
                                    description: ParameterName is the name of the
                                      HTTP request query parameter that will be used
                                      to calculate the hash key. If the query parameter
                                      specified is not present on a request, no hash
                                      will be produced.
                                    minLength: 1
                                    type: string
                                type: object
                              terminal:
                                description: Terminal is a flag that allows for short-circuiting
                                  computing of a hash for a given request. If set
                                  to true, and the request attribute specified in
                                  the attribute hash options is present, no further
                                  hash policies will be used to calculate a hash for
                                  the request.
                                type: boolean
                            type: object
                          type: array
                        strategy:
                          description: Strategy specifies the policy used to balance
                            requests across the pool of backend pods. Valid policy
                            names are `Random`, `RoundRobin`, `WeightedLeastRequest`,
                            `Cookie`, and `RequestHash`. If an unknown strategy name
                            is specified or no policy is supplied, the default `RoundRobin`
                            policy is used.
                          type: string
                      type: object
                    pathRewritePolicy:
                      description: The policy for rewriting the path of the request
                        URL after the request has been routed to a Service.
                      properties:
                        replacePrefix:
                          description: ReplacePrefix describes how the path prefix
                            should be replaced.
                          items:
                            description: ReplacePrefix describes a path prefix replacement.
                            properties:
                              prefix:
                                description: "Prefix specifies the URL path prefix
                                  to be replaced. \n If Prefix is specified, it must
                                  exactly match the MatchCondition prefix that is
                                  rendered by the chain of including HTTPProxies and
                                  only that path prefix will be replaced by Replacement.
                                  This allows HTTPProxies that are included through
                                  multiple roots to only replace specific path prefixes,
                                  leaving others unmodified. \n If Prefix is not specified,
                                  all routing prefixes rendered by the include chain
                                  will be replaced."
                                minLength: 1
                                type: string
                              replacement:
                                description: Replacement is the string that the routing
                                  path prefix will be replaced with. This must not
                                  be empty.
                                minLength: 1
                                type: string
                            required:
                            - replacement
                            type: object
                          type: array
                      type: object
                    permitInsecure:
                      description: Allow this path to respond to insecure requests
                        over HTTP which are normally not permitted when a `virtualhost.tls`
                        block is present.
                      type: boolean
                    rateLimitPolicy:
                      description: The policy for rate limiting on the route.
                      properties:
                        global:
                          description: Global defines global rate limiting parameters,
                            i.e. parameters defining descriptors that are sent to
                            an external rate limit service (RLS) for a rate limit
                            decision on each request.
                          properties:
                            descriptors:
                              description: Descriptors defines the list of descriptors
                                that will be generated and sent to the rate limit
                                service. Each descriptor contains 1+ key-value pair
                                entries.
                              items:
                                description: RateLimitDescriptor defines a list of
                                  key-value pair generators.
                                properties:
                                  entries:
                                    description: Entries is the list of key-value
                                      pair generators.
                                    items:
                                      description: RateLimitDescriptorEntry is a key-value
                                        pair generator. Exactly one field on this
                                        struct must be non-nil.
                                      properties:
                                        genericKey:
                                          description: GenericKey defines a descriptor
                                            entry with a static key and value.
                                          properties:
                                            key:
                                              description: Key defines the key of
                                                the descriptor entry. If not set,
                                                the key is set to "generic_key".
                                              type: string
                                            value:
                                              description: Value defines the value
                                                of the descriptor entry.
                                              minLength: 1
                                              type: string
                                          type: object
                                        remoteAddress:
                                          description: RemoteAddress defines a descriptor
                                            entry with a key of "remote_address" and
                                            a value equal to the client's IP address
                                            (from x-forwarded-for).
                                          type: object
                                        requestHeader:
                                          description: RequestHeader defines a descriptor
                                            entry that's populated only if a given
                                            header is present on the request. The
                                            descriptor key is static, and the descriptor
                                            value is equal to the value of the header.
                                          properties:
                                            descriptorKey:
                                              description: DescriptorKey defines the
                                                key to use on the descriptor entry.
                                              minLength: 1
                                              type: string
                                            headerName:
                                              description: HeaderName defines the
                                                name of the header to look for on
                                                the request.
                                              minLength: 1
                                              type: string
                                          type: object
                                        requestHeaderValueMatch:
                                          description: RequestHeaderValueMatch defines
                                            a descriptor entry that's populated if
                                            the request's headers match a set of 1+
                                            match criteria. The descriptor key is
                                            "header_match", and the descriptor value
                                            is static.
                                          properties:
                                            expectMatch:
                                              default: true
                                              description: ExpectMatch defines whether
                                                the request must positively match
                                                the match criteria in order to generate
                                                a descriptor entry (i.e. true), or
                                                not match the match criteria in order
                                                to generate a descriptor entry (i.e.
                                                false). The default is true.
                                              type: boolean
                                            headers:
                                              description: Headers is a list of 1+
                                                match criteria to apply against the
                                                request to determine whether to populate
                                                the descriptor entry or not.
                                              items:
                                                description: HeaderMatchCondition
                                                  specifies how to conditionally match
                                                  against HTTP headers. The Name field
                                                  is required, but only one of the
                                                  remaining fields should be be provided.
                                                properties:
                                                  contains:
                                                    description: Contains specifies
                                                      a substring that must be present
                                                      in the header value.
                                                    type: string
                                                  exact:
                                                    description: Exact specifies a
                                                      string that the header value
                                                      must be equal to.
                                                    type: string
                                                  name:
                                                    description: Name is the name
                                                      of the header to match against.
                                                      Name is required. Header names
                                                      are case insensitive.
                                                    type: string
                                                  notcontains:
                                                    description: NotContains specifies
                                                      a substring that must not be
                                                      present in the header value.
                                                    type: string
                                                  notexact:
                                                    description: NoExact specifies
                                                      a string that the header value
                                                      must not be equal to. The condition
                                                      is true if the header has any
                                                      other value.
                                                    type: string
                                                  notpresent:
                                                    description: NotPresent specifies
                                                      that condition is true when
                                                      the named header is not present.
                                                      Note that setting NotPresent
                                                      to false does not make the condition
                                                      true if the named header is
                                                      present.
                                                    type: boolean
                                                  present:
                                                    description: Present specifies
                                                      that condition is true when
                                                      the named header is present,
                                                      regardless of its value. Note
                                                      that setting Present to false
                                                      does not make the condition
                                                      true if the named header is
                                                      absent.
                                                    type: boolean
                                                required:
                                                - name
                                                type: object
                                              minItems: 1
                                              type: array
                                            value:
                                              description: Value defines the value
                                                of the descriptor entry.
                                              minLength: 1
                                              type: string
                                          type: object
                                      type: object
                                    minItems: 1
                                    type: array
                                type: object
                              minItems: 1
                              type: array
                          type: object
                        local:
                          description: Local defines local rate limiting parameters,
                            i.e. parameters for rate limiting that occurs within each
                            Envoy pod as requests are handled.
                          properties:
                            burst:
                              description: Burst defines the number of requests above
                                the requests per unit that should be allowed within
                                a short period of time.
                              format: int32
                              type: integer
                            requests:
                              description: Requests defines how many requests per
                                unit of time should be allowed before rate limiting
                                occurs.
                              format: int32
                              minimum: 1
                              type: integer
                            responseHeadersToAdd:
                              description: ResponseHeadersToAdd is an optional list
                                of response headers to set when a request is rate-limited.
                              items:
                                description: HeaderValue represents a header name/value
                                  pair
                                properties:
                                  name:
                                    description: Name represents a key of a header
                                    minLength: 1
                                    type: string
                                  value:
                                    description: Value represents the value of a header
                                      specified by a key
                                    minLength: 1
                                    type: string
                                required:
                                - name
                                - value
                                type: object
                              type: array
                            responseStatusCode:
                              description: ResponseStatusCode is the HTTP status code
                                to use for responses to rate-limited requests. Codes
                                must be in the 400-599 range (inclusive). If not specified,
                                the Envoy default of 429 (Too Many Requests) is used.
                              format: int32
                              maximum: 599
                              minimum: 400
                              type: integer
                            unit:
                              description: Unit defines the period of time within
                                which requests over the limit will be rate limited.
                                Valid values are "second", "minute" and "hour".
                              enum:
                              - second
                              - minute
                              - hour
                              type: string
                          required:
                          - requests
                          - unit
                          type: object
                      type: object
                    requestHeadersPolicy:
                      description: The policy for managing request headers during
                        proxying.
                      properties:
                        remove:
                          description: Remove specifies a list of HTTP header names
                            to remove.
                          items:
                            type: string
                          type: array
                        set:
                          description: Set specifies a list of HTTP header values
                            that will be set in the HTTP header. If the header does
                            not exist it will be added, otherwise it will be overwritten
                            with the new value.
                          items:
                            description: HeaderValue represents a header name/value
                              pair
                            properties:
                              name:
                                description: Name represents a key of a header
                                minLength: 1
                                type: string
                              value:
                                description: Value represents the value of a header
                                  specified by a key
                                minLength: 1
                                type: string
                            required:
                            - name
                            - value
                            type: object
                          type: array
                      type: object
                    requestRedirectPolicy:
                      description: RequestRedirectPolicy defines an HTTP redirection.
                      properties:
                        hostname:
                          description: Hostname is the precise hostname to be used
                            in the value of the `Location` header in the response.
                            When empty, the hostname of the request is used. No wildcards
                            are allowed.
                          maxLength: 253
                          minLength: 1
                          pattern: ^[a-z0-9]([-a-z0-9]*[a-z0-9])?(\.[a-z0-9]([-a-z0-9]*[a-z0-9])?)*$
                          type: string
                        path:
                          description: "Path allows for redirection to a different
                            path from the original on the request. The path must start
                            with a leading slash. \n Note: Only one of Path or Prefix
                            can be defined."
                          pattern: ^\/.*$
                          type: string
                        port:
                          description: Port is the port to be used in the value of
                            the `Location` header in the response. When empty, port
                            (if specified) of the request is used.
                          format: int32
                          maximum: 65535
                          minimum: 1
                          type: integer
                        prefix:
                          description: "Prefix defines the value to swap the matched
                            prefix or path with. The prefix must start with a leading
                            slash. \n Note: Only one of Path or Prefix can be defined."
                          pattern: ^\/.*$
                          type: string
                        scheme:
                          description: Scheme is the scheme to be used in the value
                            of the `Location` header in the response. When empty,
                            the scheme of the request is used.
                          enum:
                          - http
                          - https
                          type: string
                        statusCode:
                          default: 302
                          description: StatusCode is the HTTP status code to be used
                            in response.
                          enum:
                          - 301
                          - 302
                          type: integer
                      type: object
                    responseHeadersPolicy:
                      description: The policy for managing response headers during
                        proxying. Rewriting the 'Host' header is not supported.
                      properties:
                        remove:
                          description: Remove specifies a list of HTTP header names
                            to remove.
                          items:
                            type: string
                          type: array
                        set:
                          description: Set specifies a list of HTTP header values
                            that will be set in the HTTP header. If the header does
                            not exist it will be added, otherwise it will be overwritten
                            with the new value.
                          items:
                            description: HeaderValue represents a header name/value
                              pair
                            properties:
                              name:
                                description: Name represents a key of a header
                                minLength: 1
                                type: string
                              value:
                                description: Value represents the value of a header
                                  specified by a key
                                minLength: 1
                                type: string
                            required:
                            - name
                            - value
                            type: object
                          type: array
                      type: object
                    retryPolicy:
                      description: The retry policy for this route.
                      properties:
                        count:
                          default: 1
                          description: NumRetries is maximum allowed number of retries.
                            If set to -1, then retries are disabled. If set to 0 or
                            not supplied, the value is set to the Envoy default of
                            1.
                          format: int64
                          minimum: -1
                          type: integer
                        perTryTimeout:
                          description: PerTryTimeout specifies the timeout per retry
                            attempt. Ignored if NumRetries is not supplied.
                          pattern: ^(((\d*(\.\d*)?h)|(\d*(\.\d*)?m)|(\d*(\.\d*)?s)|(\d*(\.\d*)?ms)|(\d*(\.\d*)?us)|(\d*(\.\d*)?µs)|(\d*(\.\d*)?ns))+|infinity|infinite)$
                          type: string
                        retriableStatusCodes:
                          description: "RetriableStatusCodes specifies the HTTP status
                            codes that should be retried. \n This field is only respected
                            when you include `retriable-status-codes` in the `RetryOn`
                            field."
                          items:
                            format: int32
                            type: integer
                          type: array
                        retryOn:
                          description: "RetryOn specifies the conditions on which
                            to retry a request. \n Supported [HTTP conditions](https://www.envoyproxy.io/docs/envoy/latest/configuration/http/http_filters/router_filter#x-envoy-retry-on):
                            \n - `5xx` - `gateway-error` - `reset` - `connect-failure`
                            - `retriable-4xx` - `refused-stream` - `retriable-status-codes`
                            - `retriable-headers` \n Supported [gRPC conditions](https://www.envoyproxy.io/docs/envoy/latest/configuration/http/http_filters/router_filter#x-envoy-retry-grpc-on):
                            \n - `cancelled` - `deadline-exceeded` - `internal` -
                            `resource-exhausted` - `unavailable`"
                          items:
                            description: RetryOn is a string type alias with validation
                              to ensure that the value is valid.
                            enum:
                            - 5xx
                            - gateway-error
                            - reset
                            - connect-failure
                            - retriable-4xx
                            - refused-stream
                            - retriable-status-codes
                            - retriable-headers
                            - cancelled
                            - deadline-exceeded
                            - internal
                            - resource-exhausted
                            - unavailable
                            type: string
                          type: array
                      type: object
                    services:
                      description: Services are the services to proxy traffic.
                      items:
                        description: Service defines an Kubernetes Service to proxy
                          traffic.
                        properties:
                          cookieRewritePolicies:
                            description: The policies for rewriting Set-Cookie header
                              attributes.
                            items:
                              properties:
                                domainRewrite:
                                  description: DomainRewrite enables rewriting the
                                    Set-Cookie Domain element. If not set, Domain
                                    will not be rewritten.
                                  properties:
                                    value:
                                      description: Value is the value to rewrite the
                                        Domain attribute to. For now this is required.
                                      maxLength: 4096
                                      minLength: 1
                                      pattern: ^[a-z0-9]([-a-z0-9]*[a-z0-9])?(\.[a-z0-9]([-a-z0-9]*[a-z0-9])?)*$
                                      type: string
                                  required:
                                  - value
                                  type: object
                                name:
                                  description: Name is the name of the cookie for
                                    which attributes will be rewritten.
                                  maxLength: 4096
                                  minLength: 1
                                  pattern: ^[^()<>@,;:\\"\/[\]?={} \t\x7f\x00\x01\x02\x03\x04\x05\x06\x07\x08\x09\x0a\x0b\x0c\x0d\x0e\x0f\x10\x11\x12\x13\x14\x15\x16\x17\x18\x19\x1a\x1b\x1c\x1d\x1e\x1f]+$
                                  type: string
                                pathRewrite:
                                  description: PathRewrite enables rewriting the Set-Cookie
                                    Path element. If not set, Path will not be rewritten.
                                  properties:
                                    value:
                                      description: Value is the value to rewrite the
                                        Path attribute to. For now this is required.
                                      maxLength: 4096
                                      minLength: 1
                                      pattern: ^[^;\x7f\x00\x01\x02\x03\x04\x05\x06\x07\x08\x09\x0a\x0b\x0c\x0d\x0e\x0f\x10\x11\x12\x13\x14\x15\x16\x17\x18\x19\x1a\x1b\x1c\x1d\x1e\x1f]+$
                                      type: string
                                  required:
                                  - value
                                  type: object
                                sameSite:
                                  description: SameSite enables rewriting the Set-Cookie
                                    SameSite element. If not set, SameSite attribute
                                    will not be rewritten.
                                  enum:
                                  - Strict
                                  - Lax
                                  - None
                                  type: string
                                secure:
                                  description: Secure enables rewriting the Set-Cookie
                                    Secure element. If not set, Secure attribute will
                                    not be rewritten.
                                  type: boolean
                              required:
                              - name
                              type: object
                            type: array
                          mirror:
                            description: If Mirror is true the Service will receive
                              a read only mirror of the traffic for this route.
                            type: boolean
                          name:
                            description: Name is the name of Kubernetes service to
                              proxy traffic. Names defined here will be used to look
                              up corresponding endpoints which contain the ips to
                              route.
                            type: string
                          port:
                            description: Port (defined as Integer) to proxy traffic
                              to since a service can have multiple defined.
                            exclusiveMaximum: true
                            maximum: 65536
                            minimum: 1
                            type: integer
                          protocol:
                            description: Protocol may be used to specify (or override)
                              the protocol used to reach this Service. Values may
                              be tls, h2, h2c. If omitted, protocol-selection falls
                              back on Service annotations.
                            enum:
                            - h2
                            - h2c
                            - tls
                            type: string
                          requestHeadersPolicy:
                            description: The policy for managing request headers during
                              proxying. Rewriting the 'Host' header is not supported.
                            properties:
                              remove:
                                description: Remove specifies a list of HTTP header
                                  names to remove.
                                items:
                                  type: string
                                type: array
                              set:
                                description: Set specifies a list of HTTP header values
                                  that will be set in the HTTP header. If the header
                                  does not exist it will be added, otherwise it will
                                  be overwritten with the new value.
                                items:
                                  description: HeaderValue represents a header name/value
                                    pair
                                  properties:
                                    name:
                                      description: Name represents a key of a header
                                      minLength: 1
                                      type: string
                                    value:
                                      description: Value represents the value of a
                                        header specified by a key
                                      minLength: 1
                                      type: string
                                  required:
                                  - name
                                  - value
                                  type: object
                                type: array
                            type: object
                          responseHeadersPolicy:
                            description: The policy for managing response headers
                              during proxying. Rewriting the 'Host' header is not
                              supported.
                            properties:
                              remove:
                                description: Remove specifies a list of HTTP header
                                  names to remove.
                                items:
                                  type: string
                                type: array
                              set:
                                description: Set specifies a list of HTTP header values
                                  that will be set in the HTTP header. If the header
                                  does not exist it will be added, otherwise it will
                                  be overwritten with the new value.
                                items:
                                  description: HeaderValue represents a header name/value
                                    pair
                                  properties:
                                    name:
                                      description: Name represents a key of a header
                                      minLength: 1
                                      type: string
                                    value:
                                      description: Value represents the value of a
                                        header specified by a key
                                      minLength: 1
                                      type: string
                                  required:
                                  - name
                                  - value
                                  type: object
                                type: array
                            type: object
                          validation:
                            description: UpstreamValidation defines how to verify
                              the backend service's certificate
                            properties:
                              caSecret:
                                description: Name or namespaced name of the Kubernetes
                                  secret used to validate the certificate presented
                                  by the backend. The secret must contain key named
                                  ca.crt.
                                type: string
                              subjectName:
                                description: Key which is expected to be present in
                                  the 'subjectAltName' of the presented certificate.
                                type: string
                            required:
                            - caSecret
                            - subjectName
                            type: object
                          weight:
                            description: Weight defines percentage of traffic to balance
                              traffic
                            format: int64
                            minimum: 0
                            type: integer
                        required:
                        - name
                        - port
                        type: object
                      type: array
                    timeoutPolicy:
                      description: The timeout policy for this route.
                      properties:
                        idle:
                          description: Timeout for how long the proxy should wait
                            while there is no activity during single request/response
                            (for HTTP/1.1) or stream (for HTTP/2). Timeout will not
                            trigger while HTTP/1.1 connection is idle between two
                            consecutive requests. If not specified, there is no per-route
                            idle timeout, though a connection manager-wide stream_idle_timeout
                            default of 5m still applies.
                          pattern: ^(((\d*(\.\d*)?h)|(\d*(\.\d*)?m)|(\d*(\.\d*)?s)|(\d*(\.\d*)?ms)|(\d*(\.\d*)?us)|(\d*(\.\d*)?µs)|(\d*(\.\d*)?ns))+|infinity|infinite)$
                          type: string
                        idleConnection:
                          description: Timeout for how long connection from the proxy
                            to the upstream service is kept when there are no active
                            requests. If not supplied, Envoy's default value of 1h
                            applies.
                          pattern: ^(((\d*(\.\d*)?h)|(\d*(\.\d*)?m)|(\d*(\.\d*)?s)|(\d*(\.\d*)?ms)|(\d*(\.\d*)?us)|(\d*(\.\d*)?µs)|(\d*(\.\d*)?ns))+|infinity|infinite)$
                          type: string
                        response:
                          description: Timeout for receiving a response from the server
                            after processing a request from client. If not supplied,
                            Envoy's default value of 15s applies.
                          pattern: ^(((\d*(\.\d*)?h)|(\d*(\.\d*)?m)|(\d*(\.\d*)?s)|(\d*(\.\d*)?ms)|(\d*(\.\d*)?us)|(\d*(\.\d*)?µs)|(\d*(\.\d*)?ns))+|infinity|infinite)$
                          type: string
                      type: object
                  type: object
                type: array
              tcpproxy:
                description: TCPProxy holds TCP proxy information.
                properties:
                  healthCheckPolicy:
                    description: The health check policy for this tcp proxy
                    properties:
                      healthyThresholdCount:
                        description: The number of healthy health checks required
                          before a host is marked healthy
                        format: int32
                        type: integer
                      intervalSeconds:
                        description: The interval (seconds) between health checks
                        format: int64
                        type: integer
                      timeoutSeconds:
                        description: The time to wait (seconds) for a health check
                          response
                        format: int64
                        type: integer
                      unhealthyThresholdCount:
                        description: The number of unhealthy health checks required
                          before a host is marked unhealthy
                        format: int32
                        type: integer
                    type: object
                  include:
                    description: Include specifies that this tcpproxy should be delegated
                      to another HTTPProxy.
                    properties:
                      name:
                        description: Name of the child HTTPProxy
                        type: string
                      namespace:
                        description: Namespace of the HTTPProxy to include. Defaults
                          to the current namespace if not supplied.
                        type: string
                    required:
                    - name
                    type: object
                  includes:
                    description: "IncludesDeprecated allow for specific routing configuration
                      to be appended to another HTTPProxy in another namespace. \n
                      Exists due to a mistake when developing HTTPProxy and the field
                      was marked plural when it should have been singular. This field
                      should stay to not break backwards compatibility to v1 users."
                    properties:
                      name:
                        description: Name of the child HTTPProxy
                        type: string
                      namespace:
                        description: Namespace of the HTTPProxy to include. Defaults
                          to the current namespace if not supplied.
                        type: string
                    required:
                    - name
                    type: object
                  loadBalancerPolicy:
                    description: The load balancing policy for the backend services.
                      Note that the `Cookie` and `RequestHash` load balancing strategies
                      cannot be used here.
                    properties:
                      requestHashPolicies:
                        description: RequestHashPolicies contains a list of hash policies
                          to apply when the `RequestHash` load balancing strategy
                          is chosen. If an element of the supplied list of hash policies
                          is invalid, it will be ignored. If the list of hash policies
                          is empty after validation, the load balancing strategy will
                          fall back the the default `RoundRobin`.
                        items:
                          description: RequestHashPolicy contains configuration for
                            an individual hash policy on a request attribute.
                          properties:
                            hashSourceIP:
                              description: HashSourceIP should be set to true when
                                request source IP hash based load balancing is desired.
                                It must be the only hash option field set, otherwise
                                this request hash policy object will be ignored.
                              type: boolean
                            headerHashOptions:
                              description: HeaderHashOptions should be set when request
                                header hash based load balancing is desired. It must
                                be the only hash option field set, otherwise this
                                request hash policy object will be ignored.
                              properties:
                                headerName:
                                  description: HeaderName is the name of the HTTP
                                    request header that will be used to calculate
                                    the hash key. If the header specified is not present
                                    on a request, no hash will be produced.
                                  minLength: 1
                                  type: string
                              type: object
                            queryParameterHashOptions:
                              description: QueryParameterHashOptions should be set
                                when request query parameter hash based load balancing
                                is desired. It must be the only hash option field
                                set, otherwise this request hash policy object will
                                be ignored.
                              properties:
                                parameterName:
                                  description: ParameterName is the name of the HTTP
                                    request query parameter that will be used to calculate
                                    the hash key. If the query parameter specified
                                    is not present on a request, no hash will be produced.
                                  minLength: 1
                                  type: string
                              type: object
                            terminal:
                              description: Terminal is a flag that allows for short-circuiting
                                computing of a hash for a given request. If set to
                                true, and the request attribute specified in the attribute
                                hash options is present, no further hash policies
                                will be used to calculate a hash for the request.
                              type: boolean
                          type: object
                        type: array
                      strategy:
                        description: Strategy specifies the policy used to balance
                          requests across the pool of backend pods. Valid policy names
                          are `Random`, `RoundRobin`, `WeightedLeastRequest`, `Cookie`,
                          and `RequestHash`. If an unknown strategy name is specified
                          or no policy is supplied, the default `RoundRobin` policy
                          is used.
                        type: string
                    type: object
                  services:
                    description: Services are the services to proxy traffic
                    items:
                      description: Service defines an Kubernetes Service to proxy
                        traffic.
                      properties:
                        cookieRewritePolicies:
                          description: The policies for rewriting Set-Cookie header
                            attributes.
                          items:
                            properties:
                              domainRewrite:
                                description: DomainRewrite enables rewriting the Set-Cookie
                                  Domain element. If not set, Domain will not be rewritten.
                                properties:
                                  value:
                                    description: Value is the value to rewrite the
                                      Domain attribute to. For now this is required.
                                    maxLength: 4096
                                    minLength: 1
                                    pattern: ^[a-z0-9]([-a-z0-9]*[a-z0-9])?(\.[a-z0-9]([-a-z0-9]*[a-z0-9])?)*$
                                    type: string
                                required:
                                - value
                                type: object
                              name:
                                description: Name is the name of the cookie for which
                                  attributes will be rewritten.
                                maxLength: 4096
                                minLength: 1
                                pattern: ^[^()<>@,;:\\"\/[\]?={} \t\x7f\x00\x01\x02\x03\x04\x05\x06\x07\x08\x09\x0a\x0b\x0c\x0d\x0e\x0f\x10\x11\x12\x13\x14\x15\x16\x17\x18\x19\x1a\x1b\x1c\x1d\x1e\x1f]+$
                                type: string
                              pathRewrite:
                                description: PathRewrite enables rewriting the Set-Cookie
                                  Path element. If not set, Path will not be rewritten.
                                properties:
                                  value:
                                    description: Value is the value to rewrite the
                                      Path attribute to. For now this is required.
                                    maxLength: 4096
                                    minLength: 1
                                    pattern: ^[^;\x7f\x00\x01\x02\x03\x04\x05\x06\x07\x08\x09\x0a\x0b\x0c\x0d\x0e\x0f\x10\x11\x12\x13\x14\x15\x16\x17\x18\x19\x1a\x1b\x1c\x1d\x1e\x1f]+$
                                    type: string
                                required:
                                - value
                                type: object
                              sameSite:
                                description: SameSite enables rewriting the Set-Cookie
                                  SameSite element. If not set, SameSite attribute
                                  will not be rewritten.
                                enum:
                                - Strict
                                - Lax
                                - None
                                type: string
                              secure:
                                description: Secure enables rewriting the Set-Cookie
                                  Secure element. If not set, Secure attribute will
                                  not be rewritten.
                                type: boolean
                            required:
                            - name
                            type: object
                          type: array
                        mirror:
                          description: If Mirror is true the Service will receive
                            a read only mirror of the traffic for this route.
                          type: boolean
                        name:
                          description: Name is the name of Kubernetes service to proxy
                            traffic. Names defined here will be used to look up corresponding
                            endpoints which contain the ips to route.
                          type: string
                        port:
                          description: Port (defined as Integer) to proxy traffic
                            to since a service can have multiple defined.
                          exclusiveMaximum: true
                          maximum: 65536
                          minimum: 1
                          type: integer
                        protocol:
                          description: Protocol may be used to specify (or override)
                            the protocol used to reach this Service. Values may be
                            tls, h2, h2c. If omitted, protocol-selection falls back
                            on Service annotations.
                          enum:
                          - h2
                          - h2c
                          - tls
                          type: string
                        requestHeadersPolicy:
                          description: The policy for managing request headers during
                            proxying. Rewriting the 'Host' header is not supported.
                          properties:
                            remove:
                              description: Remove specifies a list of HTTP header
                                names to remove.
                              items:
                                type: string
                              type: array
                            set:
                              description: Set specifies a list of HTTP header values
                                that will be set in the HTTP header. If the header
                                does not exist it will be added, otherwise it will
                                be overwritten with the new value.
                              items:
                                description: HeaderValue represents a header name/value
                                  pair
                                properties:
                                  name:
                                    description: Name represents a key of a header
                                    minLength: 1
                                    type: string
                                  value:
                                    description: Value represents the value of a header
                                      specified by a key
                                    minLength: 1
                                    type: string
                                required:
                                - name
                                - value
                                type: object
                              type: array
                          type: object
                        responseHeadersPolicy:
                          description: The policy for managing response headers during
                            proxying. Rewriting the 'Host' header is not supported.
                          properties:
                            remove:
                              description: Remove specifies a list of HTTP header
                                names to remove.
                              items:
                                type: string
                              type: array
                            set:
                              description: Set specifies a list of HTTP header values
                                that will be set in the HTTP header. If the header
                                does not exist it will be added, otherwise it will
                                be overwritten with the new value.
                              items:
                                description: HeaderValue represents a header name/value
                                  pair
                                properties:
                                  name:
                                    description: Name represents a key of a header
                                    minLength: 1
                                    type: string
                                  value:
                                    description: Value represents the value of a header
                                      specified by a key
                                    minLength: 1
                                    type: string
                                required:
                                - name
                                - value
                                type: object
                              type: array
                          type: object
                        validation:
                          description: UpstreamValidation defines how to verify the
                            backend service's certificate
                          properties:
                            caSecret:
                              description: Name or namespaced name of the Kubernetes
                                secret used to validate the certificate presented
                                by the backend. The secret must contain key named
                                ca.crt.
                              type: string
                            subjectName:
                              description: Key which is expected to be present in
                                the 'subjectAltName' of the presented certificate.
                              type: string
                          required:
                          - caSecret
                          - subjectName
                          type: object
                        weight:
                          description: Weight defines percentage of traffic to balance
                            traffic
                          format: int64
                          minimum: 0
                          type: integer
                      required:
                      - name
                      - port
                      type: object
                    type: array
                type: object
              virtualhost:
                description: Virtualhost appears at most once. If it is present, the
                  object is considered to be a "root" HTTPProxy.
                properties:
                  authorization:
                    description: This field configures an extension service to perform
                      authorization for this virtual host. Authorization can only
                      be configured on virtual hosts that have TLS enabled. If the
                      TLS configuration requires client certificate validation, the
                      client certificate is always included in the authentication
                      check request.
                    properties:
                      authPolicy:
                        description: AuthPolicy sets a default authorization policy
                          for client requests. This policy will be used unless overridden
                          by individual routes.
                        properties:
                          context:
                            additionalProperties:
                              type: string
                            description: Context is a set of key/value pairs that
                              are sent to the authentication server in the check request.
                              If a context is provided at an enclosing scope, the
                              entries are merged such that the inner scope overrides
                              matching keys from the outer scope.
                            type: object
                          disabled:
                            description: When true, this field disables client request
                              authentication for the scope of the policy.
                            type: boolean
                        type: object
                      extensionRef:
                        description: ExtensionServiceRef specifies the extension resource
                          that will authorize client requests.
                        properties:
                          apiVersion:
                            description: API version of the referent. If this field
                              is not specified, the default "projectcontour.io/v1alpha1"
                              will be used
                            minLength: 1
                            type: string
                          name:
                            description: "Name of the referent. \n More info: https://kubernetes.io/docs/concepts/overview/working-with-objects/names/#names"
                            minLength: 1
                            type: string
                          namespace:
                            description: "Namespace of the referent. If this field
                              is not specifies, the namespace of the resource that
                              targets the referent will be used. \n More info: https://kubernetes.io/docs/concepts/overview/working-with-objects/namespaces/"
                            minLength: 1
                            type: string
                        type: object
                      failOpen:
                        description: If FailOpen is true, the client request is forwarded
                          to the upstream service even if the authorization server
                          fails to respond. This field should not be set in most cases.
                          It is intended for use only while migrating applications
                          from internal authorization to Contour external authorization.
                        type: boolean
                      responseTimeout:
                        description: ResponseTimeout configures maximum time to wait
                          for a check response from the authorization server. Timeout
                          durations are expressed in the Go [Duration format](https://godoc.org/time#ParseDuration).
                          Valid time units are "ns", "us" (or "µs"), "ms", "s", "m",
                          "h". The string "infinity" is also a valid input and specifies
                          no timeout.
                        pattern: ^(((\d*(\.\d*)?h)|(\d*(\.\d*)?m)|(\d*(\.\d*)?s)|(\d*(\.\d*)?ms)|(\d*(\.\d*)?us)|(\d*(\.\d*)?µs)|(\d*(\.\d*)?ns))+|infinity|infinite)$
                        type: string
                      withRequestBody:
                        description: WithRequestBody specifies configuration for sending
                          the client request's body to authorization server.
                        properties:
                          allowPartialMessage:
                            description: If AllowPartialMessage is true, then Envoy
                              will buffer the body until MaxRequestBytes are reached.
                            type: boolean
                          maxRequestBytes:
                            default: 1024
                            description: MaxRequestBytes sets the maximum size of
                              message body ExtAuthz filter will hold in-memory.
                            format: int32
                            minimum: 1
                            type: integer
                          packAsBytes:
                            description: If PackAsBytes is true, the body sent to
                              Authorization Server is in raw bytes.
                            type: boolean
                        type: object
                    required:
                    - extensionRef
                    type: object
                  corsPolicy:
                    description: Specifies the cross-origin policy to apply to the
                      VirtualHost.
                    properties:
                      allowCredentials:
                        description: Specifies whether the resource allows credentials.
                        type: boolean
                      allowHeaders:
                        description: AllowHeaders specifies the content for the *access-control-allow-headers*
                          header.
                        items:
                          description: CORSHeaderValue specifies the value of the
                            string headers returned by a cross-domain request.
                          pattern: ^[a-zA-Z0-9!#$%&'*+.^_`|~-]+$
                          type: string
                        type: array
                      allowMethods:
                        description: AllowMethods specifies the content for the *access-control-allow-methods*
                          header.
                        items:
                          description: CORSHeaderValue specifies the value of the
                            string headers returned by a cross-domain request.
                          pattern: ^[a-zA-Z0-9!#$%&'*+.^_`|~-]+$
                          type: string
                        type: array
                      allowOrigin:
                        description: AllowOrigin specifies the origins that will be
                          allowed to do CORS requests. "*" means allow any origin.
                        items:
                          type: string
                        type: array
                      exposeHeaders:
                        description: ExposeHeaders Specifies the content for the *access-control-expose-headers*
                          header.
                        items:
                          description: CORSHeaderValue specifies the value of the
                            string headers returned by a cross-domain request.
                          pattern: ^[a-zA-Z0-9!#$%&'*+.^_`|~-]+$
                          type: string
                        type: array
                      maxAge:
                        description: MaxAge indicates for how long the results of
                          a preflight request can be cached. MaxAge durations are
                          expressed in the Go [Duration format](https://godoc.org/time#ParseDuration).
                          Valid time units are "ns", "us" (or "µs"), "ms", "s", "m",
                          "h". Only positive values are allowed while 0 disables the
                          cache requiring a preflight OPTIONS check for all cross-origin
                          requests.
                        type: string
                    required:
                    - allowMethods
                    - allowOrigin
                    type: object
                  fqdn:
                    description: The fully qualified domain name of the root of the
                      ingress tree all leaves of the DAG rooted at this object relate
                      to the fqdn.
                    pattern: ^(\*\.)?[a-z0-9]([-a-z0-9]*[a-z0-9])?(\.[a-z0-9]([-a-z0-9]*[a-z0-9])?)*$
                    type: string
                  rateLimitPolicy:
                    description: The policy for rate limiting on the virtual host.
                    properties:
                      global:
                        description: Global defines global rate limiting parameters,
                          i.e. parameters defining descriptors that are sent to an
                          external rate limit service (RLS) for a rate limit decision
                          on each request.
                        properties:
                          descriptors:
                            description: Descriptors defines the list of descriptors
                              that will be generated and sent to the rate limit service.
                              Each descriptor contains 1+ key-value pair entries.
                            items:
                              description: RateLimitDescriptor defines a list of key-value
                                pair generators.
                              properties:
                                entries:
                                  description: Entries is the list of key-value pair
                                    generators.
                                  items:
                                    description: RateLimitDescriptorEntry is a key-value
                                      pair generator. Exactly one field on this struct
                                      must be non-nil.
                                    properties:
                                      genericKey:
                                        description: GenericKey defines a descriptor
                                          entry with a static key and value.
                                        properties:
                                          key:
                                            description: Key defines the key of the
                                              descriptor entry. If not set, the key
                                              is set to "generic_key".
                                            type: string
                                          value:
                                            description: Value defines the value of
                                              the descriptor entry.
                                            minLength: 1
                                            type: string
                                        type: object
                                      remoteAddress:
                                        description: RemoteAddress defines a descriptor
                                          entry with a key of "remote_address" and
                                          a value equal to the client's IP address
                                          (from x-forwarded-for).
                                        type: object
                                      requestHeader:
                                        description: RequestHeader defines a descriptor
                                          entry that's populated only if a given header
                                          is present on the request. The descriptor
                                          key is static, and the descriptor value
                                          is equal to the value of the header.
                                        properties:
                                          descriptorKey:
                                            description: DescriptorKey defines the
                                              key to use on the descriptor entry.
                                            minLength: 1
                                            type: string
                                          headerName:
                                            description: HeaderName defines the name
                                              of the header to look for on the request.
                                            minLength: 1
                                            type: string
                                        type: object
                                      requestHeaderValueMatch:
                                        description: RequestHeaderValueMatch defines
                                          a descriptor entry that's populated if the
                                          request's headers match a set of 1+ match
                                          criteria. The descriptor key is "header_match",
                                          and the descriptor value is static.
                                        properties:
                                          expectMatch:
                                            default: true
                                            description: ExpectMatch defines whether
                                              the request must positively match the
                                              match criteria in order to generate
                                              a descriptor entry (i.e. true), or not
                                              match the match criteria in order to
                                              generate a descriptor entry (i.e. false).
                                              The default is true.
                                            type: boolean
                                          headers:
                                            description: Headers is a list of 1+ match
                                              criteria to apply against the request
                                              to determine whether to populate the
                                              descriptor entry or not.
                                            items:
                                              description: HeaderMatchCondition specifies
                                                how to conditionally match against
                                                HTTP headers. The Name field is required,
                                                but only one of the remaining fields
                                                should be be provided.
                                              properties:
                                                contains:
                                                  description: Contains specifies
                                                    a substring that must be present
                                                    in the header value.
                                                  type: string
                                                exact:
                                                  description: Exact specifies a string
                                                    that the header value must be
                                                    equal to.
                                                  type: string
                                                name:
                                                  description: Name is the name of
                                                    the header to match against. Name
                                                    is required. Header names are
                                                    case insensitive.
                                                  type: string
                                                notcontains:
                                                  description: NotContains specifies
                                                    a substring that must not be present
                                                    in the header value.
                                                  type: string
                                                notexact:
                                                  description: NoExact specifies a
                                                    string that the header value must
                                                    not be equal to. The condition
                                                    is true if the header has any
                                                    other value.
                                                  type: string
                                                notpresent:
                                                  description: NotPresent specifies
                                                    that condition is true when the
                                                    named header is not present. Note
                                                    that setting NotPresent to false
                                                    does not make the condition true
                                                    if the named header is present.
                                                  type: boolean
                                                present:
                                                  description: Present specifies that
                                                    condition is true when the named
                                                    header is present, regardless
                                                    of its value. Note that setting
                                                    Present to false does not make
                                                    the condition true if the named
                                                    header is absent.
                                                  type: boolean
                                              required:
                                              - name
                                              type: object
                                            minItems: 1
                                            type: array
                                          value:
                                            description: Value defines the value of
                                              the descriptor entry.
                                            minLength: 1
                                            type: string
                                        type: object
                                    type: object
                                  minItems: 1
                                  type: array
                              type: object
                            minItems: 1
                            type: array
                        type: object
                      local:
                        description: Local defines local rate limiting parameters,
                          i.e. parameters for rate limiting that occurs within each
                          Envoy pod as requests are handled.
                        properties:
                          burst:
                            description: Burst defines the number of requests above
                              the requests per unit that should be allowed within
                              a short period of time.
                            format: int32
                            type: integer
                          requests:
                            description: Requests defines how many requests per unit
                              of time should be allowed before rate limiting occurs.
                            format: int32
                            minimum: 1
                            type: integer
                          responseHeadersToAdd:
                            description: ResponseHeadersToAdd is an optional list
                              of response headers to set when a request is rate-limited.
                            items:
                              description: HeaderValue represents a header name/value
                                pair
                              properties:
                                name:
                                  description: Name represents a key of a header
                                  minLength: 1
                                  type: string
                                value:
                                  description: Value represents the value of a header
                                    specified by a key
                                  minLength: 1
                                  type: string
                              required:
                              - name
                              - value
                              type: object
                            type: array
                          responseStatusCode:
                            description: ResponseStatusCode is the HTTP status code
                              to use for responses to rate-limited requests. Codes
                              must be in the 400-599 range (inclusive). If not specified,
                              the Envoy default of 429 (Too Many Requests) is used.
                            format: int32
                            maximum: 599
                            minimum: 400
                            type: integer
                          unit:
                            description: Unit defines the period of time within which
                              requests over the limit will be rate limited. Valid
                              values are "second", "minute" and "hour".
                            enum:
                            - second
                            - minute
                            - hour
                            type: string
                        required:
                        - requests
                        - unit
                        type: object
                    type: object
                  tls:
                    description: If present the fields describes TLS properties of
                      the virtual host. The SNI names that will be matched on are
                      described in fqdn, the tls.secretName secret must contain a
                      certificate that itself contains a name that matches the FQDN.
                    properties:
                      clientValidation:
                        description: "ClientValidation defines how to verify the client
                          certificate when an external client establishes a TLS connection
                          to Envoy. \n This setting: \n 1. Enables TLS client certificate
                          validation. 2. Specifies how the client certificate will
                          be validated (i.e.    validation required or skipped). \n
                          Note: Setting client certificate validation to be skipped
                          should be only used in conjunction with an external authorization
                          server that performs client validation as Contour will ensure
                          client certificates are passed along."
                        properties:
                          caSecret:
                            description: Name of a Kubernetes secret that contains
                              a CA certificate bundle. The secret must contain key
                              named ca.crt. The client certificate must validate against
                              the certificates in the bundle. If specified and SkipClientCertValidation
                              is true, client certificates will be required on requests.
                            minLength: 1
                            type: string
                          crlOnlyVerifyLeafCert:
                            description: If this option is set to true, only the certificate
                              at the end of the certificate chain will be subject
                              to validation by CRL.
                            type: boolean
                          crlSecret:
                            description: Name of a Kubernetes opaque secret that contains
                              a concatenated list of PEM encoded CRLs. The secret
                              must contain key named crl.pem. This field will be used
                              to verify that a client certificate has not been revoked.
                              CRLs must be available from all CAs, unless crlOnlyVerifyLeafCert
                              is true. Large CRL lists are not supported since individual
                              secrets are limited to 1MiB in size.
                            minLength: 1
                            type: string
                          skipClientCertValidation:
                            description: SkipClientCertValidation disables downstream
                              client certificate validation. Defaults to false. This
                              field is intended to be used in conjunction with external
                              authorization in order to enable the external authorization
                              server to validate client certificates. When this field
                              is set to true, client certificates are requested but
                              not verified by Envoy. If CACertificate is specified,
                              client certificates are required on requests, but not
                              verified. If external authorization is in use, they
                              are presented to the external authorization server.
                            type: boolean
                        type: object
                      enableFallbackCertificate:
                        description: EnableFallbackCertificate defines if the vhost
                          should allow a default certificate to be applied which handles
                          all requests which don't match the SNI defined in this vhost.
                        type: boolean
                      minimumProtocolVersion:
                        description: MinimumProtocolVersion is the minimum TLS version
                          this vhost should negotiate. Valid options are `1.2` (default)
                          and `1.3`. Any other value defaults to TLS 1.2.
                        type: string
                      passthrough:
                        description: Passthrough defines whether the encrypted TLS
                          handshake will be passed through to the backing cluster.
                          Either Passthrough or SecretName must be specified, but
                          not both.
                        type: boolean
                      secretName:
                        description: SecretName is the name of a TLS secret in the
                          current namespace. Either SecretName or Passthrough must
                          be specified, but not both. If specified, the named secret
                          must contain a matching certificate for the virtual host's
                          FQDN.
                        type: string
                    type: object
                required:
                - fqdn
                type: object
            type: object
          status:
            default:
              currentStatus: NotReconciled
              description: Waiting for controller
            description: Status is a container for computed information about the
              HTTPProxy.
            properties:
              conditions:
                description: "Conditions contains information about the current status
                  of the HTTPProxy, in an upstream-friendly container. \n Contour
                  will update a single condition, `Valid`, that is in normal-true
                  polarity. That is, when `currentStatus` is `valid`, the `Valid`
                  condition will be `status: true`, and vice versa. \n Contour will
                  leave untouched any other Conditions set in this block, in case
                  some other controller wants to add a Condition. \n If you are another
                  controller owner and wish to add a condition, you *should* namespace
                  your condition with a label, like `controller.domain.com/ConditionName`."
                items:
                  description: "DetailedCondition is an extension of the normal Kubernetes
                    conditions, with two extra fields to hold sub-conditions, which
                    provide more detailed reasons for the state (True or False) of
                    the condition. \n `errors` holds information about sub-conditions
                    which are fatal to that condition and render its state False.
                    \n `warnings` holds information about sub-conditions which are
                    not fatal to that condition and do not force the state to be False.
                    \n Remember that Conditions have a type, a status, and a reason.
                    \n The type is the type of the condition, the most important one
                    in this CRD set is `Valid`. `Valid` is a positive-polarity condition:
                    when it is `status: true` there are no problems. \n In more detail,
                    `status: true` means that the object is has been ingested into
                    Contour with no errors. `warnings` may still be present, and will
                    be indicated in the Reason field. There must be zero entries in
                    the `errors` slice in this case. \n `Valid`, `status: false` means
                    that the object has had one or more fatal errors during processing
                    into Contour. The details of the errors will be present under
                    the `errors` field. There must be at least one error in the `errors`
                    slice if `status` is `false`. \n For DetailedConditions of types
                    other than `Valid`, the Condition must be in the negative polarity.
                    When they have `status` `true`, there is an error. There must
                    be at least one entry in the `errors` Subcondition slice. When
                    they have `status` `false`, there are no serious errors, and there
                    must be zero entries in the `errors` slice. In either case, there
                    may be entries in the `warnings` slice. \n Regardless of the polarity,
                    the `reason` and `message` fields must be updated with either
                    the detail of the reason (if there is one and only one entry in
                    total across both the `errors` and `warnings` slices), or `MultipleReasons`
                    if there is more than one entry."
                  properties:
                    errors:
                      description: "Errors contains a slice of relevant error subconditions
                        for this object. \n Subconditions are expected to appear when
                        relevant (when there is a error), and disappear when not relevant.
                        An empty slice here indicates no errors."
                      items:
                        description: "SubCondition is a Condition-like type intended
                          for use as a subcondition inside a DetailedCondition. \n
                          It contains a subset of the Condition fields. \n It is intended
                          for warnings and errors, so `type` names should use abnormal-true
                          polarity, that is, they should be of the form \"ErrorPresent:
                          true\". \n The expected lifecycle for these errors is that
                          they should only be present when the error or warning is,
                          and should be removed when they are not relevant."
                        properties:
                          message:
                            description: "Message is a human readable message indicating
                              details about the transition. \n This may be an empty
                              string."
                            maxLength: 32768
                            type: string
                          reason:
                            description: "Reason contains a programmatic identifier
                              indicating the reason for the condition's last transition.
                              Producers of specific condition types may define expected
                              values and meanings for this field, and whether the
                              values are considered a guaranteed API. \n The value
                              should be a CamelCase string. \n This field may not
                              be empty."
                            maxLength: 1024
                            minLength: 1
                            pattern: ^[A-Za-z]([A-Za-z0-9_,:]*[A-Za-z0-9_])?$
                            type: string
                          status:
                            description: Status of the condition, one of True, False,
                              Unknown.
                            enum:
                            - "True"
                            - "False"
                            - Unknown
                            type: string
                          type:
                            description: "Type of condition in `CamelCase` or in `foo.example.com/CamelCase`.
                              \n This must be in abnormal-true polarity, that is,
                              `ErrorFound` or `controller.io/ErrorFound`. \n The regex
                              it matches is (dns1123SubdomainFmt/)?(qualifiedNameFmt)"
                            maxLength: 316
                            pattern: ^([a-z0-9]([-a-z0-9]*[a-z0-9])?(\.[a-z0-9]([-a-z0-9]*[a-z0-9])?)*/)?(([A-Za-z0-9][-A-Za-z0-9_.]*)?[A-Za-z0-9])$
                            type: string
                        required:
                        - message
                        - reason
                        - status
                        - type
                        type: object
                      type: array
                    lastTransitionTime:
                      description: lastTransitionTime is the last time the condition
                        transitioned from one status to another. This should be when
                        the underlying condition changed.  If that is not known, then
                        using the time when the API field changed is acceptable.
                      format: date-time
                      type: string
                    message:
                      description: message is a human readable message indicating
                        details about the transition. This may be an empty string.
                      maxLength: 32768
                      type: string
                    observedGeneration:
                      description: observedGeneration represents the .metadata.generation
                        that the condition was set based upon. For instance, if .metadata.generation
                        is currently 12, but the .status.conditions[x].observedGeneration
                        is 9, the condition is out of date with respect to the current
                        state of the instance.
                      format: int64
                      minimum: 0
                      type: integer
                    reason:
                      description: reason contains a programmatic identifier indicating
                        the reason for the condition's last transition. Producers
                        of specific condition types may define expected values and
                        meanings for this field, and whether the values are considered
                        a guaranteed API. The value should be a CamelCase string.
                        This field may not be empty.
                      maxLength: 1024
                      minLength: 1
                      pattern: ^[A-Za-z]([A-Za-z0-9_,:]*[A-Za-z0-9_])?$
                      type: string
                    status:
                      description: status of the condition, one of True, False, Unknown.
                      enum:
                      - "True"
                      - "False"
                      - Unknown
                      type: string
                    type:
                      description: type of condition in CamelCase or in foo.example.com/CamelCase.
                        --- Many .condition.type values are consistent across resources
                        like Available, but because arbitrary conditions can be useful
                        (see .node.status.conditions), the ability to deconflict is
                        important. The regex it matches is (dns1123SubdomainFmt/)?(qualifiedNameFmt)
                      maxLength: 316
                      pattern: ^([a-z0-9]([-a-z0-9]*[a-z0-9])?(\.[a-z0-9]([-a-z0-9]*[a-z0-9])?)*/)?(([A-Za-z0-9][-A-Za-z0-9_.]*)?[A-Za-z0-9])$
                      type: string
                    warnings:
                      description: "Warnings contains a slice of relevant warning
                        subconditions for this object. \n Subconditions are expected
                        to appear when relevant (when there is a warning), and disappear
                        when not relevant. An empty slice here indicates no warnings."
                      items:
                        description: "SubCondition is a Condition-like type intended
                          for use as a subcondition inside a DetailedCondition. \n
                          It contains a subset of the Condition fields. \n It is intended
                          for warnings and errors, so `type` names should use abnormal-true
                          polarity, that is, they should be of the form \"ErrorPresent:
                          true\". \n The expected lifecycle for these errors is that
                          they should only be present when the error or warning is,
                          and should be removed when they are not relevant."
                        properties:
                          message:
                            description: "Message is a human readable message indicating
                              details about the transition. \n This may be an empty
                              string."
                            maxLength: 32768
                            type: string
                          reason:
                            description: "Reason contains a programmatic identifier
                              indicating the reason for the condition's last transition.
                              Producers of specific condition types may define expected
                              values and meanings for this field, and whether the
                              values are considered a guaranteed API. \n The value
                              should be a CamelCase string. \n This field may not
                              be empty."
                            maxLength: 1024
                            minLength: 1
                            pattern: ^[A-Za-z]([A-Za-z0-9_,:]*[A-Za-z0-9_])?$
                            type: string
                          status:
                            description: Status of the condition, one of True, False,
                              Unknown.
                            enum:
                            - "True"
                            - "False"
                            - Unknown
                            type: string
                          type:
                            description: "Type of condition in `CamelCase` or in `foo.example.com/CamelCase`.
                              \n This must be in abnormal-true polarity, that is,
                              `ErrorFound` or `controller.io/ErrorFound`. \n The regex
                              it matches is (dns1123SubdomainFmt/)?(qualifiedNameFmt)"
                            maxLength: 316
                            pattern: ^([a-z0-9]([-a-z0-9]*[a-z0-9])?(\.[a-z0-9]([-a-z0-9]*[a-z0-9])?)*/)?(([A-Za-z0-9][-A-Za-z0-9_.]*)?[A-Za-z0-9])$
                            type: string
                        required:
                        - message
                        - reason
                        - status
                        - type
                        type: object
                      type: array
                  required:
                  - lastTransitionTime
                  - message
                  - reason
                  - status
                  - type
                  type: object
                type: array
                x-kubernetes-list-map-keys:
                - type
                x-kubernetes-list-type: map
              currentStatus:
                type: string
              description:
                type: string
              loadBalancer:
                description: LoadBalancer contains the current status of the load
                  balancer.
                properties:
                  ingress:
                    description: Ingress is a list containing ingress points for the
                      load-balancer. Traffic intended for the service should be sent
                      to these ingress points.
                    items:
                      description: 'LoadBalancerIngress represents the status of a
                        load-balancer ingress point: traffic intended for the service
                        should be sent to an ingress point.'
                      properties:
                        hostname:
                          description: Hostname is set for load-balancer ingress points
                            that are DNS based (typically AWS load-balancers)
                          type: string
                        ip:
                          description: IP is set for load-balancer ingress points
                            that are IP based (typically GCE or OpenStack load-balancers)
                          type: string
                        ports:
                          description: Ports is a list of records of service ports
                            If used, every port defined in the service should have
                            an entry in it
                          items:
                            properties:
                              error:
                                description: 'Error is to record the problem with
                                  the service port The format of the error shall comply
                                  with the following rules: - built-in error values
                                  shall be specified in this file and those shall
                                  use   CamelCase names - cloud provider specific
                                  error values must have names that comply with the   format
                                  foo.example.com/CamelCase. --- The regex it matches
                                  is (dns1123SubdomainFmt/)?(qualifiedNameFmt)'
                                maxLength: 316
                                pattern: ^([a-z0-9]([-a-z0-9]*[a-z0-9])?(\.[a-z0-9]([-a-z0-9]*[a-z0-9])?)*/)?(([A-Za-z0-9][-A-Za-z0-9_.]*)?[A-Za-z0-9])$
                                type: string
                              port:
                                description: Port is the port number of the service
                                  port of which status is recorded here
                                format: int32
                                type: integer
                              protocol:
                                default: TCP
                                description: 'Protocol is the protocol of the service
                                  port of which status is recorded here The supported
                                  values are: "TCP", "UDP", "SCTP"'
                                type: string
                            required:
                            - port
                            - protocol
                            type: object
                          type: array
                          x-kubernetes-list-type: atomic
                      type: object
                    type: array
                type: object
            type: object
        required:
        - metadata
        - spec
        type: object
    served: true
    storage: true
    subresources:
      status: {}
status:
  acceptedNames:
    kind: ""
    plural: ""
  conditions: []
  storedVersions: []
---
apiVersion: apiextensions.k8s.io/v1
kind: CustomResourceDefinition
metadata:
  annotations:
    controller-gen.kubebuilder.io/version: v0.7.0
  creationTimestamp: null
  name: tlscertificatedelegations.projectcontour.io
spec:
  preserveUnknownFields: false
  group: projectcontour.io
  names:
    kind: TLSCertificateDelegation
    listKind: TLSCertificateDelegationList
    plural: tlscertificatedelegations
    shortNames:
    - tlscerts
    singular: tlscertificatedelegation
  scope: Namespaced
  versions:
  - name: v1
    schema:
      openAPIV3Schema:
        description: TLSCertificateDelegation is an TLS Certificate Delegation CRD
          specification. See design/tls-certificate-delegation.md for details.
        properties:
          apiVersion:
            description: 'APIVersion defines the versioned schema of this representation
              of an object. Servers should convert recognized schemas to the latest
              internal value, and may reject unrecognized values. More info: https://git.k8s.io/community/contributors/devel/sig-architecture/api-conventions.md#resources'
            type: string
          kind:
            description: 'Kind is a string value representing the REST resource this
              object represents. Servers may infer this from the endpoint the client
              submits requests to. Cannot be updated. In CamelCase. More info: https://git.k8s.io/community/contributors/devel/sig-architecture/api-conventions.md#types-kinds'
            type: string
          metadata:
            type: object
          spec:
            description: TLSCertificateDelegationSpec defines the spec of the CRD
            properties:
              delegations:
                items:
                  description: CertificateDelegation maps the authority to reference
                    a secret in the current namespace to a set of namespaces.
                  properties:
                    secretName:
                      description: required, the name of a secret in the current namespace.
                      type: string
                    targetNamespaces:
                      description: required, the namespaces the authority to reference
                        the the secret will be delegated to. If TargetNamespaces is
                        nil or empty, the CertificateDelegation' is ignored. If the
                        TargetNamespace list contains the character, "*" the secret
                        will be delegated to all namespaces.
                      items:
                        type: string
                      type: array
                  required:
                  - secretName
                  - targetNamespaces
                  type: object
                type: array
            required:
            - delegations
            type: object
          status:
            description: TLSCertificateDelegationStatus allows for the status of the
              delegation to be presented to the user.
            properties:
              conditions:
                description: "Conditions contains information about the current status
                  of the HTTPProxy, in an upstream-friendly container. \n Contour
                  will update a single condition, `Valid`, that is in normal-true
                  polarity. That is, when `currentStatus` is `valid`, the `Valid`
                  condition will be `status: true`, and vice versa. \n Contour will
                  leave untouched any other Conditions set in this block, in case
                  some other controller wants to add a Condition. \n If you are another
                  controller owner and wish to add a condition, you *should* namespace
                  your condition with a label, like `controller.domain.com\\ConditionName`."
                items:
                  description: "DetailedCondition is an extension of the normal Kubernetes
                    conditions, with two extra fields to hold sub-conditions, which
                    provide more detailed reasons for the state (True or False) of
                    the condition. \n `errors` holds information about sub-conditions
                    which are fatal to that condition and render its state False.
                    \n `warnings` holds information about sub-conditions which are
                    not fatal to that condition and do not force the state to be False.
                    \n Remember that Conditions have a type, a status, and a reason.
                    \n The type is the type of the condition, the most important one
                    in this CRD set is `Valid`. `Valid` is a positive-polarity condition:
                    when it is `status: true` there are no problems. \n In more detail,
                    `status: true` means that the object is has been ingested into
                    Contour with no errors. `warnings` may still be present, and will
                    be indicated in the Reason field. There must be zero entries in
                    the `errors` slice in this case. \n `Valid`, `status: false` means
                    that the object has had one or more fatal errors during processing
                    into Contour. The details of the errors will be present under
                    the `errors` field. There must be at least one error in the `errors`
                    slice if `status` is `false`. \n For DetailedConditions of types
                    other than `Valid`, the Condition must be in the negative polarity.
                    When they have `status` `true`, there is an error. There must
                    be at least one entry in the `errors` Subcondition slice. When
                    they have `status` `false`, there are no serious errors, and there
                    must be zero entries in the `errors` slice. In either case, there
                    may be entries in the `warnings` slice. \n Regardless of the polarity,
                    the `reason` and `message` fields must be updated with either
                    the detail of the reason (if there is one and only one entry in
                    total across both the `errors` and `warnings` slices), or `MultipleReasons`
                    if there is more than one entry."
                  properties:
                    errors:
                      description: "Errors contains a slice of relevant error subconditions
                        for this object. \n Subconditions are expected to appear when
                        relevant (when there is a error), and disappear when not relevant.
                        An empty slice here indicates no errors."
                      items:
                        description: "SubCondition is a Condition-like type intended
                          for use as a subcondition inside a DetailedCondition. \n
                          It contains a subset of the Condition fields. \n It is intended
                          for warnings and errors, so `type` names should use abnormal-true
                          polarity, that is, they should be of the form \"ErrorPresent:
                          true\". \n The expected lifecycle for these errors is that
                          they should only be present when the error or warning is,
                          and should be removed when they are not relevant."
                        properties:
                          message:
                            description: "Message is a human readable message indicating
                              details about the transition. \n This may be an empty
                              string."
                            maxLength: 32768
                            type: string
                          reason:
                            description: "Reason contains a programmatic identifier
                              indicating the reason for the condition's last transition.
                              Producers of specific condition types may define expected
                              values and meanings for this field, and whether the
                              values are considered a guaranteed API. \n The value
                              should be a CamelCase string. \n This field may not
                              be empty."
                            maxLength: 1024
                            minLength: 1
                            pattern: ^[A-Za-z]([A-Za-z0-9_,:]*[A-Za-z0-9_])?$
                            type: string
                          status:
                            description: Status of the condition, one of True, False,
                              Unknown.
                            enum:
                            - "True"
                            - "False"
                            - Unknown
                            type: string
                          type:
                            description: "Type of condition in `CamelCase` or in `foo.example.com/CamelCase`.
                              \n This must be in abnormal-true polarity, that is,
                              `ErrorFound` or `controller.io/ErrorFound`. \n The regex
                              it matches is (dns1123SubdomainFmt/)?(qualifiedNameFmt)"
                            maxLength: 316
                            pattern: ^([a-z0-9]([-a-z0-9]*[a-z0-9])?(\.[a-z0-9]([-a-z0-9]*[a-z0-9])?)*/)?(([A-Za-z0-9][-A-Za-z0-9_.]*)?[A-Za-z0-9])$
                            type: string
                        required:
                        - message
                        - reason
                        - status
                        - type
                        type: object
                      type: array
                    lastTransitionTime:
                      description: lastTransitionTime is the last time the condition
                        transitioned from one status to another. This should be when
                        the underlying condition changed.  If that is not known, then
                        using the time when the API field changed is acceptable.
                      format: date-time
                      type: string
                    message:
                      description: message is a human readable message indicating
                        details about the transition. This may be an empty string.
                      maxLength: 32768
                      type: string
                    observedGeneration:
                      description: observedGeneration represents the .metadata.generation
                        that the condition was set based upon. For instance, if .metadata.generation
                        is currently 12, but the .status.conditions[x].observedGeneration
                        is 9, the condition is out of date with respect to the current
                        state of the instance.
                      format: int64
                      minimum: 0
                      type: integer
                    reason:
                      description: reason contains a programmatic identifier indicating
                        the reason for the condition's last transition. Producers
                        of specific condition types may define expected values and
                        meanings for this field, and whether the values are considered
                        a guaranteed API. The value should be a CamelCase string.
                        This field may not be empty.
                      maxLength: 1024
                      minLength: 1
                      pattern: ^[A-Za-z]([A-Za-z0-9_,:]*[A-Za-z0-9_])?$
                      type: string
                    status:
                      description: status of the condition, one of True, False, Unknown.
                      enum:
                      - "True"
                      - "False"
                      - Unknown
                      type: string
                    type:
                      description: type of condition in CamelCase or in foo.example.com/CamelCase.
                        --- Many .condition.type values are consistent across resources
                        like Available, but because arbitrary conditions can be useful
                        (see .node.status.conditions), the ability to deconflict is
                        important. The regex it matches is (dns1123SubdomainFmt/)?(qualifiedNameFmt)
                      maxLength: 316
                      pattern: ^([a-z0-9]([-a-z0-9]*[a-z0-9])?(\.[a-z0-9]([-a-z0-9]*[a-z0-9])?)*/)?(([A-Za-z0-9][-A-Za-z0-9_.]*)?[A-Za-z0-9])$
                      type: string
                    warnings:
                      description: "Warnings contains a slice of relevant warning
                        subconditions for this object. \n Subconditions are expected
                        to appear when relevant (when there is a warning), and disappear
                        when not relevant. An empty slice here indicates no warnings."
                      items:
                        description: "SubCondition is a Condition-like type intended
                          for use as a subcondition inside a DetailedCondition. \n
                          It contains a subset of the Condition fields. \n It is intended
                          for warnings and errors, so `type` names should use abnormal-true
                          polarity, that is, they should be of the form \"ErrorPresent:
                          true\". \n The expected lifecycle for these errors is that
                          they should only be present when the error or warning is,
                          and should be removed when they are not relevant."
                        properties:
                          message:
                            description: "Message is a human readable message indicating
                              details about the transition. \n This may be an empty
                              string."
                            maxLength: 32768
                            type: string
                          reason:
                            description: "Reason contains a programmatic identifier
                              indicating the reason for the condition's last transition.
                              Producers of specific condition types may define expected
                              values and meanings for this field, and whether the
                              values are considered a guaranteed API. \n The value
                              should be a CamelCase string. \n This field may not
                              be empty."
                            maxLength: 1024
                            minLength: 1
                            pattern: ^[A-Za-z]([A-Za-z0-9_,:]*[A-Za-z0-9_])?$
                            type: string
                          status:
                            description: Status of the condition, one of True, False,
                              Unknown.
                            enum:
                            - "True"
                            - "False"
                            - Unknown
                            type: string
                          type:
                            description: "Type of condition in `CamelCase` or in `foo.example.com/CamelCase`.
                              \n This must be in abnormal-true polarity, that is,
                              `ErrorFound` or `controller.io/ErrorFound`. \n The regex
                              it matches is (dns1123SubdomainFmt/)?(qualifiedNameFmt)"
                            maxLength: 316
                            pattern: ^([a-z0-9]([-a-z0-9]*[a-z0-9])?(\.[a-z0-9]([-a-z0-9]*[a-z0-9])?)*/)?(([A-Za-z0-9][-A-Za-z0-9_.]*)?[A-Za-z0-9])$
                            type: string
                        required:
                        - message
                        - reason
                        - status
                        - type
                        type: object
                      type: array
                  required:
                  - lastTransitionTime
                  - message
                  - reason
                  - status
                  - type
                  type: object
                type: array
                x-kubernetes-list-map-keys:
                - type
                x-kubernetes-list-type: map
            type: object
        required:
        - metadata
        - spec
        type: object
    served: true
    storage: true
    subresources:
      status: {}
status:
  acceptedNames:
    kind: ""
    plural: ""
  conditions: []
  storedVersions: []

---
apiVersion: v1
kind: ServiceAccount
metadata:
  name: contour-certgen
  namespace: projectcontour
---
apiVersion: rbac.authorization.k8s.io/v1
kind: RoleBinding
metadata:
  name: contour
  namespace: projectcontour
roleRef:
  apiGroup: rbac.authorization.k8s.io
  kind: Role
  name: contour-certgen
subjects:
- kind: ServiceAccount
  name: contour-certgen
  namespace: projectcontour
---
apiVersion: rbac.authorization.k8s.io/v1
kind: Role
metadata:
  name: contour-certgen
  namespace: projectcontour
rules:
- apiGroups:
  - ""
  resources:
  - secrets
  verbs:
  - create
  - update
---
apiVersion: batch/v1
kind: Job
metadata:
  name: contour-certgen-main
  namespace: projectcontour
spec:
  ttlSecondsAfterFinished: 0
  template:
    metadata:
      labels:
        app: "contour-certgen"
    spec:
      containers:
      - name: contour
        image: ghcr.io/projectcontour/contour:main
        imagePullPolicy: Always
        command:
        - contour
        - certgen
        - --kube
        - --incluster
        - --overwrite
        - --secrets-format=compact
        - --namespace=$(CONTOUR_NAMESPACE)
        env:
        - name: CONTOUR_NAMESPACE
          valueFrom:
            fieldRef:
              fieldPath: metadata.namespace
      restartPolicy: Never
      serviceAccountName: contour-certgen
      securityContext:
        runAsNonRoot: true
        runAsUser: 65534
        runAsGroup: 65534
  parallelism: 1
  completions: 1
  backoffLimit: 1

---
apiVersion: rbac.authorization.k8s.io/v1
kind: ClusterRoleBinding
metadata:
  name: contour
roleRef:
  apiGroup: rbac.authorization.k8s.io
  kind: ClusterRole
  name: contour
subjects:
- kind: ServiceAccount
  name: contour
  namespace: projectcontour
---
apiVersion: rbac.authorization.k8s.io/v1
kind: RoleBinding
metadata:
  name: contour-rolebinding
  namespace: projectcontour
roleRef:
  apiGroup: rbac.authorization.k8s.io
  kind: Role
  name: contour
subjects:
- kind: ServiceAccount
  name: contour
  namespace: projectcontour

# The following ClusterRole and Role are generated from kubebuilder RBAC tags by
# generate-rbac.sh. Do not edit this file directly but instead edit the source
# files and re-render.

---
apiVersion: rbac.authorization.k8s.io/v1
kind: ClusterRole
metadata:
  creationTimestamp: null
  name: contour
rules:
- apiGroups:
  - ""
  resources:
  - endpoints
  - namespaces
  - secrets
  - services
  verbs:
  - get
  - list
  - watch
- apiGroups:
  - gateway.networking.k8s.io
  resources:
  - gatewayclasses
  - gateways
  - httproutes
  - referencegrants
  - referencepolicies
  - tlsroutes
  verbs:
  - get
  - list
  - watch
- apiGroups:
  - gateway.networking.k8s.io
  resources:
  - gatewayclasses/status
  - gateways/status
  - httproutes/status
  - tlsroutes/status
  verbs:
  - update
- apiGroups:
  - networking.k8s.io
  resources:
  - ingresses
  verbs:
  - get
  - list
  - watch
- apiGroups:
  - networking.k8s.io
  resources:
  - ingresses/status
  verbs:
  - create
  - get
  - update
- apiGroups:
  - projectcontour.io
  resources:
  - contourconfigurations
  - extensionservices
  - httpproxies
  - tlscertificatedelegations
  verbs:
  - get
  - list
  - watch
- apiGroups:
  - projectcontour.io
  resources:
  - contourconfigurations/status
  - extensionservices/status
  - httpproxies/status
  verbs:
  - create
  - get
  - update

---
apiVersion: rbac.authorization.k8s.io/v1
kind: Role
metadata:
  creationTimestamp: null
  name: contour
  namespace: projectcontour
rules:
- apiGroups:
  - ""
  resources:
  - events
  verbs:
  - create
  - get
  - update
- apiGroups:
  - coordination.k8s.io
  resources:
  - leases
  verbs:
  - create
  - get
  - update

---
apiVersion: v1
kind: Service
metadata:
  name: contour
  namespace: projectcontour
spec:
  ports:
  - port: 8001
    name: xds
    protocol: TCP
    targetPort: 8001
  selector:
    app: contour
  type: ClusterIP

---
apiVersion: v1
kind: Service
metadata:
  name: envoy
  namespace: projectcontour
  annotations:
    # This annotation puts the AWS ELB into "TCP" mode so that it does not
    # do HTTP negotiation for HTTPS connections at the ELB edge.
    # The downside of this is the remote IP address of all connections will
    # appear to be the internal address of the ELB. See docs/proxy-proto.md
    # for information about enabling the PROXY protocol on the ELB to recover
    # the original remote IP address.
    service.beta.kubernetes.io/aws-load-balancer-backend-protocol: tcp
spec:
  externalTrafficPolicy: Local
  ports:
  - port: 80
    name: http
    protocol: TCP
    targetPort: 8080
  - port: 443
    name: https
    protocol: TCP
    targetPort: 8443
  selector:
    app: envoy
  type: LoadBalancer

---
apiVersion: apps/v1
kind: Deployment
metadata:
  labels:
    app: contour
  name: contour
  namespace: projectcontour
spec:
  replicas: 2
  strategy:
    type: RollingUpdate
    rollingUpdate:
      # This value of maxSurge means that during a rolling update
      # the new ReplicaSet will be created first.
      maxSurge: 50%
  selector:
    matchLabels:
      app: contour
  template:
    metadata:
      annotations:
        prometheus.io/scrape: "true"
        prometheus.io/port: "8000"
      labels:
        app: contour
    spec:
      affinity:
        podAntiAffinity:
          preferredDuringSchedulingIgnoredDuringExecution:
          - podAffinityTerm:
              labelSelector:
                matchLabels:
                  app: contour
              topologyKey: kubernetes.io/hostname
            weight: 100
      containers:
      - args:
        - serve
        - --incluster
        - --xds-address=0.0.0.0
        - --xds-port=8001
        - --contour-cafile=/certs/ca.crt
        - --contour-cert-file=/certs/tls.crt
        - --contour-key-file=/certs/tls.key
        - --config-path=/config/contour.yaml
        command: ["contour"]
        image: ghcr.io/projectcontour/contour:main
        imagePullPolicy: Always
        name: contour
        ports:
        - containerPort: 8001
          name: xds
          protocol: TCP
        - containerPort: 8000
          name: metrics
          protocol: TCP
        - containerPort: 6060
          name: debug
          protocol: TCP
        livenessProbe:
          httpGet:
            path: /healthz
            port: 8000
        readinessProbe:
          tcpSocket:
            port: 8001
          initialDelaySeconds: 15
          periodSeconds: 10
        volumeMounts:
          - name: contourcert
            mountPath: /certs
            readOnly: true
          - name: contour-config
            mountPath: /config
            readOnly: true
        env:
        - name: CONTOUR_NAMESPACE
          valueFrom:
            fieldRef:
              apiVersion: v1
              fieldPath: metadata.namespace
        - name: POD_NAME
          valueFrom:
            fieldRef:
              apiVersion: v1
              fieldPath: metadata.name
      dnsPolicy: ClusterFirst
      serviceAccountName: contour
      securityContext:
        runAsNonRoot: true
        runAsUser: 65534
        runAsGroup: 65534
      volumes:
        - name: contourcert
          secret:
            secretName: contourcert
        - name: contour-config
          configMap:
            name: contour
            defaultMode: 0644
            items:
            - key: contour.yaml
              path: contour.yaml

---
apiVersion: apps/v1
kind: Deployment
metadata:
  labels:
    app: envoy
  name: envoy
  namespace: projectcontour
spec:
  replicas: 2
  strategy:
    type: RollingUpdate
    rollingUpdate:
      # This value of maxSurge means that during a rolling update
      # the new ReplicaSet will be created first.
      maxSurge: 10%
  selector:
    matchLabels:
      app: envoy
  template:
    metadata:
      annotations:
        prometheus.io/scrape: "true"
        prometheus.io/port: "8002"
        prometheus.io/path: "/stats/prometheus"
      labels:
        app: envoy
    spec:
      affinity:
        podAntiAffinity:
          requiredDuringSchedulingIgnoredDuringExecution:
            - labelSelector:
                matchExpressions:
                  - key: app
                    operator: In
                    values:
                      - envoy
              topologyKey: "kubernetes.io/hostname"
      containers:
        - command:
            - /bin/contour
          args:
            - envoy
            - shutdown-manager
          image: ghcr.io/projectcontour/contour:main
          imagePullPolicy: Always
          lifecycle:
            preStop:
              exec:
                command:
                  - /bin/contour
                  - envoy
                  - shutdown
          livenessProbe:
            httpGet:
              path: /healthz
              port: 8090
            initialDelaySeconds: 3
            periodSeconds: 10
          name: shutdown-manager
          volumeMounts:
            - name: envoy-admin
              mountPath: /admin
        - args:
            - -c
            - /config/envoy.json
            - --service-cluster $(CONTOUR_NAMESPACE)
            - --service-node $(ENVOY_POD_NAME)
            - --log-level info
          command:
            - envoy
          image: docker.io/envoyproxy/envoy:v1.23.0
          imagePullPolicy: IfNotPresent
          name: envoy
          env:
            - name: CONTOUR_NAMESPACE
              valueFrom:
                fieldRef:
                  apiVersion: v1
                  fieldPath: metadata.namespace
            - name: ENVOY_POD_NAME
              valueFrom:
                fieldRef:
                  apiVersion: v1
                  fieldPath: metadata.name
          ports:
            - containerPort: 8080
              hostPort: 80
              name: http
              protocol: TCP
            - containerPort: 8443
              hostPort: 443
              name: https
              protocol: TCP
          readinessProbe:
            httpGet:
              path: /ready
              port: 8002
            initialDelaySeconds: 3
            periodSeconds: 4
          volumeMounts:
            - name: envoy-config
              mountPath: /config
              readOnly: true
            - name: envoycert
              mountPath: /certs
              readOnly: true
            - name: envoy-admin
              mountPath: /admin
          lifecycle:
            preStop:
              httpGet:
                path: /shutdown
                port: 8090
                scheme: HTTP
      initContainers:
        - args:
            - bootstrap
            - /config/envoy.json
            - --xds-address=contour
            - --xds-port=8001
            - --xds-resource-version=v3
            - --resources-dir=/config/resources
            - --envoy-cafile=/certs/ca.crt
            - --envoy-cert-file=/certs/tls.crt
            - --envoy-key-file=/certs/tls.key
          command:
            - contour
          image: ghcr.io/projectcontour/contour:main
          imagePullPolicy: Always
          name: envoy-initconfig
          volumeMounts:
            - name: envoy-config
              mountPath: /config
            - name: envoycert
              mountPath: /certs
              readOnly: true
          env:
            - name: CONTOUR_NAMESPACE
              valueFrom:
                fieldRef:
                  fieldPath: metadata.namespace
      automountServiceAccountToken: false
      serviceAccountName: envoy
      terminationGracePeriodSeconds: 300
      volumes:
        - name: envoy-admin
          emptyDir: {}
        - name: envoy-config
          emptyDir: {}
        - name: envoycert
          secret:
            secretName: envoycert
      restartPolicy: Always
      securityContext:
        runAsNonRoot: true
        runAsUser: 65534
        runAsGroup: 65534<|MERGE_RESOLUTION|>--- conflicted
+++ resolved
@@ -1063,19 +1063,16 @@
                   associated resources, including things like replica count for the
                   Deployment, and node placement constraints for the pods.
                 properties:
-<<<<<<< HEAD
-                  logLevel:
-                    description: LogLevel sets the log level for Contour Allowed values
-                      are "info", "debug".
-                    type: string
-=======
                   kubernetesLogLevel:
                     description: KubernetesLogLevel Enable Kubernetes client debug
                       logging with log level. If unset, defaults to 0.
                     maximum: 9
                     minimum: 0
                     type: integer
->>>>>>> 81bb0202
+                  logLevel:
+                    description: LogLevel sets the log level for Contour Allowed values
+                      are "info", "debug".
+                    type: string
                   nodePlacement:
                     description: NodePlacement describes node scheduling configuration
                       of Contour pods.

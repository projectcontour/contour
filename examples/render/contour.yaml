--- conflicted
+++ resolved
@@ -3261,11 +3261,7 @@
                             type: array
                           healthPort:
                             description: HealthPort is the port for this service healthcheck.
-<<<<<<< HEAD
-                              if the field were not specified,it is the same as Port.
-=======
                               if the field were not specified, it is the same as Port.
->>>>>>> 318e05ae
                             maximum: 65536
                             minimum: 1
                             type: integer
@@ -3615,11 +3611,7 @@
                           type: array
                         healthPort:
                           description: HealthPort is the port for this service healthcheck.
-<<<<<<< HEAD
-                            if the field were not specified,it is the same as Port.
-=======
                             if the field were not specified, it is the same as Port.
->>>>>>> 318e05ae
                           maximum: 65536
                           minimum: 1
                           type: integer

--- conflicted
+++ resolved
@@ -296,25 +296,10 @@
                           for addresses in the IPv6 family. If AUTO is configured,
                           the DNS resolver will first perform a lookup for addresses
                           in the IPv6 family and fallback to a lookup for addresses
-<<<<<<< HEAD
-                          in the IPv4 family. If ALL is specified, the DNS resolver will 
-                          perform a lookup for both IPv4 and IPv6 families, and return all 
-                          resolved addresses. When this is used, Happy Eyeballs will be 
-                          enabled for upstream connections. Refer to Happy Eyeballs Support 
-                          for more information. Note: This only applies to externalName
+                          in the IPv4 family. Note: This only applies to externalName
                           clusters. \n See https://www.envoyproxy.io/docs/envoy/latest/api-v3/config/cluster/v3/cluster.proto.html#envoy-v3-api-enum-config-cluster-v3-cluster-dnslookupfamily
-                          for more information. \n Values: `auto` (default), `all`, `v4`,
+                          for more information. \n Values: `auto` (default), `v4`,
                           `v6`. \n Other values will produce an error."
-=======
-                          in the IPv4 family. If ALL is specified, the DNS resolver
-                          will perform a lookup for both IPv4 and IPv6 families, and
-                          return all resolved addresses. When this is used, Happy
-                          Eyeballs will be enabled for upstream connections. Refer
-                          to Happy Eyeballs Support for more information. Note: This
-                          only applies to externalName clusters. \n See https://www.envoyproxy.io/docs/envoy/latest/api-v3/config/cluster/v3/cluster.proto.html#envoy-v3-api-enum-config-cluster-v3-cluster-dnslookupfamily
-                          for more information. \n Values: `auto` (default), `v4`,
-                          `v6`, `all`. \n Other values will produce an error."
->>>>>>> f974595c
                         type: string
                     type: object
                   defaultHTTPVersions:
@@ -5918,12 +5903,10 @@
                                 family. If \"v6\" is configured, the DNS resolver
                                 will only perform a lookup for addresses in the IPv6
                                 family. If \"auto\" is configured, the DNS resolver
-                                will first perform a lookup If \"all\" is configured,
-                                the DNS resolver will only perform a lookup for addresses
-                                in both the IPv4 and IPv6 family. for addresses in
-                                the IPv6 family and fallback to a lookup for addresses
-                                in the IPv4 family. If not specified, the Contour-wide
-                                setting defined in the config file or ContourConfiguration
+                                will first perform a lookup for addresses in the IPv6
+                                family and fallback to a lookup for addresses in the
+                                IPv4 family. If not specified, the Contour-wide setting
+                                defined in the config file or ContourConfiguration
                                 applies (defaults to \"auto\"). \n See https://www.envoyproxy.io/docs/envoy/latest/api-v3/config/cluster/v3/cluster.proto.html#envoy-v3-api-enum-config-cluster-v3-cluster-dnslookupfamily
                                 for more information."
                               enum:

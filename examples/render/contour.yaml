# This file is generated from the individual YAML files by generate-deployment.sh. Do not
# edit this file directly but instead edit the source files and re-render.
#
# Generated from:
#       examples/contour/00-common.yaml
#       examples/contour/01-contour-config.yaml
#       examples/contour/01-crds.yaml
#       examples/contour/02-job-certgen.yaml
#       examples/contour/02-rbac.yaml
#       examples/contour/02-role-contour.yaml
#       examples/contour/02-service-contour.yaml
#       examples/contour/02-service-envoy.yaml
#       examples/contour/03-contour.yaml
#       examples/contour/03-envoy.yaml

---
apiVersion: v1
kind: Namespace
metadata:
  name: projectcontour
---
apiVersion: v1
kind: ServiceAccount
metadata:
  name: contour
  namespace: projectcontour
---
apiVersion: v1
kind: ServiceAccount
metadata:
  name: envoy
  namespace: projectcontour

---
apiVersion: v1
kind: ConfigMap
metadata:
  name: contour
  namespace: projectcontour
data:
  contour.yaml: |
    #
    # server:
    #   determine which XDS Server implementation to utilize in Contour.
    #   xds-server-type: contour
    #
    # Specify the Gateway API configuration.
    # gateway:
    #   controllerName: projectcontour.io/projectcontour/contour
    #
    # should contour expect to be running inside a k8s cluster
    # incluster: true
    #
    # path to kubeconfig (if not running inside a k8s cluster)
    # kubeconfig: /path/to/.kube/config
    #
    # Disable RFC-compliant behavior to strip "Content-Length" header if
    # "Tranfer-Encoding: chunked" is also set.
    # disableAllowChunkedLength: false
    #
    # Disable Envoy's non-standard merge_slashes path transformation option
    # that strips duplicate slashes from request URLs.
    # disableMergeSlashes: false
    #
    # Disable HTTPProxy permitInsecure field
    disablePermitInsecure: false
    tls:
    # minimum TLS version that Contour will negotiate
    # minimum-protocol-version: "1.2"
    # TLS ciphers to be supported by Envoy TLS listeners when negotiating
    # TLS 1.2.
    # cipher-suites:
    # - '[ECDHE-ECDSA-AES128-GCM-SHA256|ECDHE-ECDSA-CHACHA20-POLY1305]'
    # - '[ECDHE-RSA-AES128-GCM-SHA256|ECDHE-RSA-CHACHA20-POLY1305]'
    # - 'ECDHE-ECDSA-AES256-GCM-SHA384'
    # - 'ECDHE-RSA-AES256-GCM-SHA384'
    # Defines the Kubernetes name/namespace matching a secret to use
    # as the fallback certificate when requests which don't match the
    # SNI defined for a vhost.
      fallback-certificate:
    #   name: fallback-secret-name
    #   namespace: projectcontour
      envoy-client-certificate:
    #   name: envoy-client-cert-secret-name
    #   namespace: projectcontour
    ####
    # ExternalName Services are disabled by default due to CVE-2021-XXXXX
    # You can re-enable them by setting this setting to `true`.
    # This is not recommended without understanding the security implications.
    # Please see the advisory at https://github.com/projectcontour/contour/security/advisories/GHSA-5ph6-qq5x-7jwc for the details.
    # enableExternalNameService: false
    ##
    # Address to be placed in status.loadbalancer field of Ingress objects.
    # May be either a literal IP address or a host name.
    # The value will be placed directly into the relevant field inside the status.loadBalancer struct.
    # ingress-status-address: local.projectcontour.io
    ### Logging options
    # Default setting
    accesslog-format: envoy
    # The default access log format is defined by Envoy but it can be customized by setting following variable.
    # accesslog-format-string: "...\n"
    # To enable JSON logging in Envoy
    # accesslog-format: json
    # accesslog-level: info
    # The default fields that will be logged are specified below.
    # To customise this list, just add or remove entries.
    # The canonical list is available at
    # https://godoc.org/github.com/projectcontour/contour/internal/envoy#JSONFields
    # json-fields:
    #   - "@timestamp"
    #   - "authority"
    #   - "bytes_received"
    #   - "bytes_sent"
    #   - "downstream_local_address"
    #   - "downstream_remote_address"
    #   - "duration"
    #   - "method"
    #   - "path"
    #   - "protocol"
    #   - "request_id"
    #   - "requested_server_name"
    #   - "response_code"
    #   - "response_flags"
    #   - "uber_trace_id"
    #   - "upstream_cluster"
    #   - "upstream_host"
    #   - "upstream_local_address"
    #   - "upstream_service_time"
    #   - "user_agent"
    #   - "x_forwarded_for"
    #   - "grpc_status"
    #
    # default-http-versions:
    # - "HTTP/2"
    # - "HTTP/1.1"
    #
    # The following shows the default proxy timeout settings.
    # timeouts:
    #   request-timeout: infinity
    #   connection-idle-timeout: 60s
    #   stream-idle-timeout: 5m
    #   max-connection-duration: infinity
    #   delayed-close-timeout: 1s
    #   connection-shutdown-grace-period: 5s
    #   connect-timeout: 2s
    #
    # Envoy cluster settings.
    # cluster:
    #   configure the cluster dns lookup family
    #   valid options are: auto (default), v4, v6
    #   dns-lookup-family: auto
    #
    # Envoy network settings.
    # network:
    #   Configure the number of additional ingress proxy hops from the
    #   right side of the x-forwarded-for HTTP header to trust.
    #   num-trusted-hops: 0
    #   Configure the port used to access the Envoy Admin interface.
    #   admin-port: 9001
    #
    # Configure an optional global rate limit service.
    # rateLimitService:
    #   Identifies the extension service defining the rate limit service,
    #   formatted as <namespace>/<name>.
    #   extensionService: projectcontour/ratelimit
    #   Defines the rate limit domain to pass to the rate limit service.
    #   Acts as a container for a set of rate limit definitions within
    #   the RLS.
    #   domain: contour
    #   Defines whether to allow requests to proceed when the rate limit
    #   service fails to respond with a valid rate limit decision within
    #   the timeout defined on the extension service.
    #   failOpen: false
    #   Defines whether to include the X-RateLimit headers X-RateLimit-Limit,
    #   X-RateLimit-Remaining, and X-RateLimit-Reset (as defined by the IETF
    #   Internet-Draft linked below), on responses to clients when the Rate
    #   Limit Service is consulted for a request.
    #   ref. https://tools.ietf.org/id/draft-polli-ratelimit-headers-03.html
    #   enableXRateLimitHeaders: false
    #
    # Global Policy settings.
    # policy:
    #   # Default headers to set on all requests (unless set/removed on the HTTPProxy object itself)
    #   request-headers:
    #     set:
    #       # example: the hostname of the Envoy instance that proxied the request
    #       X-Envoy-Hostname: %HOSTNAME%
    #       # example: add a l5d-dst-override header to instruct Linkerd what service the request is destined for
    #       l5d-dst-override: %CONTOUR_SERVICE_NAME%.%CONTOUR_NAMESPACE%.svc.cluster.local:%CONTOUR_SERVICE_PORT%
    #   # default headers to set on all responses (unless set/removed on the HTTPProxy object itself)
    #   response-headers:
    #     set:
    #       # example: Envoy flags that provide additional details about the response or connection
    #       X-Envoy-Response-Flags: %RESPONSE_FLAGS%
    #
    # metrics:
    #  contour:
    #    address: 0.0.0.0
    #    port: 8000
    #    server-certificate-path: /path/to/server-cert.pem
    #    server-key-path: /path/to/server-private-key.pem
    #    ca-certificate-path: /path/to/root-ca-for-client-validation.pem
    #  envoy:
    #    address: 0.0.0.0
    #    port: 8002
    #    server-certificate-path: /path/to/server-cert.pem
    #    server-key-path: /path/to/server-private-key.pem
    #    ca-certificate-path: /path/to/root-ca-for-client-validation.pem

---
apiVersion: apiextensions.k8s.io/v1
kind: CustomResourceDefinition
metadata:
  annotations:
    controller-gen.kubebuilder.io/version: v0.7.0
  creationTimestamp: null
  name: contourconfigurations.projectcontour.io
spec:
  preserveUnknownFields: false
  group: projectcontour.io
  names:
    kind: ContourConfiguration
    listKind: ContourConfigurationList
    plural: contourconfigurations
    shortNames:
    - contourconfig
    singular: contourconfiguration
  scope: Namespaced
  versions:
  - name: v1alpha1
    schema:
      openAPIV3Schema:
        description: ContourConfiguration is the schema for a Contour instance.
        properties:
          apiVersion:
            description: 'APIVersion defines the versioned schema of this representation
              of an object. Servers should convert recognized schemas to the latest
              internal value, and may reject unrecognized values. More info: https://git.k8s.io/community/contributors/devel/sig-architecture/api-conventions.md#resources'
            type: string
          kind:
            description: 'Kind is a string value representing the REST resource this
              object represents. Servers may infer this from the endpoint the client
              submits requests to. Cannot be updated. In CamelCase. More info: https://git.k8s.io/community/contributors/devel/sig-architecture/api-conventions.md#types-kinds'
            type: string
          metadata:
            type: object
          spec:
            description: ContourConfigurationSpec represents a configuration of a
              Contour controller. It contains most of all the options that can be
              customized, the other remaining options being command line flags.
            properties:
              debug:
                description: Debug contains parameters to enable debug logging and
                  debug interfaces inside Contour.
                properties:
                  address:
                    description: "Defines the Contour debug address interface. \n
                      Contour's default is \"127.0.0.1\"."
                    type: string
                  port:
                    description: "Defines the Contour debug address port. \n Contour's
                      default is 6060."
                    type: integer
                type: object
              enableExternalNameService:
                description: "EnableExternalNameService allows processing of ExternalNameServices
                  \n Contour's default is false for security reasons."
                type: boolean
              envoy:
                description: Envoy contains parameters for Envoy as well as how to
                  optionally configure a managed Envoy fleet.
                properties:
                  clientCertificate:
                    description: ClientCertificate defines the namespace/name of the
                      Kubernetes secret containing the client certificate and private
                      key to be used when establishing TLS connection to upstream
                      cluster.
                    properties:
                      name:
                        type: string
                      namespace:
                        type: string
                    required:
                    - name
                    - namespace
                    type: object
                  cluster:
                    description: Cluster holds various configurable Envoy cluster
                      values that can be set in the config file.
                    properties:
                      dnsLookupFamily:
                        description: "DNSLookupFamily defines how external names are
                          looked up When configured as V4, the DNS resolver will only
                          perform a lookup for addresses in the IPv4 family. If V6
                          is configured, the DNS resolver will only perform a lookup
                          for addresses in the IPv6 family. If AUTO is configured,
                          the DNS resolver will first perform a lookup for addresses
                          in the IPv6 family and fallback to a lookup for addresses
                          in the IPv4 family. Note: This only applies to externalName
                          clusters. \n See https://www.envoyproxy.io/docs/envoy/latest/api-v3/config/cluster/v3/cluster.proto.html#envoy-v3-api-enum-config-cluster-v3-cluster-dnslookupfamily
                          for more information. \n Values: `auto` (default), `v4`,
                          `v6`. \n Other values will produce an error."
                        type: string
                    type: object
                  defaultHTTPVersions:
                    description: "DefaultHTTPVersions defines the default set of HTTPS
                      versions the proxy should accept. HTTP versions are strings
                      of the form \"HTTP/xx\". Supported versions are \"HTTP/1.1\"
                      and \"HTTP/2\". \n Values: `HTTP/1.1`, `HTTP/2` (default: both).
                      \n Other values will produce an error."
                    items:
                      description: HTTPVersionType is the name of a supported HTTP
                        version.
                      type: string
                    type: array
                  health:
                    description: "Health defines the endpoint Envoy uses to serve
                      health checks. \n Contour's default is { address: \"0.0.0.0\",
                      port: 8002 }."
                    properties:
                      address:
                        description: Defines the health address interface.
                        minLength: 1
                        type: string
                      port:
                        description: Defines the health port.
                        type: integer
                    type: object
                  http:
                    description: "Defines the HTTP Listener for Envoy. \n Contour's
                      default is { address: \"0.0.0.0\", port: 8080, accessLog: \"/dev/stdout\"
                      }."
                    properties:
                      accessLog:
                        description: AccessLog defines where Envoy logs are outputted
                          for this listener.
                        type: string
                      address:
                        description: Defines an Envoy Listener Address.
                        minLength: 1
                        type: string
                      port:
                        description: Defines an Envoy listener Port.
                        type: integer
                    type: object
                  https:
                    description: "Defines the HTTPS Listener for Envoy. \n Contour's
                      default is { address: \"0.0.0.0\", port: 8443, accessLog: \"/dev/stdout\"
                      }."
                    properties:
                      accessLog:
                        description: AccessLog defines where Envoy logs are outputted
                          for this listener.
                        type: string
                      address:
                        description: Defines an Envoy Listener Address.
                        minLength: 1
                        type: string
                      port:
                        description: Defines an Envoy listener Port.
                        type: integer
                    type: object
                  listener:
                    description: Listener hold various configurable Envoy listener
                      values.
                    properties:
                      connectionBalancer:
                        description: "ConnectionBalancer. If the value is exact, the
                          listener will use the exact connection balancer See https://www.envoyproxy.io/docs/envoy/latest/api-v2/api/v2/listener.proto#envoy-api-msg-listener-connectionbalanceconfig
                          for more information. \n Values: (empty string): use the
                          default ConnectionBalancer, `exact`: use the Exact ConnectionBalancer.
                          \n Other values will produce an error."
                        type: string
                      disableAllowChunkedLength:
                        description: "DisableAllowChunkedLength disables the RFC-compliant
                          Envoy behavior to strip the \"Content-Length\" header if
                          \"Transfer-Encoding: chunked\" is also set. This is an emergency
                          off-switch to revert back to Envoy's default behavior in
                          case of failures. Please file an issue if failures are encountered.
                          See: https://github.com/projectcontour/contour/issues/3221
                          \n Contour's default is false."
                        type: boolean
                      disableMergeSlashes:
                        description: "DisableMergeSlashes disables Envoy's non-standard
                          merge_slashes path transformation option which strips duplicate
                          slashes from request URL paths. \n Contour's default is
                          false."
                        type: boolean
                      tls:
                        description: TLS holds various configurable Envoy TLS listener
                          values.
                        properties:
                          cipherSuites:
                            description: "CipherSuites defines the TLS ciphers to
                              be supported by Envoy TLS listeners when negotiating
                              TLS 1.2. Ciphers are validated against the set that
                              Envoy supports by default. This parameter should only
                              be used by advanced users. Note that these will be ignored
                              when TLS 1.3 is in use. \n This field is optional; when
                              it is undefined, a Contour-managed ciphersuite list
                              will be used, which may be updated to keep it secure.
                              \n Contour's default list is:   - \"[ECDHE-ECDSA-AES128-GCM-SHA256|ECDHE-ECDSA-CHACHA20-POLY1305]\"
                              \  - \"[ECDHE-RSA-AES128-GCM-SHA256|ECDHE-RSA-CHACHA20-POLY1305]\"
                              \  - \"ECDHE-ECDSA-AES256-GCM-SHA384\"   - \"ECDHE-RSA-AES256-GCM-SHA384\"
                              \n Ciphers provided are validated against the following
                              list:   - \"[ECDHE-ECDSA-AES128-GCM-SHA256|ECDHE-ECDSA-CHACHA20-POLY1305]\"
                              \  - \"[ECDHE-RSA-AES128-GCM-SHA256|ECDHE-RSA-CHACHA20-POLY1305]\"
                              \  - \"ECDHE-ECDSA-AES128-GCM-SHA256\"   - \"ECDHE-RSA-AES128-GCM-SHA256\"
                              \  - \"ECDHE-ECDSA-AES128-SHA\"   - \"ECDHE-RSA-AES128-SHA\"
                              \  - \"AES128-GCM-SHA256\"   - \"AES128-SHA\"   - \"ECDHE-ECDSA-AES256-GCM-SHA384\"
                              \  - \"ECDHE-RSA-AES256-GCM-SHA384\"   - \"ECDHE-ECDSA-AES256-SHA\"
                              \  - \"ECDHE-RSA-AES256-SHA\"   - \"AES256-GCM-SHA384\"
                              \  - \"AES256-SHA\" \n Contour recommends leaving this
                              undefined unless you are sure you must. \n See: https://www.envoyproxy.io/docs/envoy/latest/api-v3/extensions/transport_sockets/tls/v3/common.proto#extensions-transport-sockets-tls-v3-tlsparameters
                              Note: This list is a superset of what is valid for stock
                              Envoy builds and those using BoringSSL FIPS."
                            items:
                              type: string
                            type: array
                          minimumProtocolVersion:
                            description: "MinimumProtocolVersion is the minimum TLS
                              version this vhost should negotiate. \n Values: `1.2`
                              (default), `1.3`. \n Other values will produce an error."
                            type: string
                        type: object
                      useProxyProtocol:
                        description: "Use PROXY protocol for all listeners. \n Contour's
                          default is false."
                        type: boolean
                    type: object
                  logging:
                    description: Logging defines how Envoy's logs can be configured.
                    properties:
                      accessLogFormat:
                        description: "AccessLogFormat sets the global access log format.
                          \n Values: `envoy` (default), `json`. \n Other values will
                          produce an error."
                        type: string
                      accessLogFormatString:
                        description: AccessLogFormatString sets the access log format
                          when format is set to `envoy`. When empty, Envoy's default
                          format is used.
                        type: string
                      accessLogJSONFields:
                        description: AccessLogJSONFields sets the fields that JSON
                          logging will output when AccessLogFormat is json.
                        items:
                          type: string
                        type: array
                      accessLogLevel:
                        description: "AccessLogLevel sets the verbosity level of the
                          access log. \n Values: `info` (default, meaning all requests
                          are logged), `error` and `disabled`. \n Other values will
                          produce an error."
                        type: string
                    type: object
                  metrics:
                    description: "Metrics defines the endpoint Envoy uses to serve
                      metrics. \n Contour's default is { address: \"0.0.0.0\", port:
                      8002 }."
                    properties:
                      address:
                        description: Defines the metrics address interface.
                        maxLength: 253
                        minLength: 1
                        type: string
                      port:
                        description: Defines the metrics port.
                        type: integer
                      tls:
                        description: TLS holds TLS file config details. Metrics and
                          health endpoints cannot have same port number when metrics
                          is served over HTTPS.
                        properties:
                          caFile:
                            description: CA filename.
                            type: string
                          certFile:
                            description: Client certificate filename.
                            type: string
                          keyFile:
                            description: Client key filename.
                            type: string
                        type: object
                    type: object
                  network:
                    description: Network holds various configurable Envoy network
                      values.
                    properties:
                      adminPort:
                        description: "Configure the port used to access the Envoy
                          Admin interface. If configured to port \"0\" then the admin
                          interface is disabled. \n Contour's default is 9001."
                        type: integer
                      numTrustedHops:
                        description: "XffNumTrustedHops defines the number of additional
                          ingress proxy hops from the right side of the x-forwarded-for
                          HTTP header to trust when determining the origin client’s
                          IP address. \n See https://www.envoyproxy.io/docs/envoy/v1.17.0/api-v3/extensions/filters/network/http_connection_manager/v3/http_connection_manager.proto?highlight=xff_num_trusted_hops
                          for more information. \n Contour's default is 0."
                        format: int32
                        type: integer
                    type: object
                  service:
                    description: "Service holds Envoy service parameters for setting
                      Ingress status. \n Contour's default is { namespace: \"projectcontour\",
                      name: \"envoy\" }."
                    properties:
                      name:
                        type: string
                      namespace:
                        type: string
                    required:
                    - name
                    - namespace
                    type: object
                  timeouts:
                    description: Timeouts holds various configurable timeouts that
                      can be set in the config file.
                    properties:
                      connectTimeout:
                        description: "ConnectTimeout defines how long the proxy should
                          wait when establishing connection to upstream service. If
                          not set, a default value of 2 seconds will be used. \n See
                          https://www.envoyproxy.io/docs/envoy/latest/api-v3/config/cluster/v3/cluster.proto#envoy-v3-api-field-config-cluster-v3-cluster-connect-timeout
                          for more information."
                        type: string
                      connectionIdleTimeout:
                        description: "ConnectionIdleTimeout defines how long the proxy
                          should wait while there are no active requests (for HTTP/1.1)
                          or streams (for HTTP/2) before terminating an HTTP connection.
                          Set to \"infinity\" to disable the timeout entirely. \n
                          See https://www.envoyproxy.io/docs/envoy/latest/api-v3/config/core/v3/protocol.proto#envoy-v3-api-field-config-core-v3-httpprotocoloptions-idle-timeout
                          for more information."
                        type: string
                      connectionShutdownGracePeriod:
                        description: "ConnectionShutdownGracePeriod defines how long
                          the proxy will wait between sending an initial GOAWAY frame
                          and a second, final GOAWAY frame when terminating an HTTP/2
                          connection. During this grace period, the proxy will continue
                          to respond to new streams. After the final GOAWAY frame
                          has been sent, the proxy will refuse new streams. \n See
                          https://www.envoyproxy.io/docs/envoy/latest/api-v3/extensions/filters/network/http_connection_manager/v3/http_connection_manager.proto#envoy-v3-api-field-extensions-filters-network-http-connection-manager-v3-httpconnectionmanager-drain-timeout
                          for more information."
                        type: string
                      delayedCloseTimeout:
                        description: "DelayedCloseTimeout defines how long envoy will
                          wait, once connection close processing has been initiated,
                          for the downstream peer to close the connection before Envoy
                          closes the socket associated with the connection. \n Setting
                          this timeout to 'infinity' will disable it, equivalent to
                          setting it to '0' in Envoy. Leaving it unset will result
                          in the Envoy default value being used. \n See https://www.envoyproxy.io/docs/envoy/latest/api-v3/extensions/filters/network/http_connection_manager/v3/http_connection_manager.proto#envoy-v3-api-field-extensions-filters-network-http-connection-manager-v3-httpconnectionmanager-delayed-close-timeout
                          for more information."
                        type: string
                      maxConnectionDuration:
                        description: "MaxConnectionDuration defines the maximum period
                          of time after an HTTP connection has been established from
                          the client to the proxy before it is closed by the proxy,
                          regardless of whether there has been activity or not. Omit
                          or set to \"infinity\" for no max duration. \n See https://www.envoyproxy.io/docs/envoy/latest/api-v3/config/core/v3/protocol.proto#envoy-v3-api-field-config-core-v3-httpprotocoloptions-max-connection-duration
                          for more information."
                        type: string
                      requestTimeout:
                        description: "RequestTimeout sets the client request timeout
                          globally for Contour. Note that this is a timeout for the
                          entire request, not an idle timeout. Omit or set to \"infinity\"
                          to disable the timeout entirely. \n See https://www.envoyproxy.io/docs/envoy/latest/api-v3/extensions/filters/network/http_connection_manager/v3/http_connection_manager.proto#envoy-v3-api-field-extensions-filters-network-http-connection-manager-v3-httpconnectionmanager-request-timeout
                          for more information."
                        type: string
                      streamIdleTimeout:
                        description: "StreamIdleTimeout defines how long the proxy
                          should wait while there is no request activity (for HTTP/1.1)
                          or stream activity (for HTTP/2) before terminating the HTTP
                          request or stream. Set to \"infinity\" to disable the timeout
                          entirely. \n See https://www.envoyproxy.io/docs/envoy/latest/api-v3/extensions/filters/network/http_connection_manager/v3/http_connection_manager.proto#envoy-v3-api-field-extensions-filters-network-http-connection-manager-v3-httpconnectionmanager-stream-idle-timeout
                          for more information."
                        type: string
                    type: object
                type: object
              gateway:
                description: Gateway contains parameters for the gateway-api Gateway
                  that Contour is configured to serve traffic.
                properties:
                  controllerName:
                    description: ControllerName is used to determine whether Contour
                      should reconcile a GatewayClass. The string takes the form of
                      "projectcontour.io/<namespace>/contour". If unset, the gatewayclass
                      controller will not be started. Exactly one of ControllerName
                      or GatewayRef must be set.
                    type: string
                  gatewayRef:
                    description: GatewayRef defines a specific Gateway that this Contour
                      instance corresponds to. If set, Contour will reconcile only
                      this gateway, and will not reconcile any gateway classes. Exactly
                      one of ControllerName or GatewayRef must be set.
                    properties:
                      name:
                        type: string
                      namespace:
                        type: string
                    required:
                    - name
                    - namespace
                    type: object
                type: object
              health:
                description: "Health defines the endpoints Contour uses to serve health
                  checks. \n Contour's default is { address: \"0.0.0.0\", port: 8000
                  }."
                properties:
                  address:
                    description: Defines the health address interface.
                    minLength: 1
                    type: string
                  port:
                    description: Defines the health port.
                    type: integer
                type: object
              httpproxy:
                description: HTTPProxy defines parameters on HTTPProxy.
                properties:
                  disablePermitInsecure:
                    description: "DisablePermitInsecure disables the use of the permitInsecure
                      field in HTTPProxy. \n Contour's default is false."
                    type: boolean
                  fallbackCertificate:
                    description: FallbackCertificate defines the namespace/name of
                      the Kubernetes secret to use as fallback when a non-SNI request
                      is received.
                    properties:
                      name:
                        type: string
                      namespace:
                        type: string
                    required:
                    - name
                    - namespace
                    type: object
                  rootNamespaces:
                    description: Restrict Contour to searching these namespaces for
                      root ingress routes.
                    items:
                      type: string
                    type: array
                type: object
              ingress:
                description: Ingress contains parameters for ingress options.
                properties:
                  classNames:
                    description: Ingress Class Names Contour should use.
                    items:
                      type: string
                    type: array
                  statusAddress:
                    description: Address to set in Ingress object status.
                    type: string
                type: object
              metrics:
                description: "Metrics defines the endpoint Contour uses to serve metrics.
                  \n Contour's default is { address: \"0.0.0.0\", port: 8000 }."
                properties:
                  address:
                    description: Defines the metrics address interface.
                    maxLength: 253
                    minLength: 1
                    type: string
                  port:
                    description: Defines the metrics port.
                    type: integer
                  tls:
                    description: TLS holds TLS file config details. Metrics and health
                      endpoints cannot have same port number when metrics is served
                      over HTTPS.
                    properties:
                      caFile:
                        description: CA filename.
                        type: string
                      certFile:
                        description: Client certificate filename.
                        type: string
                      keyFile:
                        description: Client key filename.
                        type: string
                    type: object
                type: object
              policy:
                description: Policy specifies default policy applied if not overridden
                  by the user
                properties:
                  applyToIngress:
                    description: "ApplyToIngress determines if the Policies will apply
                      to ingress objects \n Contour's default is false."
                    type: boolean
                  requestHeaders:
                    description: RequestHeadersPolicy defines the request headers
                      set/removed on all routes
                    properties:
                      remove:
                        items:
                          type: string
                        type: array
                      set:
                        additionalProperties:
                          type: string
                        type: object
                    type: object
                  responseHeaders:
                    description: ResponseHeadersPolicy defines the response headers
                      set/removed on all routes
                    properties:
                      remove:
                        items:
                          type: string
                        type: array
                      set:
                        additionalProperties:
                          type: string
                        type: object
                    type: object
                type: object
              rateLimitService:
                description: RateLimitService optionally holds properties of the Rate
                  Limit Service to be used for global rate limiting.
                properties:
                  domain:
                    description: Domain is passed to the Rate Limit Service.
                    type: string
                  enableXRateLimitHeaders:
                    description: "EnableXRateLimitHeaders defines whether to include
                      the X-RateLimit headers X-RateLimit-Limit, X-RateLimit-Remaining,
                      and X-RateLimit-Reset (as defined by the IETF Internet-Draft
                      linked below), on responses to clients when the Rate Limit Service
                      is consulted for a request. \n ref. https://tools.ietf.org/id/draft-polli-ratelimit-headers-03.html"
                    type: boolean
                  extensionService:
                    description: ExtensionService identifies the extension service
                      defining the RLS.
                    properties:
                      name:
                        type: string
                      namespace:
                        type: string
                    required:
                    - name
                    - namespace
                    type: object
                  failOpen:
                    description: FailOpen defines whether to allow requests to proceed
                      when the Rate Limit Service fails to respond with a valid rate
                      limit decision within the timeout defined on the extension service.
                    type: boolean
                required:
                - extensionService
                type: object
              xdsServer:
                description: XDSServer contains parameters for the xDS server.
                properties:
                  address:
                    description: "Defines the xDS gRPC API address which Contour will
                      serve. \n Contour's default is \"0.0.0.0\"."
                    minLength: 1
                    type: string
                  port:
                    description: "Defines the xDS gRPC API port which Contour will
                      serve. \n Contour's default is 8001."
                    type: integer
                  tls:
                    description: "TLS holds TLS file config details. \n Contour's
                      default is { caFile: \"/certs/ca.crt\", certFile: \"/certs/tls.cert\",
                      keyFile: \"/certs/tls.key\", insecure: false }."
                    properties:
                      caFile:
                        description: CA filename.
                        type: string
                      certFile:
                        description: Client certificate filename.
                        type: string
                      insecure:
                        description: Allow serving the xDS gRPC API without TLS.
                        type: boolean
                      keyFile:
                        description: Client key filename.
                        type: string
                    type: object
                  type:
                    description: "Defines the XDSServer to use for `contour serve`.
                      \n Values: `contour` (default), `envoy`. \n Other values will
                      produce an error."
                    type: string
                type: object
            type: object
          status:
            description: ContourConfigurationStatus defines the observed state of
              a ContourConfiguration resource.
            properties:
              conditions:
                description: "Conditions contains the current status of the Contour
                  resource. \n Contour will update a single condition, `Valid`, that
                  is in normal-true polarity. \n Contour will not modify any other
                  Conditions set in this block, in case some other controller wants
                  to add a Condition."
                items:
                  description: "DetailedCondition is an extension of the normal Kubernetes
                    conditions, with two extra fields to hold sub-conditions, which
                    provide more detailed reasons for the state (True or False) of
                    the condition. \n `errors` holds information about sub-conditions
                    which are fatal to that condition and render its state False.
                    \n `warnings` holds information about sub-conditions which are
                    not fatal to that condition and do not force the state to be False.
                    \n Remember that Conditions have a type, a status, and a reason.
                    \n The type is the type of the condition, the most important one
                    in this CRD set is `Valid`. `Valid` is a positive-polarity condition:
                    when it is `status: true` there are no problems. \n In more detail,
                    `status: true` means that the object is has been ingested into
                    Contour with no errors. `warnings` may still be present, and will
                    be indicated in the Reason field. There must be zero entries in
                    the `errors` slice in this case. \n `Valid`, `status: false` means
                    that the object has had one or more fatal errors during processing
                    into Contour. The details of the errors will be present under
                    the `errors` field. There must be at least one error in the `errors`
                    slice if `status` is `false`. \n For DetailedConditions of types
                    other than `Valid`, the Condition must be in the negative polarity.
                    When they have `status` `true`, there is an error. There must
                    be at least one entry in the `errors` Subcondition slice. When
                    they have `status` `false`, there are no serious errors, and there
                    must be zero entries in the `errors` slice. In either case, there
                    may be entries in the `warnings` slice. \n Regardless of the polarity,
                    the `reason` and `message` fields must be updated with either
                    the detail of the reason (if there is one and only one entry in
                    total across both the `errors` and `warnings` slices), or `MultipleReasons`
                    if there is more than one entry."
                  properties:
                    errors:
                      description: "Errors contains a slice of relevant error subconditions
                        for this object. \n Subconditions are expected to appear when
                        relevant (when there is a error), and disappear when not relevant.
                        An empty slice here indicates no errors."
                      items:
                        description: "SubCondition is a Condition-like type intended
                          for use as a subcondition inside a DetailedCondition. \n
                          It contains a subset of the Condition fields. \n It is intended
                          for warnings and errors, so `type` names should use abnormal-true
                          polarity, that is, they should be of the form \"ErrorPresent:
                          true\". \n The expected lifecycle for these errors is that
                          they should only be present when the error or warning is,
                          and should be removed when they are not relevant."
                        properties:
                          message:
                            description: "Message is a human readable message indicating
                              details about the transition. \n This may be an empty
                              string."
                            maxLength: 32768
                            type: string
                          reason:
                            description: "Reason contains a programmatic identifier
                              indicating the reason for the condition's last transition.
                              Producers of specific condition types may define expected
                              values and meanings for this field, and whether the
                              values are considered a guaranteed API. \n The value
                              should be a CamelCase string. \n This field may not
                              be empty."
                            maxLength: 1024
                            minLength: 1
                            pattern: ^[A-Za-z]([A-Za-z0-9_,:]*[A-Za-z0-9_])?$
                            type: string
                          status:
                            description: Status of the condition, one of True, False,
                              Unknown.
                            enum:
                            - "True"
                            - "False"
                            - Unknown
                            type: string
                          type:
                            description: "Type of condition in `CamelCase` or in `foo.example.com/CamelCase`.
                              \n This must be in abnormal-true polarity, that is,
                              `ErrorFound` or `controller.io/ErrorFound`. \n The regex
                              it matches is (dns1123SubdomainFmt/)?(qualifiedNameFmt)"
                            maxLength: 316
                            pattern: ^([a-z0-9]([-a-z0-9]*[a-z0-9])?(\.[a-z0-9]([-a-z0-9]*[a-z0-9])?)*/)?(([A-Za-z0-9][-A-Za-z0-9_.]*)?[A-Za-z0-9])$
                            type: string
                        required:
                        - message
                        - reason
                        - status
                        - type
                        type: object
                      type: array
                    lastTransitionTime:
                      description: lastTransitionTime is the last time the condition
                        transitioned from one status to another. This should be when
                        the underlying condition changed.  If that is not known, then
                        using the time when the API field changed is acceptable.
                      format: date-time
                      type: string
                    message:
                      description: message is a human readable message indicating
                        details about the transition. This may be an empty string.
                      maxLength: 32768
                      type: string
                    observedGeneration:
                      description: observedGeneration represents the .metadata.generation
                        that the condition was set based upon. For instance, if .metadata.generation
                        is currently 12, but the .status.conditions[x].observedGeneration
                        is 9, the condition is out of date with respect to the current
                        state of the instance.
                      format: int64
                      minimum: 0
                      type: integer
                    reason:
                      description: reason contains a programmatic identifier indicating
                        the reason for the condition's last transition. Producers
                        of specific condition types may define expected values and
                        meanings for this field, and whether the values are considered
                        a guaranteed API. The value should be a CamelCase string.
                        This field may not be empty.
                      maxLength: 1024
                      minLength: 1
                      pattern: ^[A-Za-z]([A-Za-z0-9_,:]*[A-Za-z0-9_])?$
                      type: string
                    status:
                      description: status of the condition, one of True, False, Unknown.
                      enum:
                      - "True"
                      - "False"
                      - Unknown
                      type: string
                    type:
                      description: type of condition in CamelCase or in foo.example.com/CamelCase.
                        --- Many .condition.type values are consistent across resources
                        like Available, but because arbitrary conditions can be useful
                        (see .node.status.conditions), the ability to deconflict is
                        important. The regex it matches is (dns1123SubdomainFmt/)?(qualifiedNameFmt)
                      maxLength: 316
                      pattern: ^([a-z0-9]([-a-z0-9]*[a-z0-9])?(\.[a-z0-9]([-a-z0-9]*[a-z0-9])?)*/)?(([A-Za-z0-9][-A-Za-z0-9_.]*)?[A-Za-z0-9])$
                      type: string
                    warnings:
                      description: "Warnings contains a slice of relevant warning
                        subconditions for this object. \n Subconditions are expected
                        to appear when relevant (when there is a warning), and disappear
                        when not relevant. An empty slice here indicates no warnings."
                      items:
                        description: "SubCondition is a Condition-like type intended
                          for use as a subcondition inside a DetailedCondition. \n
                          It contains a subset of the Condition fields. \n It is intended
                          for warnings and errors, so `type` names should use abnormal-true
                          polarity, that is, they should be of the form \"ErrorPresent:
                          true\". \n The expected lifecycle for these errors is that
                          they should only be present when the error or warning is,
                          and should be removed when they are not relevant."
                        properties:
                          message:
                            description: "Message is a human readable message indicating
                              details about the transition. \n This may be an empty
                              string."
                            maxLength: 32768
                            type: string
                          reason:
                            description: "Reason contains a programmatic identifier
                              indicating the reason for the condition's last transition.
                              Producers of specific condition types may define expected
                              values and meanings for this field, and whether the
                              values are considered a guaranteed API. \n The value
                              should be a CamelCase string. \n This field may not
                              be empty."
                            maxLength: 1024
                            minLength: 1
                            pattern: ^[A-Za-z]([A-Za-z0-9_,:]*[A-Za-z0-9_])?$
                            type: string
                          status:
                            description: Status of the condition, one of True, False,
                              Unknown.
                            enum:
                            - "True"
                            - "False"
                            - Unknown
                            type: string
                          type:
                            description: "Type of condition in `CamelCase` or in `foo.example.com/CamelCase`.
                              \n This must be in abnormal-true polarity, that is,
                              `ErrorFound` or `controller.io/ErrorFound`. \n The regex
                              it matches is (dns1123SubdomainFmt/)?(qualifiedNameFmt)"
                            maxLength: 316
                            pattern: ^([a-z0-9]([-a-z0-9]*[a-z0-9])?(\.[a-z0-9]([-a-z0-9]*[a-z0-9])?)*/)?(([A-Za-z0-9][-A-Za-z0-9_.]*)?[A-Za-z0-9])$
                            type: string
                        required:
                        - message
                        - reason
                        - status
                        - type
                        type: object
                      type: array
                  required:
                  - lastTransitionTime
                  - message
                  - reason
                  - status
                  - type
                  type: object
                type: array
                x-kubernetes-list-map-keys:
                - type
                x-kubernetes-list-type: map
            type: object
        required:
        - spec
        type: object
    served: true
    storage: true
    subresources:
      status: {}
status:
  acceptedNames:
    kind: ""
    plural: ""
  conditions: []
  storedVersions: []
---
apiVersion: apiextensions.k8s.io/v1
kind: CustomResourceDefinition
metadata:
  annotations:
    controller-gen.kubebuilder.io/version: v0.7.0
  creationTimestamp: null
  name: contourdeployments.projectcontour.io
spec:
  preserveUnknownFields: false
  group: projectcontour.io
  names:
    kind: ContourDeployment
    listKind: ContourDeploymentList
    plural: contourdeployments
    shortNames:
    - contourdeploy
    singular: contourdeployment
  scope: Namespaced
  versions:
  - name: v1alpha1
    schema:
      openAPIV3Schema:
        description: ContourDeployment is the schema for a Contour Deployment.
        properties:
          apiVersion:
            description: 'APIVersion defines the versioned schema of this representation
              of an object. Servers should convert recognized schemas to the latest
              internal value, and may reject unrecognized values. More info: https://git.k8s.io/community/contributors/devel/sig-architecture/api-conventions.md#resources'
            type: string
          kind:
            description: 'Kind is a string value representing the REST resource this
              object represents. Servers may infer this from the endpoint the client
              submits requests to. Cannot be updated. In CamelCase. More info: https://git.k8s.io/community/contributors/devel/sig-architecture/api-conventions.md#types-kinds'
            type: string
          metadata:
            type: object
          spec:
            description: ContourDeploymentSpec specifies options for how a Contour
              instance should be provisioned.
            properties:
              contour:
                description: Contour specifies deployment-time settings for the Contour
                  part of the installation, i.e. the xDS server/control plane and
                  associated resources, including things like replica count for the
                  Deployment, and node placement constraints for the pods.
                properties:
                  kubernetesLogLevel:
                    description: KubernetesLogLevel Enable Kubernetes client debug
                      logging with log level. If unset, defaults to 0.
                    maximum: 9
                    minimum: 0
                    type: integer
                  logLevel:
                    description: LogLevel sets the log level for Contour Allowed values
                      are "info", "debug".
                    type: string
                  nodePlacement:
                    description: NodePlacement describes node scheduling configuration
                      of Contour pods.
                    properties:
                      nodeSelector:
                        additionalProperties:
                          type: string
                        description: "NodeSelector is the simplest recommended form
                          of node selection constraint and specifies a map of key-value
                          pairs. For the pod to be eligible to run on a node, the
                          node must have each of the indicated key-value pairs as
                          labels (it can have additional labels as well). \n If unset,
                          the pod(s) will be scheduled to any available node."
                        type: object
                      tolerations:
                        description: "Tolerations work with taints to ensure that
                          pods are not scheduled onto inappropriate nodes. One or
                          more taints are applied to a node; this marks that the node
                          should not accept any pods that do not tolerate the taints.
                          \n The default is an empty list. \n See https://kubernetes.io/docs/concepts/configuration/taint-and-toleration/
                          for additional details."
                        items:
                          description: The pod this Toleration is attached to tolerates
                            any taint that matches the triple <key,value,effect> using
                            the matching operator <operator>.
                          properties:
                            effect:
                              description: Effect indicates the taint effect to match.
                                Empty means match all taint effects. When specified,
                                allowed values are NoSchedule, PreferNoSchedule and
                                NoExecute.
                              type: string
                            key:
                              description: Key is the taint key that the toleration
                                applies to. Empty means match all taint keys. If the
                                key is empty, operator must be Exists; this combination
                                means to match all values and all keys.
                              type: string
                            operator:
                              description: Operator represents a key's relationship
                                to the value. Valid operators are Exists and Equal.
                                Defaults to Equal. Exists is equivalent to wildcard
                                for value, so that a pod can tolerate all taints of
                                a particular category.
                              type: string
                            tolerationSeconds:
                              description: TolerationSeconds represents the period
                                of time the toleration (which must be of effect NoExecute,
                                otherwise this field is ignored) tolerates the taint.
                                By default, it is not set, which means tolerate the
                                taint forever (do not evict). Zero and negative values
                                will be treated as 0 (evict immediately) by the system.
                              format: int64
                              type: integer
                            value:
                              description: Value is the taint value the toleration
                                matches to. If the operator is Exists, the value should
                                be empty, otherwise just a regular string.
                              type: string
                          type: object
                        type: array
                    type: object
                  replicas:
                    description: Replicas is the desired number of Contour replicas.
                      If unset, defaults to 2.
                    format: int32
                    minimum: 0
                    type: integer
                  resources:
                    description: 'Compute Resources required by contour container.
                      Cannot be updated. More info: https://kubernetes.io/docs/concepts/configuration/manage-resources-containers/'
                    properties:
                      limits:
                        additionalProperties:
                          anyOf:
                          - type: integer
                          - type: string
                          pattern: ^(\+|-)?(([0-9]+(\.[0-9]*)?)|(\.[0-9]+))(([KMGTPE]i)|[numkMGTPE]|([eE](\+|-)?(([0-9]+(\.[0-9]*)?)|(\.[0-9]+))))?$
                          x-kubernetes-int-or-string: true
                        description: 'Limits describes the maximum amount of compute
                          resources allowed. More info: https://kubernetes.io/docs/concepts/configuration/manage-resources-containers/'
                        type: object
                      requests:
                        additionalProperties:
                          anyOf:
                          - type: integer
                          - type: string
                          pattern: ^(\+|-)?(([0-9]+(\.[0-9]*)?)|(\.[0-9]+))(([KMGTPE]i)|[numkMGTPE]|([eE](\+|-)?(([0-9]+(\.[0-9]*)?)|(\.[0-9]+))))?$
                          x-kubernetes-int-or-string: true
                        description: 'Requests describes the minimum amount of compute
                          resources required. If Requests is omitted for a container,
                          it defaults to Limits if that is explicitly specified, otherwise
                          to an implementation-defined value. More info: https://kubernetes.io/docs/concepts/configuration/manage-resources-containers/'
                        type: object
                    type: object
                type: object
              envoy:
                description: Envoy specifies deployment-time settings for the Envoy
                  part of the installation, i.e. the xDS client/data plane and associated
                  resources, including things like the workload type to use (DaemonSet
                  or Deployment), node placement constraints for the pods, and various
                  options for the Envoy service.
                properties:
                  extraVolumeMounts:
                    description: ExtraVolumeMounts holds the extra volume mounts to
                      add (normally used with extraVolumes).
                    items:
                      description: VolumeMount describes a mounting of a Volume within
                        a container.
                      properties:
                        mountPath:
                          description: Path within the container at which the volume
                            should be mounted.  Must not contain ':'.
                          type: string
                        mountPropagation:
                          description: mountPropagation determines how mounts are
                            propagated from the host to container and the other way
                            around. When not set, MountPropagationNone is used. This
                            field is beta in 1.10.
                          type: string
                        name:
                          description: This must match the Name of a Volume.
                          type: string
                        readOnly:
                          description: Mounted read-only if true, read-write otherwise
                            (false or unspecified). Defaults to false.
                          type: boolean
                        subPath:
                          description: Path within the volume from which the container's
                            volume should be mounted. Defaults to "" (volume's root).
                          type: string
                        subPathExpr:
                          description: Expanded path within the volume from which
                            the container's volume should be mounted. Behaves similarly
                            to SubPath but environment variable references $(VAR_NAME)
                            are expanded using the container's environment. Defaults
                            to "" (volume's root). SubPathExpr and SubPath are mutually
                            exclusive.
                          type: string
                      required:
                      - mountPath
                      - name
                      type: object
                    type: array
                  extraVolumes:
                    description: ExtraVolumes holds the extra volumes to add.
                    items:
                      description: Volume represents a named volume in a pod that
                        may be accessed by any container in the pod.
                      properties:
                        awsElasticBlockStore:
                          description: 'awsElasticBlockStore represents an AWS Disk
                            resource that is attached to a kubelet''s host machine
                            and then exposed to the pod. More info: https://kubernetes.io/docs/concepts/storage/volumes#awselasticblockstore'
                          properties:
                            fsType:
                              description: 'fsType is the filesystem type of the volume
                                that you want to mount. Tip: Ensure that the filesystem
                                type is supported by the host operating system. Examples:
                                "ext4", "xfs", "ntfs". Implicitly inferred to be "ext4"
                                if unspecified. More info: https://kubernetes.io/docs/concepts/storage/volumes#awselasticblockstore
                                TODO: how do we prevent errors in the filesystem from
                                compromising the machine'
                              type: string
                            partition:
                              description: 'partition is the partition in the volume
                                that you want to mount. If omitted, the default is
                                to mount by volume name. Examples: For volume /dev/sda1,
                                you specify the partition as "1". Similarly, the volume
                                partition for /dev/sda is "0" (or you can leave the
                                property empty).'
                              format: int32
                              type: integer
                            readOnly:
                              description: 'readOnly value true will force the readOnly
                                setting in VolumeMounts. More info: https://kubernetes.io/docs/concepts/storage/volumes#awselasticblockstore'
                              type: boolean
                            volumeID:
                              description: 'volumeID is unique ID of the persistent
                                disk resource in AWS (Amazon EBS volume). More info:
                                https://kubernetes.io/docs/concepts/storage/volumes#awselasticblockstore'
                              type: string
                          required:
                          - volumeID
                          type: object
                        azureDisk:
                          description: azureDisk represents an Azure Data Disk mount
                            on the host and bind mount to the pod.
                          properties:
                            cachingMode:
                              description: 'cachingMode is the Host Caching mode:
                                None, Read Only, Read Write.'
                              type: string
                            diskName:
                              description: diskName is the Name of the data disk in
                                the blob storage
                              type: string
                            diskURI:
                              description: diskURI is the URI of data disk in the
                                blob storage
                              type: string
                            fsType:
                              description: fsType is Filesystem type to mount. Must
                                be a filesystem type supported by the host operating
                                system. Ex. "ext4", "xfs", "ntfs". Implicitly inferred
                                to be "ext4" if unspecified.
                              type: string
                            kind:
                              description: 'kind expected values are Shared: multiple
                                blob disks per storage account  Dedicated: single
                                blob disk per storage account  Managed: azure managed
                                data disk (only in managed availability set). defaults
                                to shared'
                              type: string
                            readOnly:
                              description: readOnly Defaults to false (read/write).
                                ReadOnly here will force the ReadOnly setting in VolumeMounts.
                              type: boolean
                          required:
                          - diskName
                          - diskURI
                          type: object
                        azureFile:
                          description: azureFile represents an Azure File Service
                            mount on the host and bind mount to the pod.
                          properties:
                            readOnly:
                              description: readOnly defaults to false (read/write).
                                ReadOnly here will force the ReadOnly setting in VolumeMounts.
                              type: boolean
                            secretName:
                              description: secretName is the  name of secret that
                                contains Azure Storage Account Name and Key
                              type: string
                            shareName:
                              description: shareName is the azure share Name
                              type: string
                          required:
                          - secretName
                          - shareName
                          type: object
                        cephfs:
                          description: cephFS represents a Ceph FS mount on the host
                            that shares a pod's lifetime
                          properties:
                            monitors:
                              description: 'monitors is Required: Monitors is a collection
                                of Ceph monitors More info: https://examples.k8s.io/volumes/cephfs/README.md#how-to-use-it'
                              items:
                                type: string
                              type: array
                            path:
                              description: 'path is Optional: Used as the mounted
                                root, rather than the full Ceph tree, default is /'
                              type: string
                            readOnly:
                              description: 'readOnly is Optional: Defaults to false
                                (read/write). ReadOnly here will force the ReadOnly
                                setting in VolumeMounts. More info: https://examples.k8s.io/volumes/cephfs/README.md#how-to-use-it'
                              type: boolean
                            secretFile:
                              description: 'secretFile is Optional: SecretFile is
                                the path to key ring for User, default is /etc/ceph/user.secret
                                More info: https://examples.k8s.io/volumes/cephfs/README.md#how-to-use-it'
                              type: string
                            secretRef:
                              description: 'secretRef is Optional: SecretRef is reference
                                to the authentication secret for User, default is
                                empty. More info: https://examples.k8s.io/volumes/cephfs/README.md#how-to-use-it'
                              properties:
                                name:
                                  description: 'Name of the referent. More info: https://kubernetes.io/docs/concepts/overview/working-with-objects/names/#names
                                    TODO: Add other useful fields. apiVersion, kind,
                                    uid?'
                                  type: string
                              type: object
                            user:
                              description: 'user is optional: User is the rados user
                                name, default is admin More info: https://examples.k8s.io/volumes/cephfs/README.md#how-to-use-it'
                              type: string
                          required:
                          - monitors
                          type: object
                        cinder:
                          description: 'cinder represents a cinder volume attached
                            and mounted on kubelets host machine. More info: https://examples.k8s.io/mysql-cinder-pd/README.md'
                          properties:
                            fsType:
                              description: 'fsType is the filesystem type to mount.
                                Must be a filesystem type supported by the host operating
                                system. Examples: "ext4", "xfs", "ntfs". Implicitly
                                inferred to be "ext4" if unspecified. More info: https://examples.k8s.io/mysql-cinder-pd/README.md'
                              type: string
                            readOnly:
                              description: 'readOnly defaults to false (read/write).
                                ReadOnly here will force the ReadOnly setting in VolumeMounts.
                                More info: https://examples.k8s.io/mysql-cinder-pd/README.md'
                              type: boolean
                            secretRef:
                              description: 'secretRef is optional: points to a secret
                                object containing parameters used to connect to OpenStack.'
                              properties:
                                name:
                                  description: 'Name of the referent. More info: https://kubernetes.io/docs/concepts/overview/working-with-objects/names/#names
                                    TODO: Add other useful fields. apiVersion, kind,
                                    uid?'
                                  type: string
                              type: object
                            volumeID:
                              description: 'volumeID used to identify the volume in
                                cinder. More info: https://examples.k8s.io/mysql-cinder-pd/README.md'
                              type: string
                          required:
                          - volumeID
                          type: object
                        configMap:
                          description: configMap represents a configMap that should
                            populate this volume
                          properties:
                            defaultMode:
                              description: 'defaultMode is optional: mode bits used
                                to set permissions on created files by default. Must
                                be an octal value between 0000 and 0777 or a decimal
                                value between 0 and 511. YAML accepts both octal and
                                decimal values, JSON requires decimal values for mode
                                bits. Defaults to 0644. Directories within the path
                                are not affected by this setting. This might be in
                                conflict with other options that affect the file mode,
                                like fsGroup, and the result can be other mode bits
                                set.'
                              format: int32
                              type: integer
                            items:
                              description: items if unspecified, each key-value pair
                                in the Data field of the referenced ConfigMap will
                                be projected into the volume as a file whose name
                                is the key and content is the value. If specified,
                                the listed keys will be projected into the specified
                                paths, and unlisted keys will not be present. If a
                                key is specified which is not present in the ConfigMap,
                                the volume setup will error unless it is marked optional.
                                Paths must be relative and may not contain the '..'
                                path or start with '..'.
                              items:
                                description: Maps a string key to a path within a
                                  volume.
                                properties:
                                  key:
                                    description: key is the key to project.
                                    type: string
                                  mode:
                                    description: 'mode is Optional: mode bits used
                                      to set permissions on this file. Must be an
                                      octal value between 0000 and 0777 or a decimal
                                      value between 0 and 511. YAML accepts both octal
                                      and decimal values, JSON requires decimal values
                                      for mode bits. If not specified, the volume
                                      defaultMode will be used. This might be in conflict
                                      with other options that affect the file mode,
                                      like fsGroup, and the result can be other mode
                                      bits set.'
                                    format: int32
                                    type: integer
                                  path:
                                    description: path is the relative path of the
                                      file to map the key to. May not be an absolute
                                      path. May not contain the path element '..'.
                                      May not start with the string '..'.
                                    type: string
                                required:
                                - key
                                - path
                                type: object
                              type: array
                            name:
                              description: 'Name of the referent. More info: https://kubernetes.io/docs/concepts/overview/working-with-objects/names/#names
                                TODO: Add other useful fields. apiVersion, kind, uid?'
                              type: string
                            optional:
                              description: optional specify whether the ConfigMap
                                or its keys must be defined
                              type: boolean
                          type: object
                        csi:
                          description: csi (Container Storage Interface) represents
                            ephemeral storage that is handled by certain external
                            CSI drivers (Beta feature).
                          properties:
                            driver:
                              description: driver is the name of the CSI driver that
                                handles this volume. Consult with your admin for the
                                correct name as registered in the cluster.
                              type: string
                            fsType:
                              description: fsType to mount. Ex. "ext4", "xfs", "ntfs".
                                If not provided, the empty value is passed to the
                                associated CSI driver which will determine the default
                                filesystem to apply.
                              type: string
                            nodePublishSecretRef:
                              description: nodePublishSecretRef is a reference to
                                the secret object containing sensitive information
                                to pass to the CSI driver to complete the CSI NodePublishVolume
                                and NodeUnpublishVolume calls. This field is optional,
                                and  may be empty if no secret is required. If the
                                secret object contains more than one secret, all secret
                                references are passed.
                              properties:
                                name:
                                  description: 'Name of the referent. More info: https://kubernetes.io/docs/concepts/overview/working-with-objects/names/#names
                                    TODO: Add other useful fields. apiVersion, kind,
                                    uid?'
                                  type: string
                              type: object
                            readOnly:
                              description: readOnly specifies a read-only configuration
                                for the volume. Defaults to false (read/write).
                              type: boolean
                            volumeAttributes:
                              additionalProperties:
                                type: string
                              description: volumeAttributes stores driver-specific
                                properties that are passed to the CSI driver. Consult
                                your driver's documentation for supported values.
                              type: object
                          required:
                          - driver
                          type: object
                        downwardAPI:
                          description: downwardAPI represents downward API about the
                            pod that should populate this volume
                          properties:
                            defaultMode:
                              description: 'Optional: mode bits to use on created
                                files by default. Must be a Optional: mode bits used
                                to set permissions on created files by default. Must
                                be an octal value between 0000 and 0777 or a decimal
                                value between 0 and 511. YAML accepts both octal and
                                decimal values, JSON requires decimal values for mode
                                bits. Defaults to 0644. Directories within the path
                                are not affected by this setting. This might be in
                                conflict with other options that affect the file mode,
                                like fsGroup, and the result can be other mode bits
                                set.'
                              format: int32
                              type: integer
                            items:
                              description: Items is a list of downward API volume
                                file
                              items:
                                description: DownwardAPIVolumeFile represents information
                                  to create the file containing the pod field
                                properties:
                                  fieldRef:
                                    description: 'Required: Selects a field of the
                                      pod: only annotations, labels, name and namespace
                                      are supported.'
                                    properties:
                                      apiVersion:
                                        description: Version of the schema the FieldPath
                                          is written in terms of, defaults to "v1".
                                        type: string
                                      fieldPath:
                                        description: Path of the field to select in
                                          the specified API version.
                                        type: string
                                    required:
                                    - fieldPath
                                    type: object
                                  mode:
                                    description: 'Optional: mode bits used to set
                                      permissions on this file, must be an octal value
                                      between 0000 and 0777 or a decimal value between
                                      0 and 511. YAML accepts both octal and decimal
                                      values, JSON requires decimal values for mode
                                      bits. If not specified, the volume defaultMode
                                      will be used. This might be in conflict with
                                      other options that affect the file mode, like
                                      fsGroup, and the result can be other mode bits
                                      set.'
                                    format: int32
                                    type: integer
                                  path:
                                    description: 'Required: Path is  the relative
                                      path name of the file to be created. Must not
                                      be absolute or contain the ''..'' path. Must
                                      be utf-8 encoded. The first item of the relative
                                      path must not start with ''..'''
                                    type: string
                                  resourceFieldRef:
                                    description: 'Selects a resource of the container:
                                      only resources limits and requests (limits.cpu,
                                      limits.memory, requests.cpu and requests.memory)
                                      are currently supported.'
                                    properties:
                                      containerName:
                                        description: 'Container name: required for
                                          volumes, optional for env vars'
                                        type: string
                                      divisor:
                                        anyOf:
                                        - type: integer
                                        - type: string
                                        description: Specifies the output format of
                                          the exposed resources, defaults to "1"
                                        pattern: ^(\+|-)?(([0-9]+(\.[0-9]*)?)|(\.[0-9]+))(([KMGTPE]i)|[numkMGTPE]|([eE](\+|-)?(([0-9]+(\.[0-9]*)?)|(\.[0-9]+))))?$
                                        x-kubernetes-int-or-string: true
                                      resource:
                                        description: 'Required: resource to select'
                                        type: string
                                    required:
                                    - resource
                                    type: object
                                required:
                                - path
                                type: object
                              type: array
                          type: object
                        emptyDir:
                          description: 'emptyDir represents a temporary directory
                            that shares a pod''s lifetime. More info: https://kubernetes.io/docs/concepts/storage/volumes#emptydir'
                          properties:
                            medium:
                              description: 'medium represents what type of storage
                                medium should back this directory. The default is
                                "" which means to use the node''s default medium.
                                Must be an empty string (default) or Memory. More
                                info: https://kubernetes.io/docs/concepts/storage/volumes#emptydir'
                              type: string
                            sizeLimit:
                              anyOf:
                              - type: integer
                              - type: string
                              description: 'sizeLimit is the total amount of local
                                storage required for this EmptyDir volume. The size
                                limit is also applicable for memory medium. The maximum
                                usage on memory medium EmptyDir would be the minimum
                                value between the SizeLimit specified here and the
                                sum of memory limits of all containers in a pod. The
                                default is nil which means that the limit is undefined.
                                More info: http://kubernetes.io/docs/user-guide/volumes#emptydir'
                              pattern: ^(\+|-)?(([0-9]+(\.[0-9]*)?)|(\.[0-9]+))(([KMGTPE]i)|[numkMGTPE]|([eE](\+|-)?(([0-9]+(\.[0-9]*)?)|(\.[0-9]+))))?$
                              x-kubernetes-int-or-string: true
                          type: object
                        ephemeral:
                          description: "ephemeral represents a volume that is handled
                            by a cluster storage driver. The volume's lifecycle is
                            tied to the pod that defines it - it will be created before
                            the pod starts, and deleted when the pod is removed. \n
                            Use this if: a) the volume is only needed while the pod
                            runs, b) features of normal volumes like restoring from
                            snapshot or capacity    tracking are needed, c) the storage
                            driver is specified through a storage class, and d) the
                            storage driver supports dynamic volume provisioning through
                            \   a PersistentVolumeClaim (see EphemeralVolumeSource
                            for more    information on the connection between this
                            volume type    and PersistentVolumeClaim). \n Use PersistentVolumeClaim
                            or one of the vendor-specific APIs for volumes that persist
                            for longer than the lifecycle of an individual pod. \n
                            Use CSI for light-weight local ephemeral volumes if the
                            CSI driver is meant to be used that way - see the documentation
                            of the driver for more information. \n A pod can use both
                            types of ephemeral volumes and persistent volumes at the
                            same time."
                          properties:
                            volumeClaimTemplate:
                              description: "Will be used to create a stand-alone PVC
                                to provision the volume. The pod in which this EphemeralVolumeSource
                                is embedded will be the owner of the PVC, i.e. the
                                PVC will be deleted together with the pod.  The name
                                of the PVC will be `<pod name>-<volume name>` where
                                `<volume name>` is the name from the `PodSpec.Volumes`
                                array entry. Pod validation will reject the pod if
                                the concatenated name is not valid for a PVC (for
                                example, too long). \n An existing PVC with that name
                                that is not owned by the pod will *not* be used for
                                the pod to avoid using an unrelated volume by mistake.
                                Starting the pod is then blocked until the unrelated
                                PVC is removed. If such a pre-created PVC is meant
                                to be used by the pod, the PVC has to updated with
                                an owner reference to the pod once the pod exists.
                                Normally this should not be necessary, but it may
                                be useful when manually reconstructing a broken cluster.
                                \n This field is read-only and no changes will be
                                made by Kubernetes to the PVC after it has been created.
                                \n Required, must not be nil."
                              properties:
                                metadata:
                                  description: May contain labels and annotations
                                    that will be copied into the PVC when creating
                                    it. No other fields are allowed and will be rejected
                                    during validation.
                                  type: object
                                spec:
                                  description: The specification for the PersistentVolumeClaim.
                                    The entire content is copied unchanged into the
                                    PVC that gets created from this template. The
                                    same fields as in a PersistentVolumeClaim are
                                    also valid here.
                                  properties:
                                    accessModes:
                                      description: 'accessModes contains the desired
                                        access modes the volume should have. More
                                        info: https://kubernetes.io/docs/concepts/storage/persistent-volumes#access-modes-1'
                                      items:
                                        type: string
                                      type: array
                                    dataSource:
                                      description: 'dataSource field can be used to
                                        specify either: * An existing VolumeSnapshot
                                        object (snapshot.storage.k8s.io/VolumeSnapshot)
                                        * An existing PVC (PersistentVolumeClaim)
                                        If the provisioner or an external controller
                                        can support the specified data source, it
                                        will create a new volume based on the contents
                                        of the specified data source. If the AnyVolumeDataSource
                                        feature gate is enabled, this field will always
                                        have the same contents as the DataSourceRef
                                        field.'
                                      properties:
                                        apiGroup:
                                          description: APIGroup is the group for the
                                            resource being referenced. If APIGroup
                                            is not specified, the specified Kind must
                                            be in the core API group. For any other
                                            third-party types, APIGroup is required.
                                          type: string
                                        kind:
                                          description: Kind is the type of resource
                                            being referenced
                                          type: string
                                        name:
                                          description: Name is the name of resource
                                            being referenced
                                          type: string
                                      required:
                                      - kind
                                      - name
                                      type: object
                                    dataSourceRef:
                                      description: 'dataSourceRef specifies the object
                                        from which to populate the volume with data,
                                        if a non-empty volume is desired. This may
                                        be any local object from a non-empty API group
                                        (non core object) or a PersistentVolumeClaim
                                        object. When this field is specified, volume
                                        binding will only succeed if the type of the
                                        specified object matches some installed volume
                                        populator or dynamic provisioner. This field
                                        will replace the functionality of the DataSource
                                        field and as such if both fields are non-empty,
                                        they must have the same value. For backwards
                                        compatibility, both fields (DataSource and
                                        DataSourceRef) will be set to the same value
                                        automatically if one of them is empty and
                                        the other is non-empty. There are two important
                                        differences between DataSource and DataSourceRef:
                                        * While DataSource only allows two specific
                                        types of objects, DataSourceRef   allows any
                                        non-core object, as well as PersistentVolumeClaim
                                        objects. * While DataSource ignores disallowed
                                        values (dropping them), DataSourceRef   preserves
                                        all values, and generates an error if a disallowed
                                        value is   specified. (Beta) Using this field
                                        requires the AnyVolumeDataSource feature gate
                                        to be enabled.'
                                      properties:
                                        apiGroup:
                                          description: APIGroup is the group for the
                                            resource being referenced. If APIGroup
                                            is not specified, the specified Kind must
                                            be in the core API group. For any other
                                            third-party types, APIGroup is required.
                                          type: string
                                        kind:
                                          description: Kind is the type of resource
                                            being referenced
                                          type: string
                                        name:
                                          description: Name is the name of resource
                                            being referenced
                                          type: string
                                      required:
                                      - kind
                                      - name
                                      type: object
                                    resources:
                                      description: 'resources represents the minimum
                                        resources the volume should have. If RecoverVolumeExpansionFailure
                                        feature is enabled users are allowed to specify
                                        resource requirements that are lower than
                                        previous value but must still be higher than
                                        capacity recorded in the status field of the
                                        claim. More info: https://kubernetes.io/docs/concepts/storage/persistent-volumes#resources'
                                      properties:
                                        limits:
                                          additionalProperties:
                                            anyOf:
                                            - type: integer
                                            - type: string
                                            pattern: ^(\+|-)?(([0-9]+(\.[0-9]*)?)|(\.[0-9]+))(([KMGTPE]i)|[numkMGTPE]|([eE](\+|-)?(([0-9]+(\.[0-9]*)?)|(\.[0-9]+))))?$
                                            x-kubernetes-int-or-string: true
                                          description: 'Limits describes the maximum
                                            amount of compute resources allowed. More
                                            info: https://kubernetes.io/docs/concepts/configuration/manage-resources-containers/'
                                          type: object
                                        requests:
                                          additionalProperties:
                                            anyOf:
                                            - type: integer
                                            - type: string
                                            pattern: ^(\+|-)?(([0-9]+(\.[0-9]*)?)|(\.[0-9]+))(([KMGTPE]i)|[numkMGTPE]|([eE](\+|-)?(([0-9]+(\.[0-9]*)?)|(\.[0-9]+))))?$
                                            x-kubernetes-int-or-string: true
                                          description: 'Requests describes the minimum
                                            amount of compute resources required.
                                            If Requests is omitted for a container,
                                            it defaults to Limits if that is explicitly
                                            specified, otherwise to an implementation-defined
                                            value. More info: https://kubernetes.io/docs/concepts/configuration/manage-resources-containers/'
                                          type: object
                                      type: object
                                    selector:
                                      description: selector is a label query over
                                        volumes to consider for binding.
                                      properties:
                                        matchExpressions:
                                          description: matchExpressions is a list
                                            of label selector requirements. The requirements
                                            are ANDed.
                                          items:
                                            description: A label selector requirement
                                              is a selector that contains values,
                                              a key, and an operator that relates
                                              the key and values.
                                            properties:
                                              key:
                                                description: key is the label key
                                                  that the selector applies to.
                                                type: string
                                              operator:
                                                description: operator represents a
                                                  key's relationship to a set of values.
                                                  Valid operators are In, NotIn, Exists
                                                  and DoesNotExist.
                                                type: string
                                              values:
                                                description: values is an array of
                                                  string values. If the operator is
                                                  In or NotIn, the values array must
                                                  be non-empty. If the operator is
                                                  Exists or DoesNotExist, the values
                                                  array must be empty. This array
                                                  is replaced during a strategic merge
                                                  patch.
                                                items:
                                                  type: string
                                                type: array
                                            required:
                                            - key
                                            - operator
                                            type: object
                                          type: array
                                        matchLabels:
                                          additionalProperties:
                                            type: string
                                          description: matchLabels is a map of {key,value}
                                            pairs. A single {key,value} in the matchLabels
                                            map is equivalent to an element of matchExpressions,
                                            whose key field is "key", the operator
                                            is "In", and the values array contains
                                            only "value". The requirements are ANDed.
                                          type: object
                                      type: object
                                    storageClassName:
                                      description: 'storageClassName is the name of
                                        the StorageClass required by the claim. More
                                        info: https://kubernetes.io/docs/concepts/storage/persistent-volumes#class-1'
                                      type: string
                                    volumeMode:
                                      description: volumeMode defines what type of
                                        volume is required by the claim. Value of
                                        Filesystem is implied when not included in
                                        claim spec.
                                      type: string
                                    volumeName:
                                      description: volumeName is the binding reference
                                        to the PersistentVolume backing this claim.
                                      type: string
                                  type: object
                              required:
                              - spec
                              type: object
                          type: object
                        fc:
                          description: fc represents a Fibre Channel resource that
                            is attached to a kubelet's host machine and then exposed
                            to the pod.
                          properties:
                            fsType:
                              description: 'fsType is the filesystem type to mount.
                                Must be a filesystem type supported by the host operating
                                system. Ex. "ext4", "xfs", "ntfs". Implicitly inferred
                                to be "ext4" if unspecified. TODO: how do we prevent
                                errors in the filesystem from compromising the machine'
                              type: string
                            lun:
                              description: 'lun is Optional: FC target lun number'
                              format: int32
                              type: integer
                            readOnly:
                              description: 'readOnly is Optional: Defaults to false
                                (read/write). ReadOnly here will force the ReadOnly
                                setting in VolumeMounts.'
                              type: boolean
                            targetWWNs:
                              description: 'targetWWNs is Optional: FC target worldwide
                                names (WWNs)'
                              items:
                                type: string
                              type: array
                            wwids:
                              description: 'wwids Optional: FC volume world wide identifiers
                                (wwids) Either wwids or combination of targetWWNs
                                and lun must be set, but not both simultaneously.'
                              items:
                                type: string
                              type: array
                          type: object
                        flexVolume:
                          description: flexVolume represents a generic volume resource
                            that is provisioned/attached using an exec based plugin.
                          properties:
                            driver:
                              description: driver is the name of the driver to use
                                for this volume.
                              type: string
                            fsType:
                              description: fsType is the filesystem type to mount.
                                Must be a filesystem type supported by the host operating
                                system. Ex. "ext4", "xfs", "ntfs". The default filesystem
                                depends on FlexVolume script.
                              type: string
                            options:
                              additionalProperties:
                                type: string
                              description: 'options is Optional: this field holds
                                extra command options if any.'
                              type: object
                            readOnly:
                              description: 'readOnly is Optional: defaults to false
                                (read/write). ReadOnly here will force the ReadOnly
                                setting in VolumeMounts.'
                              type: boolean
                            secretRef:
                              description: 'secretRef is Optional: secretRef is reference
                                to the secret object containing sensitive information
                                to pass to the plugin scripts. This may be empty if
                                no secret object is specified. If the secret object
                                contains more than one secret, all secrets are passed
                                to the plugin scripts.'
                              properties:
                                name:
                                  description: 'Name of the referent. More info: https://kubernetes.io/docs/concepts/overview/working-with-objects/names/#names
                                    TODO: Add other useful fields. apiVersion, kind,
                                    uid?'
                                  type: string
                              type: object
                          required:
                          - driver
                          type: object
                        flocker:
                          description: flocker represents a Flocker volume attached
                            to a kubelet's host machine. This depends on the Flocker
                            control service being running
                          properties:
                            datasetName:
                              description: datasetName is Name of the dataset stored
                                as metadata -> name on the dataset for Flocker should
                                be considered as deprecated
                              type: string
                            datasetUUID:
                              description: datasetUUID is the UUID of the dataset.
                                This is unique identifier of a Flocker dataset
                              type: string
                          type: object
                        gcePersistentDisk:
                          description: 'gcePersistentDisk represents a GCE Disk resource
                            that is attached to a kubelet''s host machine and then
                            exposed to the pod. More info: https://kubernetes.io/docs/concepts/storage/volumes#gcepersistentdisk'
                          properties:
                            fsType:
                              description: 'fsType is filesystem type of the volume
                                that you want to mount. Tip: Ensure that the filesystem
                                type is supported by the host operating system. Examples:
                                "ext4", "xfs", "ntfs". Implicitly inferred to be "ext4"
                                if unspecified. More info: https://kubernetes.io/docs/concepts/storage/volumes#gcepersistentdisk
                                TODO: how do we prevent errors in the filesystem from
                                compromising the machine'
                              type: string
                            partition:
                              description: 'partition is the partition in the volume
                                that you want to mount. If omitted, the default is
                                to mount by volume name. Examples: For volume /dev/sda1,
                                you specify the partition as "1". Similarly, the volume
                                partition for /dev/sda is "0" (or you can leave the
                                property empty). More info: https://kubernetes.io/docs/concepts/storage/volumes#gcepersistentdisk'
                              format: int32
                              type: integer
                            pdName:
                              description: 'pdName is unique name of the PD resource
                                in GCE. Used to identify the disk in GCE. More info:
                                https://kubernetes.io/docs/concepts/storage/volumes#gcepersistentdisk'
                              type: string
                            readOnly:
                              description: 'readOnly here will force the ReadOnly
                                setting in VolumeMounts. Defaults to false. More info:
                                https://kubernetes.io/docs/concepts/storage/volumes#gcepersistentdisk'
                              type: boolean
                          required:
                          - pdName
                          type: object
                        gitRepo:
                          description: 'gitRepo represents a git repository at a particular
                            revision. DEPRECATED: GitRepo is deprecated. To provision
                            a container with a git repo, mount an EmptyDir into an
                            InitContainer that clones the repo using git, then mount
                            the EmptyDir into the Pod''s container.'
                          properties:
                            directory:
                              description: directory is the target directory name.
                                Must not contain or start with '..'.  If '.' is supplied,
                                the volume directory will be the git repository.  Otherwise,
                                if specified, the volume will contain the git repository
                                in the subdirectory with the given name.
                              type: string
                            repository:
                              description: repository is the URL
                              type: string
                            revision:
                              description: revision is the commit hash for the specified
                                revision.
                              type: string
                          required:
                          - repository
                          type: object
                        glusterfs:
                          description: 'glusterfs represents a Glusterfs mount on
                            the host that shares a pod''s lifetime. More info: https://examples.k8s.io/volumes/glusterfs/README.md'
                          properties:
                            endpoints:
                              description: 'endpoints is the endpoint name that details
                                Glusterfs topology. More info: https://examples.k8s.io/volumes/glusterfs/README.md#create-a-pod'
                              type: string
                            path:
                              description: 'path is the Glusterfs volume path. More
                                info: https://examples.k8s.io/volumes/glusterfs/README.md#create-a-pod'
                              type: string
                            readOnly:
                              description: 'readOnly here will force the Glusterfs
                                volume to be mounted with read-only permissions. Defaults
                                to false. More info: https://examples.k8s.io/volumes/glusterfs/README.md#create-a-pod'
                              type: boolean
                          required:
                          - endpoints
                          - path
                          type: object
                        hostPath:
                          description: 'hostPath represents a pre-existing file or
                            directory on the host machine that is directly exposed
                            to the container. This is generally used for system agents
                            or other privileged things that are allowed to see the
                            host machine. Most containers will NOT need this. More
                            info: https://kubernetes.io/docs/concepts/storage/volumes#hostpath
                            --- TODO(jonesdl) We need to restrict who can use host
                            directory mounts and who can/can not mount host directories
                            as read/write.'
                          properties:
                            path:
                              description: 'path of the directory on the host. If
                                the path is a symlink, it will follow the link to
                                the real path. More info: https://kubernetes.io/docs/concepts/storage/volumes#hostpath'
                              type: string
                            type:
                              description: 'type for HostPath Volume Defaults to ""
                                More info: https://kubernetes.io/docs/concepts/storage/volumes#hostpath'
                              type: string
                          required:
                          - path
                          type: object
                        iscsi:
                          description: 'iscsi represents an ISCSI Disk resource that
                            is attached to a kubelet''s host machine and then exposed
                            to the pod. More info: https://examples.k8s.io/volumes/iscsi/README.md'
                          properties:
                            chapAuthDiscovery:
                              description: chapAuthDiscovery defines whether support
                                iSCSI Discovery CHAP authentication
                              type: boolean
                            chapAuthSession:
                              description: chapAuthSession defines whether support
                                iSCSI Session CHAP authentication
                              type: boolean
                            fsType:
                              description: 'fsType is the filesystem type of the volume
                                that you want to mount. Tip: Ensure that the filesystem
                                type is supported by the host operating system. Examples:
                                "ext4", "xfs", "ntfs". Implicitly inferred to be "ext4"
                                if unspecified. More info: https://kubernetes.io/docs/concepts/storage/volumes#iscsi
                                TODO: how do we prevent errors in the filesystem from
                                compromising the machine'
                              type: string
                            initiatorName:
                              description: initiatorName is the custom iSCSI Initiator
                                Name. If initiatorName is specified with iscsiInterface
                                simultaneously, new iSCSI interface <target portal>:<volume
                                name> will be created for the connection.
                              type: string
                            iqn:
                              description: iqn is the target iSCSI Qualified Name.
                              type: string
                            iscsiInterface:
                              description: iscsiInterface is the interface Name that
                                uses an iSCSI transport. Defaults to 'default' (tcp).
                              type: string
                            lun:
                              description: lun represents iSCSI Target Lun number.
                              format: int32
                              type: integer
                            portals:
                              description: portals is the iSCSI Target Portal List.
                                The portal is either an IP or ip_addr:port if the
                                port is other than default (typically TCP ports 860
                                and 3260).
                              items:
                                type: string
                              type: array
                            readOnly:
                              description: readOnly here will force the ReadOnly setting
                                in VolumeMounts. Defaults to false.
                              type: boolean
                            secretRef:
                              description: secretRef is the CHAP Secret for iSCSI
                                target and initiator authentication
                              properties:
                                name:
                                  description: 'Name of the referent. More info: https://kubernetes.io/docs/concepts/overview/working-with-objects/names/#names
                                    TODO: Add other useful fields. apiVersion, kind,
                                    uid?'
                                  type: string
                              type: object
                            targetPortal:
                              description: targetPortal is iSCSI Target Portal. The
                                Portal is either an IP or ip_addr:port if the port
                                is other than default (typically TCP ports 860 and
                                3260).
                              type: string
                          required:
                          - iqn
                          - lun
                          - targetPortal
                          type: object
                        name:
                          description: 'name of the volume. Must be a DNS_LABEL and
                            unique within the pod. More info: https://kubernetes.io/docs/concepts/overview/working-with-objects/names/#names'
                          type: string
                        nfs:
                          description: 'nfs represents an NFS mount on the host that
                            shares a pod''s lifetime More info: https://kubernetes.io/docs/concepts/storage/volumes#nfs'
                          properties:
                            path:
                              description: 'path that is exported by the NFS server.
                                More info: https://kubernetes.io/docs/concepts/storage/volumes#nfs'
                              type: string
                            readOnly:
                              description: 'readOnly here will force the NFS export
                                to be mounted with read-only permissions. Defaults
                                to false. More info: https://kubernetes.io/docs/concepts/storage/volumes#nfs'
                              type: boolean
                            server:
                              description: 'server is the hostname or IP address of
                                the NFS server. More info: https://kubernetes.io/docs/concepts/storage/volumes#nfs'
                              type: string
                          required:
                          - path
                          - server
                          type: object
                        persistentVolumeClaim:
                          description: 'persistentVolumeClaimVolumeSource represents
                            a reference to a PersistentVolumeClaim in the same namespace.
                            More info: https://kubernetes.io/docs/concepts/storage/persistent-volumes#persistentvolumeclaims'
                          properties:
                            claimName:
                              description: 'claimName is the name of a PersistentVolumeClaim
                                in the same namespace as the pod using this volume.
                                More info: https://kubernetes.io/docs/concepts/storage/persistent-volumes#persistentvolumeclaims'
                              type: string
                            readOnly:
                              description: readOnly Will force the ReadOnly setting
                                in VolumeMounts. Default false.
                              type: boolean
                          required:
                          - claimName
                          type: object
                        photonPersistentDisk:
                          description: photonPersistentDisk represents a PhotonController
                            persistent disk attached and mounted on kubelets host
                            machine
                          properties:
                            fsType:
                              description: fsType is the filesystem type to mount.
                                Must be a filesystem type supported by the host operating
                                system. Ex. "ext4", "xfs", "ntfs". Implicitly inferred
                                to be "ext4" if unspecified.
                              type: string
                            pdID:
                              description: pdID is the ID that identifies Photon Controller
                                persistent disk
                              type: string
                          required:
                          - pdID
                          type: object
                        portworxVolume:
                          description: portworxVolume represents a portworx volume
                            attached and mounted on kubelets host machine
                          properties:
                            fsType:
                              description: fSType represents the filesystem type to
                                mount Must be a filesystem type supported by the host
                                operating system. Ex. "ext4", "xfs". Implicitly inferred
                                to be "ext4" if unspecified.
                              type: string
                            readOnly:
                              description: readOnly defaults to false (read/write).
                                ReadOnly here will force the ReadOnly setting in VolumeMounts.
                              type: boolean
                            volumeID:
                              description: volumeID uniquely identifies a Portworx
                                volume
                              type: string
                          required:
                          - volumeID
                          type: object
                        projected:
                          description: projected items for all in one resources secrets,
                            configmaps, and downward API
                          properties:
                            defaultMode:
                              description: defaultMode are the mode bits used to set
                                permissions on created files by default. Must be an
                                octal value between 0000 and 0777 or a decimal value
                                between 0 and 511. YAML accepts both octal and decimal
                                values, JSON requires decimal values for mode bits.
                                Directories within the path are not affected by this
                                setting. This might be in conflict with other options
                                that affect the file mode, like fsGroup, and the result
                                can be other mode bits set.
                              format: int32
                              type: integer
                            sources:
                              description: sources is the list of volume projections
                              items:
                                description: Projection that may be projected along
                                  with other supported volume types
                                properties:
                                  configMap:
                                    description: configMap information about the configMap
                                      data to project
                                    properties:
                                      items:
                                        description: items if unspecified, each key-value
                                          pair in the Data field of the referenced
                                          ConfigMap will be projected into the volume
                                          as a file whose name is the key and content
                                          is the value. If specified, the listed keys
                                          will be projected into the specified paths,
                                          and unlisted keys will not be present. If
                                          a key is specified which is not present
                                          in the ConfigMap, the volume setup will
                                          error unless it is marked optional. Paths
                                          must be relative and may not contain the
                                          '..' path or start with '..'.
                                        items:
                                          description: Maps a string key to a path
                                            within a volume.
                                          properties:
                                            key:
                                              description: key is the key to project.
                                              type: string
                                            mode:
                                              description: 'mode is Optional: mode
                                                bits used to set permissions on this
                                                file. Must be an octal value between
                                                0000 and 0777 or a decimal value between
                                                0 and 511. YAML accepts both octal
                                                and decimal values, JSON requires
                                                decimal values for mode bits. If not
                                                specified, the volume defaultMode
                                                will be used. This might be in conflict
                                                with other options that affect the
                                                file mode, like fsGroup, and the result
                                                can be other mode bits set.'
                                              format: int32
                                              type: integer
                                            path:
                                              description: path is the relative path
                                                of the file to map the key to. May
                                                not be an absolute path. May not contain
                                                the path element '..'. May not start
                                                with the string '..'.
                                              type: string
                                          required:
                                          - key
                                          - path
                                          type: object
                                        type: array
                                      name:
                                        description: 'Name of the referent. More info:
                                          https://kubernetes.io/docs/concepts/overview/working-with-objects/names/#names
                                          TODO: Add other useful fields. apiVersion,
                                          kind, uid?'
                                        type: string
                                      optional:
                                        description: optional specify whether the
                                          ConfigMap or its keys must be defined
                                        type: boolean
                                    type: object
                                  downwardAPI:
                                    description: downwardAPI information about the
                                      downwardAPI data to project
                                    properties:
                                      items:
                                        description: Items is a list of DownwardAPIVolume
                                          file
                                        items:
                                          description: DownwardAPIVolumeFile represents
                                            information to create the file containing
                                            the pod field
                                          properties:
                                            fieldRef:
                                              description: 'Required: Selects a field
                                                of the pod: only annotations, labels,
                                                name and namespace are supported.'
                                              properties:
                                                apiVersion:
                                                  description: Version of the schema
                                                    the FieldPath is written in terms
                                                    of, defaults to "v1".
                                                  type: string
                                                fieldPath:
                                                  description: Path of the field to
                                                    select in the specified API version.
                                                  type: string
                                              required:
                                              - fieldPath
                                              type: object
                                            mode:
                                              description: 'Optional: mode bits used
                                                to set permissions on this file, must
                                                be an octal value between 0000 and
                                                0777 or a decimal value between 0
                                                and 511. YAML accepts both octal and
                                                decimal values, JSON requires decimal
                                                values for mode bits. If not specified,
                                                the volume defaultMode will be used.
                                                This might be in conflict with other
                                                options that affect the file mode,
                                                like fsGroup, and the result can be
                                                other mode bits set.'
                                              format: int32
                                              type: integer
                                            path:
                                              description: 'Required: Path is  the
                                                relative path name of the file to
                                                be created. Must not be absolute or
                                                contain the ''..'' path. Must be utf-8
                                                encoded. The first item of the relative
                                                path must not start with ''..'''
                                              type: string
                                            resourceFieldRef:
                                              description: 'Selects a resource of
                                                the container: only resources limits
                                                and requests (limits.cpu, limits.memory,
                                                requests.cpu and requests.memory)
                                                are currently supported.'
                                              properties:
                                                containerName:
                                                  description: 'Container name: required
                                                    for volumes, optional for env
                                                    vars'
                                                  type: string
                                                divisor:
                                                  anyOf:
                                                  - type: integer
                                                  - type: string
                                                  description: Specifies the output
                                                    format of the exposed resources,
                                                    defaults to "1"
                                                  pattern: ^(\+|-)?(([0-9]+(\.[0-9]*)?)|(\.[0-9]+))(([KMGTPE]i)|[numkMGTPE]|([eE](\+|-)?(([0-9]+(\.[0-9]*)?)|(\.[0-9]+))))?$
                                                  x-kubernetes-int-or-string: true
                                                resource:
                                                  description: 'Required: resource
                                                    to select'
                                                  type: string
                                              required:
                                              - resource
                                              type: object
                                          required:
                                          - path
                                          type: object
                                        type: array
                                    type: object
                                  secret:
                                    description: secret information about the secret
                                      data to project
                                    properties:
                                      items:
                                        description: items if unspecified, each key-value
                                          pair in the Data field of the referenced
                                          Secret will be projected into the volume
                                          as a file whose name is the key and content
                                          is the value. If specified, the listed keys
                                          will be projected into the specified paths,
                                          and unlisted keys will not be present. If
                                          a key is specified which is not present
                                          in the Secret, the volume setup will error
                                          unless it is marked optional. Paths must
                                          be relative and may not contain the '..'
                                          path or start with '..'.
                                        items:
                                          description: Maps a string key to a path
                                            within a volume.
                                          properties:
                                            key:
                                              description: key is the key to project.
                                              type: string
                                            mode:
                                              description: 'mode is Optional: mode
                                                bits used to set permissions on this
                                                file. Must be an octal value between
                                                0000 and 0777 or a decimal value between
                                                0 and 511. YAML accepts both octal
                                                and decimal values, JSON requires
                                                decimal values for mode bits. If not
                                                specified, the volume defaultMode
                                                will be used. This might be in conflict
                                                with other options that affect the
                                                file mode, like fsGroup, and the result
                                                can be other mode bits set.'
                                              format: int32
                                              type: integer
                                            path:
                                              description: path is the relative path
                                                of the file to map the key to. May
                                                not be an absolute path. May not contain
                                                the path element '..'. May not start
                                                with the string '..'.
                                              type: string
                                          required:
                                          - key
                                          - path
                                          type: object
                                        type: array
                                      name:
                                        description: 'Name of the referent. More info:
                                          https://kubernetes.io/docs/concepts/overview/working-with-objects/names/#names
                                          TODO: Add other useful fields. apiVersion,
                                          kind, uid?'
                                        type: string
                                      optional:
                                        description: optional field specify whether
                                          the Secret or its key must be defined
                                        type: boolean
                                    type: object
                                  serviceAccountToken:
                                    description: serviceAccountToken is information
                                      about the serviceAccountToken data to project
                                    properties:
                                      audience:
                                        description: audience is the intended audience
                                          of the token. A recipient of a token must
                                          identify itself with an identifier specified
                                          in the audience of the token, and otherwise
                                          should reject the token. The audience defaults
                                          to the identifier of the apiserver.
                                        type: string
                                      expirationSeconds:
                                        description: expirationSeconds is the requested
                                          duration of validity of the service account
                                          token. As the token approaches expiration,
                                          the kubelet volume plugin will proactively
                                          rotate the service account token. The kubelet
                                          will start trying to rotate the token if
                                          the token is older than 80 percent of its
                                          time to live or if the token is older than
                                          24 hours.Defaults to 1 hour and must be
                                          at least 10 minutes.
                                        format: int64
                                        type: integer
                                      path:
                                        description: path is the path relative to
                                          the mount point of the file to project the
                                          token into.
                                        type: string
                                    required:
                                    - path
                                    type: object
                                type: object
                              type: array
                          type: object
                        quobyte:
                          description: quobyte represents a Quobyte mount on the host
                            that shares a pod's lifetime
                          properties:
                            group:
                              description: group to map volume access to Default is
                                no group
                              type: string
                            readOnly:
                              description: readOnly here will force the Quobyte volume
                                to be mounted with read-only permissions. Defaults
                                to false.
                              type: boolean
                            registry:
                              description: registry represents a single or multiple
                                Quobyte Registry services specified as a string as
                                host:port pair (multiple entries are separated with
                                commas) which acts as the central registry for volumes
                              type: string
                            tenant:
                              description: tenant owning the given Quobyte volume
                                in the Backend Used with dynamically provisioned Quobyte
                                volumes, value is set by the plugin
                              type: string
                            user:
                              description: user to map volume access to Defaults to
                                serivceaccount user
                              type: string
                            volume:
                              description: volume is a string that references an already
                                created Quobyte volume by name.
                              type: string
                          required:
                          - registry
                          - volume
                          type: object
                        rbd:
                          description: 'rbd represents a Rados Block Device mount
                            on the host that shares a pod''s lifetime. More info:
                            https://examples.k8s.io/volumes/rbd/README.md'
                          properties:
                            fsType:
                              description: 'fsType is the filesystem type of the volume
                                that you want to mount. Tip: Ensure that the filesystem
                                type is supported by the host operating system. Examples:
                                "ext4", "xfs", "ntfs". Implicitly inferred to be "ext4"
                                if unspecified. More info: https://kubernetes.io/docs/concepts/storage/volumes#rbd
                                TODO: how do we prevent errors in the filesystem from
                                compromising the machine'
                              type: string
                            image:
                              description: 'image is the rados image name. More info:
                                https://examples.k8s.io/volumes/rbd/README.md#how-to-use-it'
                              type: string
                            keyring:
                              description: 'keyring is the path to key ring for RBDUser.
                                Default is /etc/ceph/keyring. More info: https://examples.k8s.io/volumes/rbd/README.md#how-to-use-it'
                              type: string
                            monitors:
                              description: 'monitors is a collection of Ceph monitors.
                                More info: https://examples.k8s.io/volumes/rbd/README.md#how-to-use-it'
                              items:
                                type: string
                              type: array
                            pool:
                              description: 'pool is the rados pool name. Default is
                                rbd. More info: https://examples.k8s.io/volumes/rbd/README.md#how-to-use-it'
                              type: string
                            readOnly:
                              description: 'readOnly here will force the ReadOnly
                                setting in VolumeMounts. Defaults to false. More info:
                                https://examples.k8s.io/volumes/rbd/README.md#how-to-use-it'
                              type: boolean
                            secretRef:
                              description: 'secretRef is name of the authentication
                                secret for RBDUser. If provided overrides keyring.
                                Default is nil. More info: https://examples.k8s.io/volumes/rbd/README.md#how-to-use-it'
                              properties:
                                name:
                                  description: 'Name of the referent. More info: https://kubernetes.io/docs/concepts/overview/working-with-objects/names/#names
                                    TODO: Add other useful fields. apiVersion, kind,
                                    uid?'
                                  type: string
                              type: object
                            user:
                              description: 'user is the rados user name. Default is
                                admin. More info: https://examples.k8s.io/volumes/rbd/README.md#how-to-use-it'
                              type: string
                          required:
                          - image
                          - monitors
                          type: object
                        scaleIO:
                          description: scaleIO represents a ScaleIO persistent volume
                            attached and mounted on Kubernetes nodes.
                          properties:
                            fsType:
                              description: fsType is the filesystem type to mount.
                                Must be a filesystem type supported by the host operating
                                system. Ex. "ext4", "xfs", "ntfs". Default is "xfs".
                              type: string
                            gateway:
                              description: gateway is the host address of the ScaleIO
                                API Gateway.
                              type: string
                            protectionDomain:
                              description: protectionDomain is the name of the ScaleIO
                                Protection Domain for the configured storage.
                              type: string
                            readOnly:
                              description: readOnly Defaults to false (read/write).
                                ReadOnly here will force the ReadOnly setting in VolumeMounts.
                              type: boolean
                            secretRef:
                              description: secretRef references to the secret for
                                ScaleIO user and other sensitive information. If this
                                is not provided, Login operation will fail.
                              properties:
                                name:
                                  description: 'Name of the referent. More info: https://kubernetes.io/docs/concepts/overview/working-with-objects/names/#names
                                    TODO: Add other useful fields. apiVersion, kind,
                                    uid?'
                                  type: string
                              type: object
                            sslEnabled:
                              description: sslEnabled Flag enable/disable SSL communication
                                with Gateway, default false
                              type: boolean
                            storageMode:
                              description: storageMode indicates whether the storage
                                for a volume should be ThickProvisioned or ThinProvisioned.
                                Default is ThinProvisioned.
                              type: string
                            storagePool:
                              description: storagePool is the ScaleIO Storage Pool
                                associated with the protection domain.
                              type: string
                            system:
                              description: system is the name of the storage system
                                as configured in ScaleIO.
                              type: string
                            volumeName:
                              description: volumeName is the name of a volume already
                                created in the ScaleIO system that is associated with
                                this volume source.
                              type: string
                          required:
                          - gateway
                          - secretRef
                          - system
                          type: object
                        secret:
                          description: 'secret represents a secret that should populate
                            this volume. More info: https://kubernetes.io/docs/concepts/storage/volumes#secret'
                          properties:
                            defaultMode:
                              description: 'defaultMode is Optional: mode bits used
                                to set permissions on created files by default. Must
                                be an octal value between 0000 and 0777 or a decimal
                                value between 0 and 511. YAML accepts both octal and
                                decimal values, JSON requires decimal values for mode
                                bits. Defaults to 0644. Directories within the path
                                are not affected by this setting. This might be in
                                conflict with other options that affect the file mode,
                                like fsGroup, and the result can be other mode bits
                                set.'
                              format: int32
                              type: integer
                            items:
                              description: items If unspecified, each key-value pair
                                in the Data field of the referenced Secret will be
                                projected into the volume as a file whose name is
                                the key and content is the value. If specified, the
                                listed keys will be projected into the specified paths,
                                and unlisted keys will not be present. If a key is
                                specified which is not present in the Secret, the
                                volume setup will error unless it is marked optional.
                                Paths must be relative and may not contain the '..'
                                path or start with '..'.
                              items:
                                description: Maps a string key to a path within a
                                  volume.
                                properties:
                                  key:
                                    description: key is the key to project.
                                    type: string
                                  mode:
                                    description: 'mode is Optional: mode bits used
                                      to set permissions on this file. Must be an
                                      octal value between 0000 and 0777 or a decimal
                                      value between 0 and 511. YAML accepts both octal
                                      and decimal values, JSON requires decimal values
                                      for mode bits. If not specified, the volume
                                      defaultMode will be used. This might be in conflict
                                      with other options that affect the file mode,
                                      like fsGroup, and the result can be other mode
                                      bits set.'
                                    format: int32
                                    type: integer
                                  path:
                                    description: path is the relative path of the
                                      file to map the key to. May not be an absolute
                                      path. May not contain the path element '..'.
                                      May not start with the string '..'.
                                    type: string
                                required:
                                - key
                                - path
                                type: object
                              type: array
                            optional:
                              description: optional field specify whether the Secret
                                or its keys must be defined
                              type: boolean
                            secretName:
                              description: 'secretName is the name of the secret in
                                the pod''s namespace to use. More info: https://kubernetes.io/docs/concepts/storage/volumes#secret'
                              type: string
                          type: object
                        storageos:
                          description: storageOS represents a StorageOS volume attached
                            and mounted on Kubernetes nodes.
                          properties:
                            fsType:
                              description: fsType is the filesystem type to mount.
                                Must be a filesystem type supported by the host operating
                                system. Ex. "ext4", "xfs", "ntfs". Implicitly inferred
                                to be "ext4" if unspecified.
                              type: string
                            readOnly:
                              description: readOnly defaults to false (read/write).
                                ReadOnly here will force the ReadOnly setting in VolumeMounts.
                              type: boolean
                            secretRef:
                              description: secretRef specifies the secret to use for
                                obtaining the StorageOS API credentials.  If not specified,
                                default values will be attempted.
                              properties:
                                name:
                                  description: 'Name of the referent. More info: https://kubernetes.io/docs/concepts/overview/working-with-objects/names/#names
                                    TODO: Add other useful fields. apiVersion, kind,
                                    uid?'
                                  type: string
                              type: object
                            volumeName:
                              description: volumeName is the human-readable name of
                                the StorageOS volume.  Volume names are only unique
                                within a namespace.
                              type: string
                            volumeNamespace:
                              description: volumeNamespace specifies the scope of
                                the volume within StorageOS.  If no namespace is specified
                                then the Pod's namespace will be used.  This allows
                                the Kubernetes name scoping to be mirrored within
                                StorageOS for tighter integration. Set VolumeName
                                to any name to override the default behaviour. Set
                                to "default" if you are not using namespaces within
                                StorageOS. Namespaces that do not pre-exist within
                                StorageOS will be created.
                              type: string
                          type: object
                        vsphereVolume:
                          description: vsphereVolume represents a vSphere volume attached
                            and mounted on kubelets host machine
                          properties:
                            fsType:
                              description: fsType is filesystem type to mount. Must
                                be a filesystem type supported by the host operating
                                system. Ex. "ext4", "xfs", "ntfs". Implicitly inferred
                                to be "ext4" if unspecified.
                              type: string
                            storagePolicyID:
                              description: storagePolicyID is the storage Policy Based
                                Management (SPBM) profile ID associated with the StoragePolicyName.
                              type: string
                            storagePolicyName:
                              description: storagePolicyName is the storage Policy
                                Based Management (SPBM) profile name.
                              type: string
                            volumePath:
                              description: volumePath is the path that identifies
                                vSphere volume vmdk
                              type: string
                          required:
                          - volumePath
                          type: object
                      required:
                      - name
                      type: object
                    type: array
                  logLevel:
                    description: LogLevel sets the log level for Envoy. Allowed values
                      are "trace", "debug", "info", "warn", "error", "critical", "off".
                    type: string
                  networkPublishing:
                    description: NetworkPublishing defines how to expose Envoy to
                      a network.
                    properties:
<<<<<<< HEAD
                      ports:
                        description: Ports is a list of network ports to expose on
                          the envoy service
                        items:
                          description: Port is the schema to specify a network port
                            for a Service.
                          properties:
                            containerPort:
                              description: "ContainerPort is the network port number
                                to expose for a container. A container port gives
                                the system additional information about network connections
                                a container uses, but is primarily informational.
                                The number must be greater than 0 and less than 65536.
                                \n Not specifying a port here DOES NOT prevent that
                                port from being exposed by Envoy. Any port which is
                                listening on the default \"0.0.0.0\" address inside
                                the Envoy container will be accessible from the network.
                                Names and port numbers must be unique in the list
                                container ports. Two ports must be specified, one
                                named \"http\" for Envoy's insecure service and one
                                named \"https\" for Envoy's secure service. the default
                                are: - http: 8080 - https: 8443"
                              format: int32
                              maximum: 65535
                              minimum: 1
                              type: integer
                            name:
                              description: Name is an IANA_SVC_NAME within the Service.
                              maxLength: 253
                              minLength: 1
                              type: string
                            nodePort:
                              description: "NodePort is the network port number to
                                expose for the NodePort Service. If unspecified, a
                                port number will be assigned from the the cluster's
                                nodeport service range, i.e. --service-node-port-range
                                flag (default: 30000-32767). \n If specified, the
                                number must: \n 1. Not be used by another NodePort
                                Service. 2. Be within the cluster's nodeport service
                                range, i.e. --service-node-port-range    flag (default:
                                30000-32767). 3. Be a valid network port number, i.e.
                                greater than 0 and less than 65536."
                              format: int32
                              maximum: 65535
                              minimum: 1
                              type: integer
                            port:
                              description: "Port is the network port number to expose
                                on the envoy service. The number must be greater than
                                0 and less than 65536. \n it will be reteieve from
                                GatewayAPI/Gateway's listeners"
                              format: int32
                              maximum: 65535
                              minimum: 1
                              type: integer
                          required:
                          - containerPort
                          - name
                          - port
                          type: object
                        type: array
=======
                      externalTrafficPolicy:
                        description: "ExternalTrafficPolicy describes how nodes distribute
                          service traffic they receive on one of the Service's \"externally-facing\"
                          addresses (NodePorts, ExternalIPs, and LoadBalancer IPs).
                          \n If unset, defaults to \"Local\"."
                        type: string
>>>>>>> ccb79f86
                      serviceAnnotations:
                        additionalProperties:
                          type: string
                        description: ServiceAnnotations is the annotations to add
                          to the provisioned Envoy service.
                        type: object
                      type:
                        description: "NetworkPublishingType is the type of publishing
                          strategy to use. Valid values are: \n * LoadBalancerService
                          \n In this configuration, network endpoints for Envoy use
                          container networking. A Kubernetes LoadBalancer Service
                          is created to publish Envoy network endpoints. \n See: https://kubernetes.io/docs/concepts/services-networking/service/#loadbalancer
                          \n * NodePortService \n Publishes Envoy network endpoints
                          using a Kubernetes NodePort Service. \n In this configuration,
                          Envoy network endpoints use container networking. A Kubernetes
                          NodePort Service is created to publish the network endpoints.
                          \n See: https://kubernetes.io/docs/concepts/services-networking/service/#nodeport
                          \n * ClusterIPService \n Publishes Envoy network endpoints
                          using a Kubernetes ClusterIP Service. \n In this configuration,
                          Envoy network endpoints use container networking. A Kubernetes
                          ClusterIP Service is created to publish the network endpoints.
                          \n See: https://kubernetes.io/docs/concepts/services-networking/service/#publishing-services-service-types
                          \n If unset, defaults to LoadBalancerService."
                        type: string
                    type: object
                  nodePlacement:
                    description: NodePlacement describes node scheduling configuration
                      of Envoy pods.
                    properties:
                      nodeSelector:
                        additionalProperties:
                          type: string
                        description: "NodeSelector is the simplest recommended form
                          of node selection constraint and specifies a map of key-value
                          pairs. For the pod to be eligible to run on a node, the
                          node must have each of the indicated key-value pairs as
                          labels (it can have additional labels as well). \n If unset,
                          the pod(s) will be scheduled to any available node."
                        type: object
                      tolerations:
                        description: "Tolerations work with taints to ensure that
                          pods are not scheduled onto inappropriate nodes. One or
                          more taints are applied to a node; this marks that the node
                          should not accept any pods that do not tolerate the taints.
                          \n The default is an empty list. \n See https://kubernetes.io/docs/concepts/configuration/taint-and-toleration/
                          for additional details."
                        items:
                          description: The pod this Toleration is attached to tolerates
                            any taint that matches the triple <key,value,effect> using
                            the matching operator <operator>.
                          properties:
                            effect:
                              description: Effect indicates the taint effect to match.
                                Empty means match all taint effects. When specified,
                                allowed values are NoSchedule, PreferNoSchedule and
                                NoExecute.
                              type: string
                            key:
                              description: Key is the taint key that the toleration
                                applies to. Empty means match all taint keys. If the
                                key is empty, operator must be Exists; this combination
                                means to match all values and all keys.
                              type: string
                            operator:
                              description: Operator represents a key's relationship
                                to the value. Valid operators are Exists and Equal.
                                Defaults to Equal. Exists is equivalent to wildcard
                                for value, so that a pod can tolerate all taints of
                                a particular category.
                              type: string
                            tolerationSeconds:
                              description: TolerationSeconds represents the period
                                of time the toleration (which must be of effect NoExecute,
                                otherwise this field is ignored) tolerates the taint.
                                By default, it is not set, which means tolerate the
                                taint forever (do not evict). Zero and negative values
                                will be treated as 0 (evict immediately) by the system.
                              format: int64
                              type: integer
                            value:
                              description: Value is the taint value the toleration
                                matches to. If the operator is Exists, the value should
                                be empty, otherwise just a regular string.
                              type: string
                          type: object
                        type: array
                    type: object
                  podAnnotations:
                    additionalProperties:
                      type: string
                    description: PodAnnotations defines annotations to add to the
                      Envoy pods.
                    type: object
                  replicas:
                    description: Replicas is the desired number of Envoy replicas.
                      If WorkloadType is not "Deployment", this field is ignored.
                      Otherwise, if unset, defaults to 2.
                    format: int32
                    minimum: 0
                    type: integer
                  resources:
                    description: 'Compute Resources required by envoy container. Cannot
                      be updated. More info: https://kubernetes.io/docs/concepts/configuration/manage-resources-containers/'
                    properties:
                      limits:
                        additionalProperties:
                          anyOf:
                          - type: integer
                          - type: string
                          pattern: ^(\+|-)?(([0-9]+(\.[0-9]*)?)|(\.[0-9]+))(([KMGTPE]i)|[numkMGTPE]|([eE](\+|-)?(([0-9]+(\.[0-9]*)?)|(\.[0-9]+))))?$
                          x-kubernetes-int-or-string: true
                        description: 'Limits describes the maximum amount of compute
                          resources allowed. More info: https://kubernetes.io/docs/concepts/configuration/manage-resources-containers/'
                        type: object
                      requests:
                        additionalProperties:
                          anyOf:
                          - type: integer
                          - type: string
                          pattern: ^(\+|-)?(([0-9]+(\.[0-9]*)?)|(\.[0-9]+))(([KMGTPE]i)|[numkMGTPE]|([eE](\+|-)?(([0-9]+(\.[0-9]*)?)|(\.[0-9]+))))?$
                          x-kubernetes-int-or-string: true
                        description: 'Requests describes the minimum amount of compute
                          resources required. If Requests is omitted for a container,
                          it defaults to Limits if that is explicitly specified, otherwise
                          to an implementation-defined value. More info: https://kubernetes.io/docs/concepts/configuration/manage-resources-containers/'
                        type: object
                    type: object
                  workloadType:
                    description: WorkloadType is the type of workload to install Envoy
                      as. Choices are DaemonSet and Deployment. If unset, defaults
                      to DaemonSet.
                    type: string
                type: object
              resourceLabels:
                additionalProperties:
                  type: string
                description: ResourceLabels is a set of labels to add to the provisioned
                  Contour resources.
                type: object
              runtimeSettings:
                description: RuntimeSettings is a ContourConfiguration spec to be
                  used when provisioning a Contour instance that will influence aspects
                  of the Contour instance's runtime behavior.
                properties:
                  debug:
                    description: Debug contains parameters to enable debug logging
                      and debug interfaces inside Contour.
                    properties:
                      address:
                        description: "Defines the Contour debug address interface.
                          \n Contour's default is \"127.0.0.1\"."
                        type: string
                      port:
                        description: "Defines the Contour debug address port. \n Contour's
                          default is 6060."
                        type: integer
                    type: object
                  enableExternalNameService:
                    description: "EnableExternalNameService allows processing of ExternalNameServices
                      \n Contour's default is false for security reasons."
                    type: boolean
                  envoy:
                    description: Envoy contains parameters for Envoy as well as how
                      to optionally configure a managed Envoy fleet.
                    properties:
                      clientCertificate:
                        description: ClientCertificate defines the namespace/name
                          of the Kubernetes secret containing the client certificate
                          and private key to be used when establishing TLS connection
                          to upstream cluster.
                        properties:
                          name:
                            type: string
                          namespace:
                            type: string
                        required:
                        - name
                        - namespace
                        type: object
                      cluster:
                        description: Cluster holds various configurable Envoy cluster
                          values that can be set in the config file.
                        properties:
                          dnsLookupFamily:
                            description: "DNSLookupFamily defines how external names
                              are looked up When configured as V4, the DNS resolver
                              will only perform a lookup for addresses in the IPv4
                              family. If V6 is configured, the DNS resolver will only
                              perform a lookup for addresses in the IPv6 family. If
                              AUTO is configured, the DNS resolver will first perform
                              a lookup for addresses in the IPv6 family and fallback
                              to a lookup for addresses in the IPv4 family. Note:
                              This only applies to externalName clusters. \n See https://www.envoyproxy.io/docs/envoy/latest/api-v3/config/cluster/v3/cluster.proto.html#envoy-v3-api-enum-config-cluster-v3-cluster-dnslookupfamily
                              for more information. \n Values: `auto` (default), `v4`,
                              `v6`. \n Other values will produce an error."
                            type: string
                        type: object
                      defaultHTTPVersions:
                        description: "DefaultHTTPVersions defines the default set
                          of HTTPS versions the proxy should accept. HTTP versions
                          are strings of the form \"HTTP/xx\". Supported versions
                          are \"HTTP/1.1\" and \"HTTP/2\". \n Values: `HTTP/1.1`,
                          `HTTP/2` (default: both). \n Other values will produce an
                          error."
                        items:
                          description: HTTPVersionType is the name of a supported
                            HTTP version.
                          type: string
                        type: array
                      health:
                        description: "Health defines the endpoint Envoy uses to serve
                          health checks. \n Contour's default is { address: \"0.0.0.0\",
                          port: 8002 }."
                        properties:
                          address:
                            description: Defines the health address interface.
                            minLength: 1
                            type: string
                          port:
                            description: Defines the health port.
                            type: integer
                        type: object
                      http:
                        description: "Defines the HTTP Listener for Envoy. \n Contour's
                          default is { address: \"0.0.0.0\", port: 8080, accessLog:
                          \"/dev/stdout\" }."
                        properties:
                          accessLog:
                            description: AccessLog defines where Envoy logs are outputted
                              for this listener.
                            type: string
                          address:
                            description: Defines an Envoy Listener Address.
                            minLength: 1
                            type: string
                          port:
                            description: Defines an Envoy listener Port.
                            type: integer
                        type: object
                      https:
                        description: "Defines the HTTPS Listener for Envoy. \n Contour's
                          default is { address: \"0.0.0.0\", port: 8443, accessLog:
                          \"/dev/stdout\" }."
                        properties:
                          accessLog:
                            description: AccessLog defines where Envoy logs are outputted
                              for this listener.
                            type: string
                          address:
                            description: Defines an Envoy Listener Address.
                            minLength: 1
                            type: string
                          port:
                            description: Defines an Envoy listener Port.
                            type: integer
                        type: object
                      listener:
                        description: Listener hold various configurable Envoy listener
                          values.
                        properties:
                          connectionBalancer:
                            description: "ConnectionBalancer. If the value is exact,
                              the listener will use the exact connection balancer
                              See https://www.envoyproxy.io/docs/envoy/latest/api-v2/api/v2/listener.proto#envoy-api-msg-listener-connectionbalanceconfig
                              for more information. \n Values: (empty string): use
                              the default ConnectionBalancer, `exact`: use the Exact
                              ConnectionBalancer. \n Other values will produce an
                              error."
                            type: string
                          disableAllowChunkedLength:
                            description: "DisableAllowChunkedLength disables the RFC-compliant
                              Envoy behavior to strip the \"Content-Length\" header
                              if \"Transfer-Encoding: chunked\" is also set. This
                              is an emergency off-switch to revert back to Envoy's
                              default behavior in case of failures. Please file an
                              issue if failures are encountered. See: https://github.com/projectcontour/contour/issues/3221
                              \n Contour's default is false."
                            type: boolean
                          disableMergeSlashes:
                            description: "DisableMergeSlashes disables Envoy's non-standard
                              merge_slashes path transformation option which strips
                              duplicate slashes from request URL paths. \n Contour's
                              default is false."
                            type: boolean
                          tls:
                            description: TLS holds various configurable Envoy TLS
                              listener values.
                            properties:
                              cipherSuites:
                                description: "CipherSuites defines the TLS ciphers
                                  to be supported by Envoy TLS listeners when negotiating
                                  TLS 1.2. Ciphers are validated against the set that
                                  Envoy supports by default. This parameter should
                                  only be used by advanced users. Note that these
                                  will be ignored when TLS 1.3 is in use. \n This
                                  field is optional; when it is undefined, a Contour-managed
                                  ciphersuite list will be used, which may be updated
                                  to keep it secure. \n Contour's default list is:
                                  \  - \"[ECDHE-ECDSA-AES128-GCM-SHA256|ECDHE-ECDSA-CHACHA20-POLY1305]\"
                                  \  - \"[ECDHE-RSA-AES128-GCM-SHA256|ECDHE-RSA-CHACHA20-POLY1305]\"
                                  \  - \"ECDHE-ECDSA-AES256-GCM-SHA384\"   - \"ECDHE-RSA-AES256-GCM-SHA384\"
                                  \n Ciphers provided are validated against the following
                                  list:   - \"[ECDHE-ECDSA-AES128-GCM-SHA256|ECDHE-ECDSA-CHACHA20-POLY1305]\"
                                  \  - \"[ECDHE-RSA-AES128-GCM-SHA256|ECDHE-RSA-CHACHA20-POLY1305]\"
                                  \  - \"ECDHE-ECDSA-AES128-GCM-SHA256\"   - \"ECDHE-RSA-AES128-GCM-SHA256\"
                                  \  - \"ECDHE-ECDSA-AES128-SHA\"   - \"ECDHE-RSA-AES128-SHA\"
                                  \  - \"AES128-GCM-SHA256\"   - \"AES128-SHA\"   -
                                  \"ECDHE-ECDSA-AES256-GCM-SHA384\"   - \"ECDHE-RSA-AES256-GCM-SHA384\"
                                  \  - \"ECDHE-ECDSA-AES256-SHA\"   - \"ECDHE-RSA-AES256-SHA\"
                                  \  - \"AES256-GCM-SHA384\"   - \"AES256-SHA\" \n
                                  Contour recommends leaving this undefined unless
                                  you are sure you must. \n See: https://www.envoyproxy.io/docs/envoy/latest/api-v3/extensions/transport_sockets/tls/v3/common.proto#extensions-transport-sockets-tls-v3-tlsparameters
                                  Note: This list is a superset of what is valid for
                                  stock Envoy builds and those using BoringSSL FIPS."
                                items:
                                  type: string
                                type: array
                              minimumProtocolVersion:
                                description: "MinimumProtocolVersion is the minimum
                                  TLS version this vhost should negotiate. \n Values:
                                  `1.2` (default), `1.3`. \n Other values will produce
                                  an error."
                                type: string
                            type: object
                          useProxyProtocol:
                            description: "Use PROXY protocol for all listeners. \n
                              Contour's default is false."
                            type: boolean
                        type: object
                      logging:
                        description: Logging defines how Envoy's logs can be configured.
                        properties:
                          accessLogFormat:
                            description: "AccessLogFormat sets the global access log
                              format. \n Values: `envoy` (default), `json`. \n Other
                              values will produce an error."
                            type: string
                          accessLogFormatString:
                            description: AccessLogFormatString sets the access log
                              format when format is set to `envoy`. When empty, Envoy's
                              default format is used.
                            type: string
                          accessLogJSONFields:
                            description: AccessLogJSONFields sets the fields that
                              JSON logging will output when AccessLogFormat is json.
                            items:
                              type: string
                            type: array
                          accessLogLevel:
                            description: "AccessLogLevel sets the verbosity level
                              of the access log. \n Values: `info` (default, meaning
                              all requests are logged), `error` and `disabled`. \n
                              Other values will produce an error."
                            type: string
                        type: object
                      metrics:
                        description: "Metrics defines the endpoint Envoy uses to serve
                          metrics. \n Contour's default is { address: \"0.0.0.0\",
                          port: 8002 }."
                        properties:
                          address:
                            description: Defines the metrics address interface.
                            maxLength: 253
                            minLength: 1
                            type: string
                          port:
                            description: Defines the metrics port.
                            type: integer
                          tls:
                            description: TLS holds TLS file config details. Metrics
                              and health endpoints cannot have same port number when
                              metrics is served over HTTPS.
                            properties:
                              caFile:
                                description: CA filename.
                                type: string
                              certFile:
                                description: Client certificate filename.
                                type: string
                              keyFile:
                                description: Client key filename.
                                type: string
                            type: object
                        type: object
                      network:
                        description: Network holds various configurable Envoy network
                          values.
                        properties:
                          adminPort:
                            description: "Configure the port used to access the Envoy
                              Admin interface. If configured to port \"0\" then the
                              admin interface is disabled. \n Contour's default is
                              9001."
                            type: integer
                          numTrustedHops:
                            description: "XffNumTrustedHops defines the number of
                              additional ingress proxy hops from the right side of
                              the x-forwarded-for HTTP header to trust when determining
                              the origin client’s IP address. \n See https://www.envoyproxy.io/docs/envoy/v1.17.0/api-v3/extensions/filters/network/http_connection_manager/v3/http_connection_manager.proto?highlight=xff_num_trusted_hops
                              for more information. \n Contour's default is 0."
                            format: int32
                            type: integer
                        type: object
                      service:
                        description: "Service holds Envoy service parameters for setting
                          Ingress status. \n Contour's default is { namespace: \"projectcontour\",
                          name: \"envoy\" }."
                        properties:
                          name:
                            type: string
                          namespace:
                            type: string
                        required:
                        - name
                        - namespace
                        type: object
                      timeouts:
                        description: Timeouts holds various configurable timeouts
                          that can be set in the config file.
                        properties:
                          connectTimeout:
                            description: "ConnectTimeout defines how long the proxy
                              should wait when establishing connection to upstream
                              service. If not set, a default value of 2 seconds will
                              be used. \n See https://www.envoyproxy.io/docs/envoy/latest/api-v3/config/cluster/v3/cluster.proto#envoy-v3-api-field-config-cluster-v3-cluster-connect-timeout
                              for more information."
                            type: string
                          connectionIdleTimeout:
                            description: "ConnectionIdleTimeout defines how long the
                              proxy should wait while there are no active requests
                              (for HTTP/1.1) or streams (for HTTP/2) before terminating
                              an HTTP connection. Set to \"infinity\" to disable the
                              timeout entirely. \n See https://www.envoyproxy.io/docs/envoy/latest/api-v3/config/core/v3/protocol.proto#envoy-v3-api-field-config-core-v3-httpprotocoloptions-idle-timeout
                              for more information."
                            type: string
                          connectionShutdownGracePeriod:
                            description: "ConnectionShutdownGracePeriod defines how
                              long the proxy will wait between sending an initial
                              GOAWAY frame and a second, final GOAWAY frame when terminating
                              an HTTP/2 connection. During this grace period, the
                              proxy will continue to respond to new streams. After
                              the final GOAWAY frame has been sent, the proxy will
                              refuse new streams. \n See https://www.envoyproxy.io/docs/envoy/latest/api-v3/extensions/filters/network/http_connection_manager/v3/http_connection_manager.proto#envoy-v3-api-field-extensions-filters-network-http-connection-manager-v3-httpconnectionmanager-drain-timeout
                              for more information."
                            type: string
                          delayedCloseTimeout:
                            description: "DelayedCloseTimeout defines how long envoy
                              will wait, once connection close processing has been
                              initiated, for the downstream peer to close the connection
                              before Envoy closes the socket associated with the connection.
                              \n Setting this timeout to 'infinity' will disable it,
                              equivalent to setting it to '0' in Envoy. Leaving it
                              unset will result in the Envoy default value being used.
                              \n See https://www.envoyproxy.io/docs/envoy/latest/api-v3/extensions/filters/network/http_connection_manager/v3/http_connection_manager.proto#envoy-v3-api-field-extensions-filters-network-http-connection-manager-v3-httpconnectionmanager-delayed-close-timeout
                              for more information."
                            type: string
                          maxConnectionDuration:
                            description: "MaxConnectionDuration defines the maximum
                              period of time after an HTTP connection has been established
                              from the client to the proxy before it is closed by
                              the proxy, regardless of whether there has been activity
                              or not. Omit or set to \"infinity\" for no max duration.
                              \n See https://www.envoyproxy.io/docs/envoy/latest/api-v3/config/core/v3/protocol.proto#envoy-v3-api-field-config-core-v3-httpprotocoloptions-max-connection-duration
                              for more information."
                            type: string
                          requestTimeout:
                            description: "RequestTimeout sets the client request timeout
                              globally for Contour. Note that this is a timeout for
                              the entire request, not an idle timeout. Omit or set
                              to \"infinity\" to disable the timeout entirely. \n
                              See https://www.envoyproxy.io/docs/envoy/latest/api-v3/extensions/filters/network/http_connection_manager/v3/http_connection_manager.proto#envoy-v3-api-field-extensions-filters-network-http-connection-manager-v3-httpconnectionmanager-request-timeout
                              for more information."
                            type: string
                          streamIdleTimeout:
                            description: "StreamIdleTimeout defines how long the proxy
                              should wait while there is no request activity (for
                              HTTP/1.1) or stream activity (for HTTP/2) before terminating
                              the HTTP request or stream. Set to \"infinity\" to disable
                              the timeout entirely. \n See https://www.envoyproxy.io/docs/envoy/latest/api-v3/extensions/filters/network/http_connection_manager/v3/http_connection_manager.proto#envoy-v3-api-field-extensions-filters-network-http-connection-manager-v3-httpconnectionmanager-stream-idle-timeout
                              for more information."
                            type: string
                        type: object
                    type: object
                  gateway:
                    description: Gateway contains parameters for the gateway-api Gateway
                      that Contour is configured to serve traffic.
                    properties:
                      controllerName:
                        description: ControllerName is used to determine whether Contour
                          should reconcile a GatewayClass. The string takes the form
                          of "projectcontour.io/<namespace>/contour". If unset, the
                          gatewayclass controller will not be started. Exactly one
                          of ControllerName or GatewayRef must be set.
                        type: string
                      gatewayRef:
                        description: GatewayRef defines a specific Gateway that this
                          Contour instance corresponds to. If set, Contour will reconcile
                          only this gateway, and will not reconcile any gateway classes.
                          Exactly one of ControllerName or GatewayRef must be set.
                        properties:
                          name:
                            type: string
                          namespace:
                            type: string
                        required:
                        - name
                        - namespace
                        type: object
                    type: object
                  health:
                    description: "Health defines the endpoints Contour uses to serve
                      health checks. \n Contour's default is { address: \"0.0.0.0\",
                      port: 8000 }."
                    properties:
                      address:
                        description: Defines the health address interface.
                        minLength: 1
                        type: string
                      port:
                        description: Defines the health port.
                        type: integer
                    type: object
                  httpproxy:
                    description: HTTPProxy defines parameters on HTTPProxy.
                    properties:
                      disablePermitInsecure:
                        description: "DisablePermitInsecure disables the use of the
                          permitInsecure field in HTTPProxy. \n Contour's default
                          is false."
                        type: boolean
                      fallbackCertificate:
                        description: FallbackCertificate defines the namespace/name
                          of the Kubernetes secret to use as fallback when a non-SNI
                          request is received.
                        properties:
                          name:
                            type: string
                          namespace:
                            type: string
                        required:
                        - name
                        - namespace
                        type: object
                      rootNamespaces:
                        description: Restrict Contour to searching these namespaces
                          for root ingress routes.
                        items:
                          type: string
                        type: array
                    type: object
                  ingress:
                    description: Ingress contains parameters for ingress options.
                    properties:
                      classNames:
                        description: Ingress Class Names Contour should use.
                        items:
                          type: string
                        type: array
                      statusAddress:
                        description: Address to set in Ingress object status.
                        type: string
                    type: object
                  metrics:
                    description: "Metrics defines the endpoint Contour uses to serve
                      metrics. \n Contour's default is { address: \"0.0.0.0\", port:
                      8000 }."
                    properties:
                      address:
                        description: Defines the metrics address interface.
                        maxLength: 253
                        minLength: 1
                        type: string
                      port:
                        description: Defines the metrics port.
                        type: integer
                      tls:
                        description: TLS holds TLS file config details. Metrics and
                          health endpoints cannot have same port number when metrics
                          is served over HTTPS.
                        properties:
                          caFile:
                            description: CA filename.
                            type: string
                          certFile:
                            description: Client certificate filename.
                            type: string
                          keyFile:
                            description: Client key filename.
                            type: string
                        type: object
                    type: object
                  policy:
                    description: Policy specifies default policy applied if not overridden
                      by the user
                    properties:
                      applyToIngress:
                        description: "ApplyToIngress determines if the Policies will
                          apply to ingress objects \n Contour's default is false."
                        type: boolean
                      requestHeaders:
                        description: RequestHeadersPolicy defines the request headers
                          set/removed on all routes
                        properties:
                          remove:
                            items:
                              type: string
                            type: array
                          set:
                            additionalProperties:
                              type: string
                            type: object
                        type: object
                      responseHeaders:
                        description: ResponseHeadersPolicy defines the response headers
                          set/removed on all routes
                        properties:
                          remove:
                            items:
                              type: string
                            type: array
                          set:
                            additionalProperties:
                              type: string
                            type: object
                        type: object
                    type: object
                  rateLimitService:
                    description: RateLimitService optionally holds properties of the
                      Rate Limit Service to be used for global rate limiting.
                    properties:
                      domain:
                        description: Domain is passed to the Rate Limit Service.
                        type: string
                      enableXRateLimitHeaders:
                        description: "EnableXRateLimitHeaders defines whether to include
                          the X-RateLimit headers X-RateLimit-Limit, X-RateLimit-Remaining,
                          and X-RateLimit-Reset (as defined by the IETF Internet-Draft
                          linked below), on responses to clients when the Rate Limit
                          Service is consulted for a request. \n ref. https://tools.ietf.org/id/draft-polli-ratelimit-headers-03.html"
                        type: boolean
                      extensionService:
                        description: ExtensionService identifies the extension service
                          defining the RLS.
                        properties:
                          name:
                            type: string
                          namespace:
                            type: string
                        required:
                        - name
                        - namespace
                        type: object
                      failOpen:
                        description: FailOpen defines whether to allow requests to
                          proceed when the Rate Limit Service fails to respond with
                          a valid rate limit decision within the timeout defined on
                          the extension service.
                        type: boolean
                    required:
                    - extensionService
                    type: object
                  xdsServer:
                    description: XDSServer contains parameters for the xDS server.
                    properties:
                      address:
                        description: "Defines the xDS gRPC API address which Contour
                          will serve. \n Contour's default is \"0.0.0.0\"."
                        minLength: 1
                        type: string
                      port:
                        description: "Defines the xDS gRPC API port which Contour
                          will serve. \n Contour's default is 8001."
                        type: integer
                      tls:
                        description: "TLS holds TLS file config details. \n Contour's
                          default is { caFile: \"/certs/ca.crt\", certFile: \"/certs/tls.cert\",
                          keyFile: \"/certs/tls.key\", insecure: false }."
                        properties:
                          caFile:
                            description: CA filename.
                            type: string
                          certFile:
                            description: Client certificate filename.
                            type: string
                          insecure:
                            description: Allow serving the xDS gRPC API without TLS.
                            type: boolean
                          keyFile:
                            description: Client key filename.
                            type: string
                        type: object
                      type:
                        description: "Defines the XDSServer to use for `contour serve`.
                          \n Values: `contour` (default), `envoy`. \n Other values
                          will produce an error."
                        type: string
                    type: object
                type: object
            type: object
          status:
            description: ContourDeploymentStatus defines the observed state of a ContourDeployment
              resource.
            properties:
              conditions:
                description: Conditions describe the current conditions of the ContourDeployment
                  resource.
                items:
                  description: "Condition contains details for one aspect of the current
                    state of this API Resource. --- This struct is intended for direct
                    use as an array at the field path .status.conditions.  For example,
                    \n \ttype FooStatus struct{ \t    // Represents the observations
                    of a foo's current state. \t    // Known .status.conditions.type
                    are: \"Available\", \"Progressing\", and \"Degraded\" \t    //
                    +patchMergeKey=type \t    // +patchStrategy=merge \t    // +listType=map
                    \t    // +listMapKey=type \t    Conditions []metav1.Condition
                    `json:\"conditions,omitempty\" patchStrategy:\"merge\" patchMergeKey:\"type\"
                    protobuf:\"bytes,1,rep,name=conditions\"` \n \t    // other fields
                    \t}"
                  properties:
                    lastTransitionTime:
                      description: lastTransitionTime is the last time the condition
                        transitioned from one status to another. This should be when
                        the underlying condition changed.  If that is not known, then
                        using the time when the API field changed is acceptable.
                      format: date-time
                      type: string
                    message:
                      description: message is a human readable message indicating
                        details about the transition. This may be an empty string.
                      maxLength: 32768
                      type: string
                    observedGeneration:
                      description: observedGeneration represents the .metadata.generation
                        that the condition was set based upon. For instance, if .metadata.generation
                        is currently 12, but the .status.conditions[x].observedGeneration
                        is 9, the condition is out of date with respect to the current
                        state of the instance.
                      format: int64
                      minimum: 0
                      type: integer
                    reason:
                      description: reason contains a programmatic identifier indicating
                        the reason for the condition's last transition. Producers
                        of specific condition types may define expected values and
                        meanings for this field, and whether the values are considered
                        a guaranteed API. The value should be a CamelCase string.
                        This field may not be empty.
                      maxLength: 1024
                      minLength: 1
                      pattern: ^[A-Za-z]([A-Za-z0-9_,:]*[A-Za-z0-9_])?$
                      type: string
                    status:
                      description: status of the condition, one of True, False, Unknown.
                      enum:
                      - "True"
                      - "False"
                      - Unknown
                      type: string
                    type:
                      description: type of condition in CamelCase or in foo.example.com/CamelCase.
                        --- Many .condition.type values are consistent across resources
                        like Available, but because arbitrary conditions can be useful
                        (see .node.status.conditions), the ability to deconflict is
                        important. The regex it matches is (dns1123SubdomainFmt/)?(qualifiedNameFmt)
                      maxLength: 316
                      pattern: ^([a-z0-9]([-a-z0-9]*[a-z0-9])?(\.[a-z0-9]([-a-z0-9]*[a-z0-9])?)*/)?(([A-Za-z0-9][-A-Za-z0-9_.]*)?[A-Za-z0-9])$
                      type: string
                  required:
                  - lastTransitionTime
                  - message
                  - reason
                  - status
                  - type
                  type: object
                type: array
                x-kubernetes-list-map-keys:
                - type
                x-kubernetes-list-type: map
            type: object
        type: object
    served: true
    storage: true
    subresources:
      status: {}
status:
  acceptedNames:
    kind: ""
    plural: ""
  conditions: []
  storedVersions: []
---
apiVersion: apiextensions.k8s.io/v1
kind: CustomResourceDefinition
metadata:
  annotations:
    controller-gen.kubebuilder.io/version: v0.7.0
  creationTimestamp: null
  name: extensionservices.projectcontour.io
spec:
  preserveUnknownFields: false
  group: projectcontour.io
  names:
    kind: ExtensionService
    listKind: ExtensionServiceList
    plural: extensionservices
    shortNames:
    - extensionservice
    - extensionservices
    singular: extensionservice
  scope: Namespaced
  versions:
  - name: v1alpha1
    schema:
      openAPIV3Schema:
        description: ExtensionService is the schema for the Contour extension services
          API. An ExtensionService resource binds a network service to the Contour
          API so that Contour API features can be implemented by collaborating components.
        properties:
          apiVersion:
            description: 'APIVersion defines the versioned schema of this representation
              of an object. Servers should convert recognized schemas to the latest
              internal value, and may reject unrecognized values. More info: https://git.k8s.io/community/contributors/devel/sig-architecture/api-conventions.md#resources'
            type: string
          kind:
            description: 'Kind is a string value representing the REST resource this
              object represents. Servers may infer this from the endpoint the client
              submits requests to. Cannot be updated. In CamelCase. More info: https://git.k8s.io/community/contributors/devel/sig-architecture/api-conventions.md#types-kinds'
            type: string
          metadata:
            type: object
          spec:
            description: ExtensionServiceSpec defines the desired state of an ExtensionService
              resource.
            properties:
              loadBalancerPolicy:
                description: The policy for load balancing GRPC service requests.
                  Note that the `Cookie` and `RequestHash` load balancing strategies
                  cannot be used here.
                properties:
                  requestHashPolicies:
                    description: RequestHashPolicies contains a list of hash policies
                      to apply when the `RequestHash` load balancing strategy is chosen.
                      If an element of the supplied list of hash policies is invalid,
                      it will be ignored. If the list of hash policies is empty after
                      validation, the load balancing strategy will fall back the the
                      default `RoundRobin`.
                    items:
                      description: RequestHashPolicy contains configuration for an
                        individual hash policy on a request attribute.
                      properties:
                        hashSourceIP:
                          description: HashSourceIP should be set to true when request
                            source IP hash based load balancing is desired. It must
                            be the only hash option field set, otherwise this request
                            hash policy object will be ignored.
                          type: boolean
                        headerHashOptions:
                          description: HeaderHashOptions should be set when request
                            header hash based load balancing is desired. It must be
                            the only hash option field set, otherwise this request
                            hash policy object will be ignored.
                          properties:
                            headerName:
                              description: HeaderName is the name of the HTTP request
                                header that will be used to calculate the hash key.
                                If the header specified is not present on a request,
                                no hash will be produced.
                              minLength: 1
                              type: string
                          type: object
                        queryParameterHashOptions:
                          description: QueryParameterHashOptions should be set when
                            request query parameter hash based load balancing is desired.
                            It must be the only hash option field set, otherwise this
                            request hash policy object will be ignored.
                          properties:
                            parameterName:
                              description: ParameterName is the name of the HTTP request
                                query parameter that will be used to calculate the
                                hash key. If the query parameter specified is not
                                present on a request, no hash will be produced.
                              minLength: 1
                              type: string
                          type: object
                        terminal:
                          description: Terminal is a flag that allows for short-circuiting
                            computing of a hash for a given request. If set to true,
                            and the request attribute specified in the attribute hash
                            options is present, no further hash policies will be used
                            to calculate a hash for the request.
                          type: boolean
                      type: object
                    type: array
                  strategy:
                    description: Strategy specifies the policy used to balance requests
                      across the pool of backend pods. Valid policy names are `Random`,
                      `RoundRobin`, `WeightedLeastRequest`, `Cookie`, and `RequestHash`.
                      If an unknown strategy name is specified or no policy is supplied,
                      the default `RoundRobin` policy is used.
                    type: string
                type: object
              protocol:
                description: Protocol may be used to specify (or override) the protocol
                  used to reach this Service. Values may be h2 or h2c. If omitted,
                  protocol-selection falls back on Service annotations.
                enum:
                - h2
                - h2c
                type: string
              protocolVersion:
                description: This field sets the version of the GRPC protocol that
                  Envoy uses to send requests to the extension service. Since Contour
                  always uses the v3 Envoy API, this is currently fixed at "v3". However,
                  other protocol options will be available in future.
                enum:
                - v3
                type: string
              services:
                description: Services specifies the set of Kubernetes Service resources
                  that receive GRPC extension API requests. If no weights are specified
                  for any of the entries in this array, traffic will be spread evenly
                  across all the services. Otherwise, traffic is balanced proportionally
                  to the Weight field in each entry.
                items:
                  description: ExtensionServiceTarget defines an Kubernetes Service
                    to target with extension service traffic.
                  properties:
                    name:
                      description: Name is the name of Kubernetes service that will
                        accept service traffic.
                      type: string
                    port:
                      description: Port (defined as Integer) to proxy traffic to since
                        a service can have multiple defined.
                      exclusiveMaximum: true
                      maximum: 65536
                      minimum: 1
                      type: integer
                    weight:
                      description: Weight defines proportion of traffic to balance
                        to the Kubernetes Service.
                      format: int32
                      type: integer
                  required:
                  - name
                  - port
                  type: object
                minItems: 1
                type: array
              timeoutPolicy:
                description: The timeout policy for requests to the services.
                properties:
                  idle:
                    description: Timeout for how long the proxy should wait while
                      there is no activity during single request/response (for HTTP/1.1)
                      or stream (for HTTP/2). Timeout will not trigger while HTTP/1.1
                      connection is idle between two consecutive requests. If not
                      specified, there is no per-route idle timeout, though a connection
                      manager-wide stream_idle_timeout default of 5m still applies.
                    pattern: ^(((\d*(\.\d*)?h)|(\d*(\.\d*)?m)|(\d*(\.\d*)?s)|(\d*(\.\d*)?ms)|(\d*(\.\d*)?us)|(\d*(\.\d*)?µs)|(\d*(\.\d*)?ns))+|infinity|infinite)$
                    type: string
                  idleConnection:
                    description: Timeout for how long connection from the proxy to
                      the upstream service is kept when there are no active requests.
                      If not supplied, Envoy's default value of 1h applies.
                    pattern: ^(((\d*(\.\d*)?h)|(\d*(\.\d*)?m)|(\d*(\.\d*)?s)|(\d*(\.\d*)?ms)|(\d*(\.\d*)?us)|(\d*(\.\d*)?µs)|(\d*(\.\d*)?ns))+|infinity|infinite)$
                    type: string
                  response:
                    description: Timeout for receiving a response from the server
                      after processing a request from client. If not supplied, Envoy's
                      default value of 15s applies.
                    pattern: ^(((\d*(\.\d*)?h)|(\d*(\.\d*)?m)|(\d*(\.\d*)?s)|(\d*(\.\d*)?ms)|(\d*(\.\d*)?us)|(\d*(\.\d*)?µs)|(\d*(\.\d*)?ns))+|infinity|infinite)$
                    type: string
                type: object
              validation:
                description: UpstreamValidation defines how to verify the backend
                  service's certificate
                properties:
                  caSecret:
                    description: Name or namespaced name of the Kubernetes secret
                      used to validate the certificate presented by the backend. The
                      secret must contain key named ca.crt.
                    type: string
                  subjectName:
                    description: Key which is expected to be present in the 'subjectAltName'
                      of the presented certificate.
                    type: string
                required:
                - caSecret
                - subjectName
                type: object
            required:
            - services
            type: object
          status:
            description: ExtensionServiceStatus defines the observed state of an ExtensionService
              resource.
            properties:
              conditions:
                description: "Conditions contains the current status of the ExtensionService
                  resource. \n Contour will update a single condition, `Valid`, that
                  is in normal-true polarity. \n Contour will not modify any other
                  Conditions set in this block, in case some other controller wants
                  to add a Condition."
                items:
                  description: "DetailedCondition is an extension of the normal Kubernetes
                    conditions, with two extra fields to hold sub-conditions, which
                    provide more detailed reasons for the state (True or False) of
                    the condition. \n `errors` holds information about sub-conditions
                    which are fatal to that condition and render its state False.
                    \n `warnings` holds information about sub-conditions which are
                    not fatal to that condition and do not force the state to be False.
                    \n Remember that Conditions have a type, a status, and a reason.
                    \n The type is the type of the condition, the most important one
                    in this CRD set is `Valid`. `Valid` is a positive-polarity condition:
                    when it is `status: true` there are no problems. \n In more detail,
                    `status: true` means that the object is has been ingested into
                    Contour with no errors. `warnings` may still be present, and will
                    be indicated in the Reason field. There must be zero entries in
                    the `errors` slice in this case. \n `Valid`, `status: false` means
                    that the object has had one or more fatal errors during processing
                    into Contour. The details of the errors will be present under
                    the `errors` field. There must be at least one error in the `errors`
                    slice if `status` is `false`. \n For DetailedConditions of types
                    other than `Valid`, the Condition must be in the negative polarity.
                    When they have `status` `true`, there is an error. There must
                    be at least one entry in the `errors` Subcondition slice. When
                    they have `status` `false`, there are no serious errors, and there
                    must be zero entries in the `errors` slice. In either case, there
                    may be entries in the `warnings` slice. \n Regardless of the polarity,
                    the `reason` and `message` fields must be updated with either
                    the detail of the reason (if there is one and only one entry in
                    total across both the `errors` and `warnings` slices), or `MultipleReasons`
                    if there is more than one entry."
                  properties:
                    errors:
                      description: "Errors contains a slice of relevant error subconditions
                        for this object. \n Subconditions are expected to appear when
                        relevant (when there is a error), and disappear when not relevant.
                        An empty slice here indicates no errors."
                      items:
                        description: "SubCondition is a Condition-like type intended
                          for use as a subcondition inside a DetailedCondition. \n
                          It contains a subset of the Condition fields. \n It is intended
                          for warnings and errors, so `type` names should use abnormal-true
                          polarity, that is, they should be of the form \"ErrorPresent:
                          true\". \n The expected lifecycle for these errors is that
                          they should only be present when the error or warning is,
                          and should be removed when they are not relevant."
                        properties:
                          message:
                            description: "Message is a human readable message indicating
                              details about the transition. \n This may be an empty
                              string."
                            maxLength: 32768
                            type: string
                          reason:
                            description: "Reason contains a programmatic identifier
                              indicating the reason for the condition's last transition.
                              Producers of specific condition types may define expected
                              values and meanings for this field, and whether the
                              values are considered a guaranteed API. \n The value
                              should be a CamelCase string. \n This field may not
                              be empty."
                            maxLength: 1024
                            minLength: 1
                            pattern: ^[A-Za-z]([A-Za-z0-9_,:]*[A-Za-z0-9_])?$
                            type: string
                          status:
                            description: Status of the condition, one of True, False,
                              Unknown.
                            enum:
                            - "True"
                            - "False"
                            - Unknown
                            type: string
                          type:
                            description: "Type of condition in `CamelCase` or in `foo.example.com/CamelCase`.
                              \n This must be in abnormal-true polarity, that is,
                              `ErrorFound` or `controller.io/ErrorFound`. \n The regex
                              it matches is (dns1123SubdomainFmt/)?(qualifiedNameFmt)"
                            maxLength: 316
                            pattern: ^([a-z0-9]([-a-z0-9]*[a-z0-9])?(\.[a-z0-9]([-a-z0-9]*[a-z0-9])?)*/)?(([A-Za-z0-9][-A-Za-z0-9_.]*)?[A-Za-z0-9])$
                            type: string
                        required:
                        - message
                        - reason
                        - status
                        - type
                        type: object
                      type: array
                    lastTransitionTime:
                      description: lastTransitionTime is the last time the condition
                        transitioned from one status to another. This should be when
                        the underlying condition changed.  If that is not known, then
                        using the time when the API field changed is acceptable.
                      format: date-time
                      type: string
                    message:
                      description: message is a human readable message indicating
                        details about the transition. This may be an empty string.
                      maxLength: 32768
                      type: string
                    observedGeneration:
                      description: observedGeneration represents the .metadata.generation
                        that the condition was set based upon. For instance, if .metadata.generation
                        is currently 12, but the .status.conditions[x].observedGeneration
                        is 9, the condition is out of date with respect to the current
                        state of the instance.
                      format: int64
                      minimum: 0
                      type: integer
                    reason:
                      description: reason contains a programmatic identifier indicating
                        the reason for the condition's last transition. Producers
                        of specific condition types may define expected values and
                        meanings for this field, and whether the values are considered
                        a guaranteed API. The value should be a CamelCase string.
                        This field may not be empty.
                      maxLength: 1024
                      minLength: 1
                      pattern: ^[A-Za-z]([A-Za-z0-9_,:]*[A-Za-z0-9_])?$
                      type: string
                    status:
                      description: status of the condition, one of True, False, Unknown.
                      enum:
                      - "True"
                      - "False"
                      - Unknown
                      type: string
                    type:
                      description: type of condition in CamelCase or in foo.example.com/CamelCase.
                        --- Many .condition.type values are consistent across resources
                        like Available, but because arbitrary conditions can be useful
                        (see .node.status.conditions), the ability to deconflict is
                        important. The regex it matches is (dns1123SubdomainFmt/)?(qualifiedNameFmt)
                      maxLength: 316
                      pattern: ^([a-z0-9]([-a-z0-9]*[a-z0-9])?(\.[a-z0-9]([-a-z0-9]*[a-z0-9])?)*/)?(([A-Za-z0-9][-A-Za-z0-9_.]*)?[A-Za-z0-9])$
                      type: string
                    warnings:
                      description: "Warnings contains a slice of relevant warning
                        subconditions for this object. \n Subconditions are expected
                        to appear when relevant (when there is a warning), and disappear
                        when not relevant. An empty slice here indicates no warnings."
                      items:
                        description: "SubCondition is a Condition-like type intended
                          for use as a subcondition inside a DetailedCondition. \n
                          It contains a subset of the Condition fields. \n It is intended
                          for warnings and errors, so `type` names should use abnormal-true
                          polarity, that is, they should be of the form \"ErrorPresent:
                          true\". \n The expected lifecycle for these errors is that
                          they should only be present when the error or warning is,
                          and should be removed when they are not relevant."
                        properties:
                          message:
                            description: "Message is a human readable message indicating
                              details about the transition. \n This may be an empty
                              string."
                            maxLength: 32768
                            type: string
                          reason:
                            description: "Reason contains a programmatic identifier
                              indicating the reason for the condition's last transition.
                              Producers of specific condition types may define expected
                              values and meanings for this field, and whether the
                              values are considered a guaranteed API. \n The value
                              should be a CamelCase string. \n This field may not
                              be empty."
                            maxLength: 1024
                            minLength: 1
                            pattern: ^[A-Za-z]([A-Za-z0-9_,:]*[A-Za-z0-9_])?$
                            type: string
                          status:
                            description: Status of the condition, one of True, False,
                              Unknown.
                            enum:
                            - "True"
                            - "False"
                            - Unknown
                            type: string
                          type:
                            description: "Type of condition in `CamelCase` or in `foo.example.com/CamelCase`.
                              \n This must be in abnormal-true polarity, that is,
                              `ErrorFound` or `controller.io/ErrorFound`. \n The regex
                              it matches is (dns1123SubdomainFmt/)?(qualifiedNameFmt)"
                            maxLength: 316
                            pattern: ^([a-z0-9]([-a-z0-9]*[a-z0-9])?(\.[a-z0-9]([-a-z0-9]*[a-z0-9])?)*/)?(([A-Za-z0-9][-A-Za-z0-9_.]*)?[A-Za-z0-9])$
                            type: string
                        required:
                        - message
                        - reason
                        - status
                        - type
                        type: object
                      type: array
                  required:
                  - lastTransitionTime
                  - message
                  - reason
                  - status
                  - type
                  type: object
                type: array
                x-kubernetes-list-map-keys:
                - type
                x-kubernetes-list-type: map
            type: object
        type: object
    served: true
    storage: true
    subresources:
      status: {}
status:
  acceptedNames:
    kind: ""
    plural: ""
  conditions: []
  storedVersions: []
---
apiVersion: apiextensions.k8s.io/v1
kind: CustomResourceDefinition
metadata:
  annotations:
    controller-gen.kubebuilder.io/version: v0.7.0
  creationTimestamp: null
  name: httpproxies.projectcontour.io
spec:
  preserveUnknownFields: false
  group: projectcontour.io
  names:
    kind: HTTPProxy
    listKind: HTTPProxyList
    plural: httpproxies
    shortNames:
    - proxy
    - proxies
    singular: httpproxy
  scope: Namespaced
  versions:
  - additionalPrinterColumns:
    - description: Fully qualified domain name
      jsonPath: .spec.virtualhost.fqdn
      name: FQDN
      type: string
    - description: Secret with TLS credentials
      jsonPath: .spec.virtualhost.tls.secretName
      name: TLS Secret
      type: string
    - description: The current status of the HTTPProxy
      jsonPath: .status.currentStatus
      name: Status
      type: string
    - description: Description of the current status
      jsonPath: .status.description
      name: Status Description
      type: string
    name: v1
    schema:
      openAPIV3Schema:
        description: HTTPProxy is an Ingress CRD specification.
        properties:
          apiVersion:
            description: 'APIVersion defines the versioned schema of this representation
              of an object. Servers should convert recognized schemas to the latest
              internal value, and may reject unrecognized values. More info: https://git.k8s.io/community/contributors/devel/sig-architecture/api-conventions.md#resources'
            type: string
          kind:
            description: 'Kind is a string value representing the REST resource this
              object represents. Servers may infer this from the endpoint the client
              submits requests to. Cannot be updated. In CamelCase. More info: https://git.k8s.io/community/contributors/devel/sig-architecture/api-conventions.md#types-kinds'
            type: string
          metadata:
            type: object
          spec:
            description: HTTPProxySpec defines the spec of the CRD.
            properties:
              includes:
                description: Includes allow for specific routing configuration to
                  be included from another HTTPProxy, possibly in another namespace.
                items:
                  description: Include describes a set of policies that can be applied
                    to an HTTPProxy in a namespace.
                  properties:
                    conditions:
                      description: 'Conditions are a set of rules that are applied
                        to included HTTPProxies. In effect, they are added onto the
                        Conditions of included HTTPProxy Route structs. When applied,
                        they are merged using AND, with one exception: There can be
                        only one Prefix MatchCondition per Conditions slice. More
                        than one Prefix, or contradictory Conditions, will make the
                        include invalid.'
                      items:
                        description: MatchCondition are a general holder for matching
                          rules for HTTPProxies. One of Prefix or Header must be provided.
                        properties:
                          header:
                            description: Header specifies the header condition to
                              match.
                            properties:
                              contains:
                                description: Contains specifies a substring that must
                                  be present in the header value.
                                type: string
                              exact:
                                description: Exact specifies a string that the header
                                  value must be equal to.
                                type: string
                              name:
                                description: Name is the name of the header to match
                                  against. Name is required. Header names are case
                                  insensitive.
                                type: string
                              notcontains:
                                description: NotContains specifies a substring that
                                  must not be present in the header value.
                                type: string
                              notexact:
                                description: NoExact specifies a string that the header
                                  value must not be equal to. The condition is true
                                  if the header has any other value.
                                type: string
                              notpresent:
                                description: NotPresent specifies that condition is
                                  true when the named header is not present. Note
                                  that setting NotPresent to false does not make the
                                  condition true if the named header is present.
                                type: boolean
                              present:
                                description: Present specifies that condition is true
                                  when the named header is present, regardless of
                                  its value. Note that setting Present to false does
                                  not make the condition true if the named header
                                  is absent.
                                type: boolean
                            required:
                            - name
                            type: object
                          prefix:
                            description: Prefix defines a prefix match for a request.
                            type: string
                        type: object
                      type: array
                    name:
                      description: Name of the HTTPProxy
                      type: string
                    namespace:
                      description: Namespace of the HTTPProxy to include. Defaults
                        to the current namespace if not supplied.
                      type: string
                  required:
                  - name
                  type: object
                type: array
              ingressClassName:
                description: IngressClassName optionally specifies the ingress class
                  to use for this HTTPProxy. This replaces the deprecated `kubernetes.io/ingress.class`
                  annotation. For backwards compatibility, when that annotation is
                  set, it is given precedence over this field.
                type: string
              routes:
                description: Routes are the ingress routes. If TCPProxy is present,
                  Routes is ignored.
                items:
                  description: Route contains the set of routes for a virtual host.
                  properties:
                    authPolicy:
                      description: AuthPolicy updates the authorization policy that
                        was set on the root HTTPProxy object for client requests that
                        match this route.
                      properties:
                        context:
                          additionalProperties:
                            type: string
                          description: Context is a set of key/value pairs that are
                            sent to the authentication server in the check request.
                            If a context is provided at an enclosing scope, the entries
                            are merged such that the inner scope overrides matching
                            keys from the outer scope.
                          type: object
                        disabled:
                          description: When true, this field disables client request
                            authentication for the scope of the policy.
                          type: boolean
                      type: object
                    conditions:
                      description: 'Conditions are a set of rules that are applied
                        to a Route. When applied, they are merged using AND, with
                        one exception: There can be only one Prefix MatchCondition
                        per Conditions slice. More than one Prefix, or contradictory
                        Conditions, will make the route invalid.'
                      items:
                        description: MatchCondition are a general holder for matching
                          rules for HTTPProxies. One of Prefix or Header must be provided.
                        properties:
                          header:
                            description: Header specifies the header condition to
                              match.
                            properties:
                              contains:
                                description: Contains specifies a substring that must
                                  be present in the header value.
                                type: string
                              exact:
                                description: Exact specifies a string that the header
                                  value must be equal to.
                                type: string
                              name:
                                description: Name is the name of the header to match
                                  against. Name is required. Header names are case
                                  insensitive.
                                type: string
                              notcontains:
                                description: NotContains specifies a substring that
                                  must not be present in the header value.
                                type: string
                              notexact:
                                description: NoExact specifies a string that the header
                                  value must not be equal to. The condition is true
                                  if the header has any other value.
                                type: string
                              notpresent:
                                description: NotPresent specifies that condition is
                                  true when the named header is not present. Note
                                  that setting NotPresent to false does not make the
                                  condition true if the named header is present.
                                type: boolean
                              present:
                                description: Present specifies that condition is true
                                  when the named header is present, regardless of
                                  its value. Note that setting Present to false does
                                  not make the condition true if the named header
                                  is absent.
                                type: boolean
                            required:
                            - name
                            type: object
                          prefix:
                            description: Prefix defines a prefix match for a request.
                            type: string
                        type: object
                      type: array
                    cookieRewritePolicies:
                      description: The policies for rewriting Set-Cookie header attributes.
                        Note that rewritten cookie names must be unique in this list.
                        Order rewrite policies are specified in does not matter.
                      items:
                        properties:
                          domainRewrite:
                            description: DomainRewrite enables rewriting the Set-Cookie
                              Domain element. If not set, Domain will not be rewritten.
                            properties:
                              value:
                                description: Value is the value to rewrite the Domain
                                  attribute to. For now this is required.
                                maxLength: 4096
                                minLength: 1
                                pattern: ^[a-z0-9]([-a-z0-9]*[a-z0-9])?(\.[a-z0-9]([-a-z0-9]*[a-z0-9])?)*$
                                type: string
                            required:
                            - value
                            type: object
                          name:
                            description: Name is the name of the cookie for which
                              attributes will be rewritten.
                            maxLength: 4096
                            minLength: 1
                            pattern: ^[^()<>@,;:\\"\/[\]?={} \t\x7f\x00\x01\x02\x03\x04\x05\x06\x07\x08\x09\x0a\x0b\x0c\x0d\x0e\x0f\x10\x11\x12\x13\x14\x15\x16\x17\x18\x19\x1a\x1b\x1c\x1d\x1e\x1f]+$
                            type: string
                          pathRewrite:
                            description: PathRewrite enables rewriting the Set-Cookie
                              Path element. If not set, Path will not be rewritten.
                            properties:
                              value:
                                description: Value is the value to rewrite the Path
                                  attribute to. For now this is required.
                                maxLength: 4096
                                minLength: 1
                                pattern: ^[^;\x7f\x00\x01\x02\x03\x04\x05\x06\x07\x08\x09\x0a\x0b\x0c\x0d\x0e\x0f\x10\x11\x12\x13\x14\x15\x16\x17\x18\x19\x1a\x1b\x1c\x1d\x1e\x1f]+$
                                type: string
                            required:
                            - value
                            type: object
                          sameSite:
                            description: SameSite enables rewriting the Set-Cookie
                              SameSite element. If not set, SameSite attribute will
                              not be rewritten.
                            enum:
                            - Strict
                            - Lax
                            - None
                            type: string
                          secure:
                            description: Secure enables rewriting the Set-Cookie Secure
                              element. If not set, Secure attribute will not be rewritten.
                            type: boolean
                        required:
                        - name
                        type: object
                      type: array
                    directResponsePolicy:
                      description: DirectResponsePolicy returns an arbitrary HTTP
                        response directly.
                      properties:
                        body:
                          description: "Body is the content of the response body.
                            If this setting is omitted, no body is included in the
                            generated response. \n Note: Body is not recommended to
                            set too long otherwise it can have significant resource
                            usage impacts."
                          type: string
                        statusCode:
                          description: StatusCode is the HTTP response status to be
                            returned.
                          maximum: 599
                          minimum: 200
                          type: integer
                      required:
                      - statusCode
                      type: object
                    enableWebsockets:
                      description: Enables websocket support for the route.
                      type: boolean
                    healthCheckPolicy:
                      description: The health check policy for this route.
                      properties:
                        healthyThresholdCount:
                          description: The number of healthy health checks required
                            before a host is marked healthy
                          format: int64
                          minimum: 0
                          type: integer
                        host:
                          description: The value of the host header in the HTTP health
                            check request. If left empty (default value), the name
                            "contour-envoy-healthcheck" will be used.
                          type: string
                        intervalSeconds:
                          description: The interval (seconds) between health checks
                          format: int64
                          type: integer
                        path:
                          description: HTTP endpoint used to perform health checks
                            on upstream service
                          type: string
                        timeoutSeconds:
                          description: The time to wait (seconds) for a health check
                            response
                          format: int64
                          type: integer
                        unhealthyThresholdCount:
                          description: The number of unhealthy health checks required
                            before a host is marked unhealthy
                          format: int64
                          minimum: 0
                          type: integer
                      required:
                      - path
                      type: object
                    jwtVerificationPolicy:
                      description: The policy for verifying JWTs for requests to this
                        route.
                      properties:
                        disabled:
                          description: Disabled defines whether to disable all JWT
                            verification for this route. This can be used to opt specific
                            routes out of the default JWT provider for the HTTPProxy.
                            At most one of this field or the "require" field can be
                            specified.
                          type: boolean
                        require:
                          description: Require names a specific JWT provider (defined
                            in the virtual host) to require for the route. If specified,
                            this field overrides the default provider if one exists.
                            If this field is not specified, the default provider will
                            be required if one exists. At most one of this field or
                            the "disabled" field can be specified.
                          type: string
                      type: object
                    loadBalancerPolicy:
                      description: The load balancing policy for this route.
                      properties:
                        requestHashPolicies:
                          description: RequestHashPolicies contains a list of hash
                            policies to apply when the `RequestHash` load balancing
                            strategy is chosen. If an element of the supplied list
                            of hash policies is invalid, it will be ignored. If the
                            list of hash policies is empty after validation, the load
                            balancing strategy will fall back the the default `RoundRobin`.
                          items:
                            description: RequestHashPolicy contains configuration
                              for an individual hash policy on a request attribute.
                            properties:
                              hashSourceIP:
                                description: HashSourceIP should be set to true when
                                  request source IP hash based load balancing is desired.
                                  It must be the only hash option field set, otherwise
                                  this request hash policy object will be ignored.
                                type: boolean
                              headerHashOptions:
                                description: HeaderHashOptions should be set when
                                  request header hash based load balancing is desired.
                                  It must be the only hash option field set, otherwise
                                  this request hash policy object will be ignored.
                                properties:
                                  headerName:
                                    description: HeaderName is the name of the HTTP
                                      request header that will be used to calculate
                                      the hash key. If the header specified is not
                                      present on a request, no hash will be produced.
                                    minLength: 1
                                    type: string
                                type: object
                              queryParameterHashOptions:
                                description: QueryParameterHashOptions should be set
                                  when request query parameter hash based load balancing
                                  is desired. It must be the only hash option field
                                  set, otherwise this request hash policy object will
                                  be ignored.
                                properties:
                                  parameterName:
                                    description: ParameterName is the name of the
                                      HTTP request query parameter that will be used
                                      to calculate the hash key. If the query parameter
                                      specified is not present on a request, no hash
                                      will be produced.
                                    minLength: 1
                                    type: string
                                type: object
                              terminal:
                                description: Terminal is a flag that allows for short-circuiting
                                  computing of a hash for a given request. If set
                                  to true, and the request attribute specified in
                                  the attribute hash options is present, no further
                                  hash policies will be used to calculate a hash for
                                  the request.
                                type: boolean
                            type: object
                          type: array
                        strategy:
                          description: Strategy specifies the policy used to balance
                            requests across the pool of backend pods. Valid policy
                            names are `Random`, `RoundRobin`, `WeightedLeastRequest`,
                            `Cookie`, and `RequestHash`. If an unknown strategy name
                            is specified or no policy is supplied, the default `RoundRobin`
                            policy is used.
                          type: string
                      type: object
                    pathRewritePolicy:
                      description: The policy for rewriting the path of the request
                        URL after the request has been routed to a Service.
                      properties:
                        replacePrefix:
                          description: ReplacePrefix describes how the path prefix
                            should be replaced.
                          items:
                            description: ReplacePrefix describes a path prefix replacement.
                            properties:
                              prefix:
                                description: "Prefix specifies the URL path prefix
                                  to be replaced. \n If Prefix is specified, it must
                                  exactly match the MatchCondition prefix that is
                                  rendered by the chain of including HTTPProxies and
                                  only that path prefix will be replaced by Replacement.
                                  This allows HTTPProxies that are included through
                                  multiple roots to only replace specific path prefixes,
                                  leaving others unmodified. \n If Prefix is not specified,
                                  all routing prefixes rendered by the include chain
                                  will be replaced."
                                minLength: 1
                                type: string
                              replacement:
                                description: Replacement is the string that the routing
                                  path prefix will be replaced with. This must not
                                  be empty.
                                minLength: 1
                                type: string
                            required:
                            - replacement
                            type: object
                          type: array
                      type: object
                    permitInsecure:
                      description: Allow this path to respond to insecure requests
                        over HTTP which are normally not permitted when a `virtualhost.tls`
                        block is present.
                      type: boolean
                    rateLimitPolicy:
                      description: The policy for rate limiting on the route.
                      properties:
                        global:
                          description: Global defines global rate limiting parameters,
                            i.e. parameters defining descriptors that are sent to
                            an external rate limit service (RLS) for a rate limit
                            decision on each request.
                          properties:
                            descriptors:
                              description: Descriptors defines the list of descriptors
                                that will be generated and sent to the rate limit
                                service. Each descriptor contains 1+ key-value pair
                                entries.
                              items:
                                description: RateLimitDescriptor defines a list of
                                  key-value pair generators.
                                properties:
                                  entries:
                                    description: Entries is the list of key-value
                                      pair generators.
                                    items:
                                      description: RateLimitDescriptorEntry is a key-value
                                        pair generator. Exactly one field on this
                                        struct must be non-nil.
                                      properties:
                                        genericKey:
                                          description: GenericKey defines a descriptor
                                            entry with a static key and value.
                                          properties:
                                            key:
                                              description: Key defines the key of
                                                the descriptor entry. If not set,
                                                the key is set to "generic_key".
                                              type: string
                                            value:
                                              description: Value defines the value
                                                of the descriptor entry.
                                              minLength: 1
                                              type: string
                                          type: object
                                        remoteAddress:
                                          description: RemoteAddress defines a descriptor
                                            entry with a key of "remote_address" and
                                            a value equal to the client's IP address
                                            (from x-forwarded-for).
                                          type: object
                                        requestHeader:
                                          description: RequestHeader defines a descriptor
                                            entry that's populated only if a given
                                            header is present on the request. The
                                            descriptor key is static, and the descriptor
                                            value is equal to the value of the header.
                                          properties:
                                            descriptorKey:
                                              description: DescriptorKey defines the
                                                key to use on the descriptor entry.
                                              minLength: 1
                                              type: string
                                            headerName:
                                              description: HeaderName defines the
                                                name of the header to look for on
                                                the request.
                                              minLength: 1
                                              type: string
                                          type: object
                                        requestHeaderValueMatch:
                                          description: RequestHeaderValueMatch defines
                                            a descriptor entry that's populated if
                                            the request's headers match a set of 1+
                                            match criteria. The descriptor key is
                                            "header_match", and the descriptor value
                                            is static.
                                          properties:
                                            expectMatch:
                                              default: true
                                              description: ExpectMatch defines whether
                                                the request must positively match
                                                the match criteria in order to generate
                                                a descriptor entry (i.e. true), or
                                                not match the match criteria in order
                                                to generate a descriptor entry (i.e.
                                                false). The default is true.
                                              type: boolean
                                            headers:
                                              description: Headers is a list of 1+
                                                match criteria to apply against the
                                                request to determine whether to populate
                                                the descriptor entry or not.
                                              items:
                                                description: HeaderMatchCondition
                                                  specifies how to conditionally match
                                                  against HTTP headers. The Name field
                                                  is required, but only one of the
                                                  remaining fields should be be provided.
                                                properties:
                                                  contains:
                                                    description: Contains specifies
                                                      a substring that must be present
                                                      in the header value.
                                                    type: string
                                                  exact:
                                                    description: Exact specifies a
                                                      string that the header value
                                                      must be equal to.
                                                    type: string
                                                  name:
                                                    description: Name is the name
                                                      of the header to match against.
                                                      Name is required. Header names
                                                      are case insensitive.
                                                    type: string
                                                  notcontains:
                                                    description: NotContains specifies
                                                      a substring that must not be
                                                      present in the header value.
                                                    type: string
                                                  notexact:
                                                    description: NoExact specifies
                                                      a string that the header value
                                                      must not be equal to. The condition
                                                      is true if the header has any
                                                      other value.
                                                    type: string
                                                  notpresent:
                                                    description: NotPresent specifies
                                                      that condition is true when
                                                      the named header is not present.
                                                      Note that setting NotPresent
                                                      to false does not make the condition
                                                      true if the named header is
                                                      present.
                                                    type: boolean
                                                  present:
                                                    description: Present specifies
                                                      that condition is true when
                                                      the named header is present,
                                                      regardless of its value. Note
                                                      that setting Present to false
                                                      does not make the condition
                                                      true if the named header is
                                                      absent.
                                                    type: boolean
                                                required:
                                                - name
                                                type: object
                                              minItems: 1
                                              type: array
                                            value:
                                              description: Value defines the value
                                                of the descriptor entry.
                                              minLength: 1
                                              type: string
                                          type: object
                                      type: object
                                    minItems: 1
                                    type: array
                                type: object
                              minItems: 1
                              type: array
                          type: object
                        local:
                          description: Local defines local rate limiting parameters,
                            i.e. parameters for rate limiting that occurs within each
                            Envoy pod as requests are handled.
                          properties:
                            burst:
                              description: Burst defines the number of requests above
                                the requests per unit that should be allowed within
                                a short period of time.
                              format: int32
                              type: integer
                            requests:
                              description: Requests defines how many requests per
                                unit of time should be allowed before rate limiting
                                occurs.
                              format: int32
                              minimum: 1
                              type: integer
                            responseHeadersToAdd:
                              description: ResponseHeadersToAdd is an optional list
                                of response headers to set when a request is rate-limited.
                              items:
                                description: HeaderValue represents a header name/value
                                  pair
                                properties:
                                  name:
                                    description: Name represents a key of a header
                                    minLength: 1
                                    type: string
                                  value:
                                    description: Value represents the value of a header
                                      specified by a key
                                    minLength: 1
                                    type: string
                                required:
                                - name
                                - value
                                type: object
                              type: array
                            responseStatusCode:
                              description: ResponseStatusCode is the HTTP status code
                                to use for responses to rate-limited requests. Codes
                                must be in the 400-599 range (inclusive). If not specified,
                                the Envoy default of 429 (Too Many Requests) is used.
                              format: int32
                              maximum: 599
                              minimum: 400
                              type: integer
                            unit:
                              description: Unit defines the period of time within
                                which requests over the limit will be rate limited.
                                Valid values are "second", "minute" and "hour".
                              enum:
                              - second
                              - minute
                              - hour
                              type: string
                          required:
                          - requests
                          - unit
                          type: object
                      type: object
                    requestHeadersPolicy:
                      description: The policy for managing request headers during
                        proxying.
                      properties:
                        remove:
                          description: Remove specifies a list of HTTP header names
                            to remove.
                          items:
                            type: string
                          type: array
                        set:
                          description: Set specifies a list of HTTP header values
                            that will be set in the HTTP header. If the header does
                            not exist it will be added, otherwise it will be overwritten
                            with the new value.
                          items:
                            description: HeaderValue represents a header name/value
                              pair
                            properties:
                              name:
                                description: Name represents a key of a header
                                minLength: 1
                                type: string
                              value:
                                description: Value represents the value of a header
                                  specified by a key
                                minLength: 1
                                type: string
                            required:
                            - name
                            - value
                            type: object
                          type: array
                      type: object
                    requestRedirectPolicy:
                      description: RequestRedirectPolicy defines an HTTP redirection.
                      properties:
                        hostname:
                          description: Hostname is the precise hostname to be used
                            in the value of the `Location` header in the response.
                            When empty, the hostname of the request is used. No wildcards
                            are allowed.
                          maxLength: 253
                          minLength: 1
                          pattern: ^[a-z0-9]([-a-z0-9]*[a-z0-9])?(\.[a-z0-9]([-a-z0-9]*[a-z0-9])?)*$
                          type: string
                        path:
                          description: "Path allows for redirection to a different
                            path from the original on the request. The path must start
                            with a leading slash. \n Note: Only one of Path or Prefix
                            can be defined."
                          pattern: ^\/.*$
                          type: string
                        port:
                          description: Port is the port to be used in the value of
                            the `Location` header in the response. When empty, port
                            (if specified) of the request is used.
                          format: int32
                          maximum: 65535
                          minimum: 1
                          type: integer
                        prefix:
                          description: "Prefix defines the value to swap the matched
                            prefix or path with. The prefix must start with a leading
                            slash. \n Note: Only one of Path or Prefix can be defined."
                          pattern: ^\/.*$
                          type: string
                        scheme:
                          description: Scheme is the scheme to be used in the value
                            of the `Location` header in the response. When empty,
                            the scheme of the request is used.
                          enum:
                          - http
                          - https
                          type: string
                        statusCode:
                          default: 302
                          description: StatusCode is the HTTP status code to be used
                            in response.
                          enum:
                          - 301
                          - 302
                          type: integer
                      type: object
                    responseHeadersPolicy:
                      description: The policy for managing response headers during
                        proxying. Rewriting the 'Host' header is not supported.
                      properties:
                        remove:
                          description: Remove specifies a list of HTTP header names
                            to remove.
                          items:
                            type: string
                          type: array
                        set:
                          description: Set specifies a list of HTTP header values
                            that will be set in the HTTP header. If the header does
                            not exist it will be added, otherwise it will be overwritten
                            with the new value.
                          items:
                            description: HeaderValue represents a header name/value
                              pair
                            properties:
                              name:
                                description: Name represents a key of a header
                                minLength: 1
                                type: string
                              value:
                                description: Value represents the value of a header
                                  specified by a key
                                minLength: 1
                                type: string
                            required:
                            - name
                            - value
                            type: object
                          type: array
                      type: object
                    retryPolicy:
                      description: The retry policy for this route.
                      properties:
                        count:
                          default: 1
                          description: NumRetries is maximum allowed number of retries.
                            If set to -1, then retries are disabled. If set to 0 or
                            not supplied, the value is set to the Envoy default of
                            1.
                          format: int64
                          minimum: -1
                          type: integer
                        perTryTimeout:
                          description: PerTryTimeout specifies the timeout per retry
                            attempt. Ignored if NumRetries is not supplied.
                          pattern: ^(((\d*(\.\d*)?h)|(\d*(\.\d*)?m)|(\d*(\.\d*)?s)|(\d*(\.\d*)?ms)|(\d*(\.\d*)?us)|(\d*(\.\d*)?µs)|(\d*(\.\d*)?ns))+|infinity|infinite)$
                          type: string
                        retriableStatusCodes:
                          description: "RetriableStatusCodes specifies the HTTP status
                            codes that should be retried. \n This field is only respected
                            when you include `retriable-status-codes` in the `RetryOn`
                            field."
                          items:
                            format: int32
                            type: integer
                          type: array
                        retryOn:
                          description: "RetryOn specifies the conditions on which
                            to retry a request. \n Supported [HTTP conditions](https://www.envoyproxy.io/docs/envoy/latest/configuration/http/http_filters/router_filter#x-envoy-retry-on):
                            \n - `5xx` - `gateway-error` - `reset` - `connect-failure`
                            - `retriable-4xx` - `refused-stream` - `retriable-status-codes`
                            - `retriable-headers` \n Supported [gRPC conditions](https://www.envoyproxy.io/docs/envoy/latest/configuration/http/http_filters/router_filter#x-envoy-retry-grpc-on):
                            \n - `cancelled` - `deadline-exceeded` - `internal` -
                            `resource-exhausted` - `unavailable`"
                          items:
                            description: RetryOn is a string type alias with validation
                              to ensure that the value is valid.
                            enum:
                            - 5xx
                            - gateway-error
                            - reset
                            - connect-failure
                            - retriable-4xx
                            - refused-stream
                            - retriable-status-codes
                            - retriable-headers
                            - cancelled
                            - deadline-exceeded
                            - internal
                            - resource-exhausted
                            - unavailable
                            type: string
                          type: array
                      type: object
                    services:
                      description: Services are the services to proxy traffic.
                      items:
                        description: Service defines an Kubernetes Service to proxy
                          traffic.
                        properties:
                          cookieRewritePolicies:
                            description: The policies for rewriting Set-Cookie header
                              attributes.
                            items:
                              properties:
                                domainRewrite:
                                  description: DomainRewrite enables rewriting the
                                    Set-Cookie Domain element. If not set, Domain
                                    will not be rewritten.
                                  properties:
                                    value:
                                      description: Value is the value to rewrite the
                                        Domain attribute to. For now this is required.
                                      maxLength: 4096
                                      minLength: 1
                                      pattern: ^[a-z0-9]([-a-z0-9]*[a-z0-9])?(\.[a-z0-9]([-a-z0-9]*[a-z0-9])?)*$
                                      type: string
                                  required:
                                  - value
                                  type: object
                                name:
                                  description: Name is the name of the cookie for
                                    which attributes will be rewritten.
                                  maxLength: 4096
                                  minLength: 1
                                  pattern: ^[^()<>@,;:\\"\/[\]?={} \t\x7f\x00\x01\x02\x03\x04\x05\x06\x07\x08\x09\x0a\x0b\x0c\x0d\x0e\x0f\x10\x11\x12\x13\x14\x15\x16\x17\x18\x19\x1a\x1b\x1c\x1d\x1e\x1f]+$
                                  type: string
                                pathRewrite:
                                  description: PathRewrite enables rewriting the Set-Cookie
                                    Path element. If not set, Path will not be rewritten.
                                  properties:
                                    value:
                                      description: Value is the value to rewrite the
                                        Path attribute to. For now this is required.
                                      maxLength: 4096
                                      minLength: 1
                                      pattern: ^[^;\x7f\x00\x01\x02\x03\x04\x05\x06\x07\x08\x09\x0a\x0b\x0c\x0d\x0e\x0f\x10\x11\x12\x13\x14\x15\x16\x17\x18\x19\x1a\x1b\x1c\x1d\x1e\x1f]+$
                                      type: string
                                  required:
                                  - value
                                  type: object
                                sameSite:
                                  description: SameSite enables rewriting the Set-Cookie
                                    SameSite element. If not set, SameSite attribute
                                    will not be rewritten.
                                  enum:
                                  - Strict
                                  - Lax
                                  - None
                                  type: string
                                secure:
                                  description: Secure enables rewriting the Set-Cookie
                                    Secure element. If not set, Secure attribute will
                                    not be rewritten.
                                  type: boolean
                              required:
                              - name
                              type: object
                            type: array
                          healthPort:
                            description: HealthPort is the port for this service healthcheck.
                              If not specified, Port is used for service healthchecks.
                            maximum: 65535
                            minimum: 1
                            type: integer
                          mirror:
                            description: If Mirror is true the Service will receive
                              a read only mirror of the traffic for this route.
                            type: boolean
                          name:
                            description: Name is the name of Kubernetes service to
                              proxy traffic. Names defined here will be used to look
                              up corresponding endpoints which contain the ips to
                              route.
                            type: string
                          port:
                            description: Port (defined as Integer) to proxy traffic
                              to since a service can have multiple defined.
                            exclusiveMaximum: true
                            maximum: 65536
                            minimum: 1
                            type: integer
                          protocol:
                            description: Protocol may be used to specify (or override)
                              the protocol used to reach this Service. Values may
                              be tls, h2, h2c. If omitted, protocol-selection falls
                              back on Service annotations.
                            enum:
                            - h2
                            - h2c
                            - tls
                            type: string
                          requestHeadersPolicy:
                            description: The policy for managing request headers during
                              proxying. Rewriting the 'Host' header is not supported.
                            properties:
                              remove:
                                description: Remove specifies a list of HTTP header
                                  names to remove.
                                items:
                                  type: string
                                type: array
                              set:
                                description: Set specifies a list of HTTP header values
                                  that will be set in the HTTP header. If the header
                                  does not exist it will be added, otherwise it will
                                  be overwritten with the new value.
                                items:
                                  description: HeaderValue represents a header name/value
                                    pair
                                  properties:
                                    name:
                                      description: Name represents a key of a header
                                      minLength: 1
                                      type: string
                                    value:
                                      description: Value represents the value of a
                                        header specified by a key
                                      minLength: 1
                                      type: string
                                  required:
                                  - name
                                  - value
                                  type: object
                                type: array
                            type: object
                          responseHeadersPolicy:
                            description: The policy for managing response headers
                              during proxying. Rewriting the 'Host' header is not
                              supported.
                            properties:
                              remove:
                                description: Remove specifies a list of HTTP header
                                  names to remove.
                                items:
                                  type: string
                                type: array
                              set:
                                description: Set specifies a list of HTTP header values
                                  that will be set in the HTTP header. If the header
                                  does not exist it will be added, otherwise it will
                                  be overwritten with the new value.
                                items:
                                  description: HeaderValue represents a header name/value
                                    pair
                                  properties:
                                    name:
                                      description: Name represents a key of a header
                                      minLength: 1
                                      type: string
                                    value:
                                      description: Value represents the value of a
                                        header specified by a key
                                      minLength: 1
                                      type: string
                                  required:
                                  - name
                                  - value
                                  type: object
                                type: array
                            type: object
                          slowStartPolicy:
                            description: Slow start will gradually increase amount
                              of traffic to a newly added endpoint.
                            properties:
                              aggression:
                                default: "1.0"
                                description: "The speed of traffic increase over the
                                  slow start window. Defaults to 1.0, so that endpoint
                                  would get linearly increasing amount of traffic.
                                  When increasing the value for this parameter, the
                                  speed of traffic ramp-up increases non-linearly.
                                  The value of aggression parameter should be greater
                                  than 0.0. \n More info: https://www.envoyproxy.io/docs/envoy/latest/intro/arch_overview/upstream/load_balancing/slow_start"
                                pattern: ^([0-9]+([.][0-9]+)?|[.][0-9]+)$
                                type: string
                              minWeightPercent:
                                default: 10
                                description: The minimum or starting percentage of
                                  traffic to send to new endpoints. A non-zero value
                                  helps avoid a too small initial weight, which may
                                  cause endpoints in slow start mode to receive no
                                  traffic in the beginning of the slow start window.
                                  If not specified, the default is 10%.
                                format: int32
                                maximum: 100
                                minimum: 0
                                type: integer
                              window:
                                description: The duration of slow start window. Duration
                                  is expressed in the Go [Duration format](https://godoc.org/time#ParseDuration).
                                  Valid time units are "ns", "us" (or "µs"), "ms",
                                  "s", "m", "h".
                                pattern: ^(((\d*(\.\d*)?h)|(\d*(\.\d*)?m)|(\d*(\.\d*)?s)|(\d*(\.\d*)?ms)|(\d*(\.\d*)?us)|(\d*(\.\d*)?µs)|(\d*(\.\d*)?ns))+)$
                                type: string
                            required:
                            - window
                            type: object
                          validation:
                            description: UpstreamValidation defines how to verify
                              the backend service's certificate
                            properties:
                              caSecret:
                                description: Name or namespaced name of the Kubernetes
                                  secret used to validate the certificate presented
                                  by the backend. The secret must contain key named
                                  ca.crt.
                                type: string
                              subjectName:
                                description: Key which is expected to be present in
                                  the 'subjectAltName' of the presented certificate.
                                type: string
                            required:
                            - caSecret
                            - subjectName
                            type: object
                          weight:
                            description: Weight defines percentage of traffic to balance
                              traffic
                            format: int64
                            minimum: 0
                            type: integer
                        required:
                        - name
                        - port
                        type: object
                      type: array
                    timeoutPolicy:
                      description: The timeout policy for this route.
                      properties:
                        idle:
                          description: Timeout for how long the proxy should wait
                            while there is no activity during single request/response
                            (for HTTP/1.1) or stream (for HTTP/2). Timeout will not
                            trigger while HTTP/1.1 connection is idle between two
                            consecutive requests. If not specified, there is no per-route
                            idle timeout, though a connection manager-wide stream_idle_timeout
                            default of 5m still applies.
                          pattern: ^(((\d*(\.\d*)?h)|(\d*(\.\d*)?m)|(\d*(\.\d*)?s)|(\d*(\.\d*)?ms)|(\d*(\.\d*)?us)|(\d*(\.\d*)?µs)|(\d*(\.\d*)?ns))+|infinity|infinite)$
                          type: string
                        idleConnection:
                          description: Timeout for how long connection from the proxy
                            to the upstream service is kept when there are no active
                            requests. If not supplied, Envoy's default value of 1h
                            applies.
                          pattern: ^(((\d*(\.\d*)?h)|(\d*(\.\d*)?m)|(\d*(\.\d*)?s)|(\d*(\.\d*)?ms)|(\d*(\.\d*)?us)|(\d*(\.\d*)?µs)|(\d*(\.\d*)?ns))+|infinity|infinite)$
                          type: string
                        response:
                          description: Timeout for receiving a response from the server
                            after processing a request from client. If not supplied,
                            Envoy's default value of 15s applies.
                          pattern: ^(((\d*(\.\d*)?h)|(\d*(\.\d*)?m)|(\d*(\.\d*)?s)|(\d*(\.\d*)?ms)|(\d*(\.\d*)?us)|(\d*(\.\d*)?µs)|(\d*(\.\d*)?ns))+|infinity|infinite)$
                          type: string
                      type: object
                  type: object
                type: array
              tcpproxy:
                description: TCPProxy holds TCP proxy information.
                properties:
                  healthCheckPolicy:
                    description: The health check policy for this tcp proxy
                    properties:
                      healthyThresholdCount:
                        description: The number of healthy health checks required
                          before a host is marked healthy
                        format: int32
                        type: integer
                      intervalSeconds:
                        description: The interval (seconds) between health checks
                        format: int64
                        type: integer
                      timeoutSeconds:
                        description: The time to wait (seconds) for a health check
                          response
                        format: int64
                        type: integer
                      unhealthyThresholdCount:
                        description: The number of unhealthy health checks required
                          before a host is marked unhealthy
                        format: int32
                        type: integer
                    type: object
                  include:
                    description: Include specifies that this tcpproxy should be delegated
                      to another HTTPProxy.
                    properties:
                      name:
                        description: Name of the child HTTPProxy
                        type: string
                      namespace:
                        description: Namespace of the HTTPProxy to include. Defaults
                          to the current namespace if not supplied.
                        type: string
                    required:
                    - name
                    type: object
                  includes:
                    description: "IncludesDeprecated allow for specific routing configuration
                      to be appended to another HTTPProxy in another namespace. \n
                      Exists due to a mistake when developing HTTPProxy and the field
                      was marked plural when it should have been singular. This field
                      should stay to not break backwards compatibility to v1 users."
                    properties:
                      name:
                        description: Name of the child HTTPProxy
                        type: string
                      namespace:
                        description: Namespace of the HTTPProxy to include. Defaults
                          to the current namespace if not supplied.
                        type: string
                    required:
                    - name
                    type: object
                  loadBalancerPolicy:
                    description: The load balancing policy for the backend services.
                      Note that the `Cookie` and `RequestHash` load balancing strategies
                      cannot be used here.
                    properties:
                      requestHashPolicies:
                        description: RequestHashPolicies contains a list of hash policies
                          to apply when the `RequestHash` load balancing strategy
                          is chosen. If an element of the supplied list of hash policies
                          is invalid, it will be ignored. If the list of hash policies
                          is empty after validation, the load balancing strategy will
                          fall back the the default `RoundRobin`.
                        items:
                          description: RequestHashPolicy contains configuration for
                            an individual hash policy on a request attribute.
                          properties:
                            hashSourceIP:
                              description: HashSourceIP should be set to true when
                                request source IP hash based load balancing is desired.
                                It must be the only hash option field set, otherwise
                                this request hash policy object will be ignored.
                              type: boolean
                            headerHashOptions:
                              description: HeaderHashOptions should be set when request
                                header hash based load balancing is desired. It must
                                be the only hash option field set, otherwise this
                                request hash policy object will be ignored.
                              properties:
                                headerName:
                                  description: HeaderName is the name of the HTTP
                                    request header that will be used to calculate
                                    the hash key. If the header specified is not present
                                    on a request, no hash will be produced.
                                  minLength: 1
                                  type: string
                              type: object
                            queryParameterHashOptions:
                              description: QueryParameterHashOptions should be set
                                when request query parameter hash based load balancing
                                is desired. It must be the only hash option field
                                set, otherwise this request hash policy object will
                                be ignored.
                              properties:
                                parameterName:
                                  description: ParameterName is the name of the HTTP
                                    request query parameter that will be used to calculate
                                    the hash key. If the query parameter specified
                                    is not present on a request, no hash will be produced.
                                  minLength: 1
                                  type: string
                              type: object
                            terminal:
                              description: Terminal is a flag that allows for short-circuiting
                                computing of a hash for a given request. If set to
                                true, and the request attribute specified in the attribute
                                hash options is present, no further hash policies
                                will be used to calculate a hash for the request.
                              type: boolean
                          type: object
                        type: array
                      strategy:
                        description: Strategy specifies the policy used to balance
                          requests across the pool of backend pods. Valid policy names
                          are `Random`, `RoundRobin`, `WeightedLeastRequest`, `Cookie`,
                          and `RequestHash`. If an unknown strategy name is specified
                          or no policy is supplied, the default `RoundRobin` policy
                          is used.
                        type: string
                    type: object
                  services:
                    description: Services are the services to proxy traffic
                    items:
                      description: Service defines an Kubernetes Service to proxy
                        traffic.
                      properties:
                        cookieRewritePolicies:
                          description: The policies for rewriting Set-Cookie header
                            attributes.
                          items:
                            properties:
                              domainRewrite:
                                description: DomainRewrite enables rewriting the Set-Cookie
                                  Domain element. If not set, Domain will not be rewritten.
                                properties:
                                  value:
                                    description: Value is the value to rewrite the
                                      Domain attribute to. For now this is required.
                                    maxLength: 4096
                                    minLength: 1
                                    pattern: ^[a-z0-9]([-a-z0-9]*[a-z0-9])?(\.[a-z0-9]([-a-z0-9]*[a-z0-9])?)*$
                                    type: string
                                required:
                                - value
                                type: object
                              name:
                                description: Name is the name of the cookie for which
                                  attributes will be rewritten.
                                maxLength: 4096
                                minLength: 1
                                pattern: ^[^()<>@,;:\\"\/[\]?={} \t\x7f\x00\x01\x02\x03\x04\x05\x06\x07\x08\x09\x0a\x0b\x0c\x0d\x0e\x0f\x10\x11\x12\x13\x14\x15\x16\x17\x18\x19\x1a\x1b\x1c\x1d\x1e\x1f]+$
                                type: string
                              pathRewrite:
                                description: PathRewrite enables rewriting the Set-Cookie
                                  Path element. If not set, Path will not be rewritten.
                                properties:
                                  value:
                                    description: Value is the value to rewrite the
                                      Path attribute to. For now this is required.
                                    maxLength: 4096
                                    minLength: 1
                                    pattern: ^[^;\x7f\x00\x01\x02\x03\x04\x05\x06\x07\x08\x09\x0a\x0b\x0c\x0d\x0e\x0f\x10\x11\x12\x13\x14\x15\x16\x17\x18\x19\x1a\x1b\x1c\x1d\x1e\x1f]+$
                                    type: string
                                required:
                                - value
                                type: object
                              sameSite:
                                description: SameSite enables rewriting the Set-Cookie
                                  SameSite element. If not set, SameSite attribute
                                  will not be rewritten.
                                enum:
                                - Strict
                                - Lax
                                - None
                                type: string
                              secure:
                                description: Secure enables rewriting the Set-Cookie
                                  Secure element. If not set, Secure attribute will
                                  not be rewritten.
                                type: boolean
                            required:
                            - name
                            type: object
                          type: array
                        healthPort:
                          description: HealthPort is the port for this service healthcheck.
                            If not specified, Port is used for service healthchecks.
                          maximum: 65535
                          minimum: 1
                          type: integer
                        mirror:
                          description: If Mirror is true the Service will receive
                            a read only mirror of the traffic for this route.
                          type: boolean
                        name:
                          description: Name is the name of Kubernetes service to proxy
                            traffic. Names defined here will be used to look up corresponding
                            endpoints which contain the ips to route.
                          type: string
                        port:
                          description: Port (defined as Integer) to proxy traffic
                            to since a service can have multiple defined.
                          exclusiveMaximum: true
                          maximum: 65536
                          minimum: 1
                          type: integer
                        protocol:
                          description: Protocol may be used to specify (or override)
                            the protocol used to reach this Service. Values may be
                            tls, h2, h2c. If omitted, protocol-selection falls back
                            on Service annotations.
                          enum:
                          - h2
                          - h2c
                          - tls
                          type: string
                        requestHeadersPolicy:
                          description: The policy for managing request headers during
                            proxying. Rewriting the 'Host' header is not supported.
                          properties:
                            remove:
                              description: Remove specifies a list of HTTP header
                                names to remove.
                              items:
                                type: string
                              type: array
                            set:
                              description: Set specifies a list of HTTP header values
                                that will be set in the HTTP header. If the header
                                does not exist it will be added, otherwise it will
                                be overwritten with the new value.
                              items:
                                description: HeaderValue represents a header name/value
                                  pair
                                properties:
                                  name:
                                    description: Name represents a key of a header
                                    minLength: 1
                                    type: string
                                  value:
                                    description: Value represents the value of a header
                                      specified by a key
                                    minLength: 1
                                    type: string
                                required:
                                - name
                                - value
                                type: object
                              type: array
                          type: object
                        responseHeadersPolicy:
                          description: The policy for managing response headers during
                            proxying. Rewriting the 'Host' header is not supported.
                          properties:
                            remove:
                              description: Remove specifies a list of HTTP header
                                names to remove.
                              items:
                                type: string
                              type: array
                            set:
                              description: Set specifies a list of HTTP header values
                                that will be set in the HTTP header. If the header
                                does not exist it will be added, otherwise it will
                                be overwritten with the new value.
                              items:
                                description: HeaderValue represents a header name/value
                                  pair
                                properties:
                                  name:
                                    description: Name represents a key of a header
                                    minLength: 1
                                    type: string
                                  value:
                                    description: Value represents the value of a header
                                      specified by a key
                                    minLength: 1
                                    type: string
                                required:
                                - name
                                - value
                                type: object
                              type: array
                          type: object
                        slowStartPolicy:
                          description: Slow start will gradually increase amount of
                            traffic to a newly added endpoint.
                          properties:
                            aggression:
                              default: "1.0"
                              description: "The speed of traffic increase over the
                                slow start window. Defaults to 1.0, so that endpoint
                                would get linearly increasing amount of traffic. When
                                increasing the value for this parameter, the speed
                                of traffic ramp-up increases non-linearly. The value
                                of aggression parameter should be greater than 0.0.
                                \n More info: https://www.envoyproxy.io/docs/envoy/latest/intro/arch_overview/upstream/load_balancing/slow_start"
                              pattern: ^([0-9]+([.][0-9]+)?|[.][0-9]+)$
                              type: string
                            minWeightPercent:
                              default: 10
                              description: The minimum or starting percentage of traffic
                                to send to new endpoints. A non-zero value helps avoid
                                a too small initial weight, which may cause endpoints
                                in slow start mode to receive no traffic in the beginning
                                of the slow start window. If not specified, the default
                                is 10%.
                              format: int32
                              maximum: 100
                              minimum: 0
                              type: integer
                            window:
                              description: The duration of slow start window. Duration
                                is expressed in the Go [Duration format](https://godoc.org/time#ParseDuration).
                                Valid time units are "ns", "us" (or "µs"), "ms", "s",
                                "m", "h".
                              pattern: ^(((\d*(\.\d*)?h)|(\d*(\.\d*)?m)|(\d*(\.\d*)?s)|(\d*(\.\d*)?ms)|(\d*(\.\d*)?us)|(\d*(\.\d*)?µs)|(\d*(\.\d*)?ns))+)$
                              type: string
                          required:
                          - window
                          type: object
                        validation:
                          description: UpstreamValidation defines how to verify the
                            backend service's certificate
                          properties:
                            caSecret:
                              description: Name or namespaced name of the Kubernetes
                                secret used to validate the certificate presented
                                by the backend. The secret must contain key named
                                ca.crt.
                              type: string
                            subjectName:
                              description: Key which is expected to be present in
                                the 'subjectAltName' of the presented certificate.
                              type: string
                          required:
                          - caSecret
                          - subjectName
                          type: object
                        weight:
                          description: Weight defines percentage of traffic to balance
                            traffic
                          format: int64
                          minimum: 0
                          type: integer
                      required:
                      - name
                      - port
                      type: object
                    type: array
                type: object
              virtualhost:
                description: Virtualhost appears at most once. If it is present, the
                  object is considered to be a "root" HTTPProxy.
                properties:
                  authorization:
                    description: This field configures an extension service to perform
                      authorization for this virtual host. Authorization can only
                      be configured on virtual hosts that have TLS enabled. If the
                      TLS configuration requires client certificate validation, the
                      client certificate is always included in the authentication
                      check request.
                    properties:
                      authPolicy:
                        description: AuthPolicy sets a default authorization policy
                          for client requests. This policy will be used unless overridden
                          by individual routes.
                        properties:
                          context:
                            additionalProperties:
                              type: string
                            description: Context is a set of key/value pairs that
                              are sent to the authentication server in the check request.
                              If a context is provided at an enclosing scope, the
                              entries are merged such that the inner scope overrides
                              matching keys from the outer scope.
                            type: object
                          disabled:
                            description: When true, this field disables client request
                              authentication for the scope of the policy.
                            type: boolean
                        type: object
                      extensionRef:
                        description: ExtensionServiceRef specifies the extension resource
                          that will authorize client requests.
                        properties:
                          apiVersion:
                            description: API version of the referent. If this field
                              is not specified, the default "projectcontour.io/v1alpha1"
                              will be used
                            minLength: 1
                            type: string
                          name:
                            description: "Name of the referent. \n More info: https://kubernetes.io/docs/concepts/overview/working-with-objects/names/#names"
                            minLength: 1
                            type: string
                          namespace:
                            description: "Namespace of the referent. If this field
                              is not specifies, the namespace of the resource that
                              targets the referent will be used. \n More info: https://kubernetes.io/docs/concepts/overview/working-with-objects/namespaces/"
                            minLength: 1
                            type: string
                        type: object
                      failOpen:
                        description: If FailOpen is true, the client request is forwarded
                          to the upstream service even if the authorization server
                          fails to respond. This field should not be set in most cases.
                          It is intended for use only while migrating applications
                          from internal authorization to Contour external authorization.
                        type: boolean
                      responseTimeout:
                        description: ResponseTimeout configures maximum time to wait
                          for a check response from the authorization server. Timeout
                          durations are expressed in the Go [Duration format](https://godoc.org/time#ParseDuration).
                          Valid time units are "ns", "us" (or "µs"), "ms", "s", "m",
                          "h". The string "infinity" is also a valid input and specifies
                          no timeout.
                        pattern: ^(((\d*(\.\d*)?h)|(\d*(\.\d*)?m)|(\d*(\.\d*)?s)|(\d*(\.\d*)?ms)|(\d*(\.\d*)?us)|(\d*(\.\d*)?µs)|(\d*(\.\d*)?ns))+|infinity|infinite)$
                        type: string
                      withRequestBody:
                        description: WithRequestBody specifies configuration for sending
                          the client request's body to authorization server.
                        properties:
                          allowPartialMessage:
                            description: If AllowPartialMessage is true, then Envoy
                              will buffer the body until MaxRequestBytes are reached.
                            type: boolean
                          maxRequestBytes:
                            default: 1024
                            description: MaxRequestBytes sets the maximum size of
                              message body ExtAuthz filter will hold in-memory.
                            format: int32
                            minimum: 1
                            type: integer
                          packAsBytes:
                            description: If PackAsBytes is true, the body sent to
                              Authorization Server is in raw bytes.
                            type: boolean
                        type: object
                    required:
                    - extensionRef
                    type: object
                  corsPolicy:
                    description: Specifies the cross-origin policy to apply to the
                      VirtualHost.
                    properties:
                      allowCredentials:
                        description: Specifies whether the resource allows credentials.
                        type: boolean
                      allowHeaders:
                        description: AllowHeaders specifies the content for the *access-control-allow-headers*
                          header.
                        items:
                          description: CORSHeaderValue specifies the value of the
                            string headers returned by a cross-domain request.
                          pattern: ^[a-zA-Z0-9!#$%&'*+.^_`|~-]+$
                          type: string
                        minItems: 1
                        type: array
                      allowMethods:
                        description: AllowMethods specifies the content for the *access-control-allow-methods*
                          header.
                        items:
                          description: CORSHeaderValue specifies the value of the
                            string headers returned by a cross-domain request.
                          pattern: ^[a-zA-Z0-9!#$%&'*+.^_`|~-]+$
                          type: string
                        minItems: 1
                        type: array
                      allowOrigin:
                        description: AllowOrigin specifies the origins that will be
                          allowed to do CORS requests. Allowed values include "*"
                          which signifies any origin is allowed, an exact origin of
                          the form "scheme://host[:port]" (where port is optional),
                          or a valid regex pattern. Note that regex patterns are validated
                          and a simple "glob" pattern (e.g. *.foo.com) will be rejected
                          or produce unexpected matches when applied as a regex.
                        items:
                          type: string
                        minItems: 1
                        type: array
                      exposeHeaders:
                        description: ExposeHeaders Specifies the content for the *access-control-expose-headers*
                          header.
                        items:
                          description: CORSHeaderValue specifies the value of the
                            string headers returned by a cross-domain request.
                          pattern: ^[a-zA-Z0-9!#$%&'*+.^_`|~-]+$
                          type: string
                        minItems: 1
                        type: array
                      maxAge:
                        description: MaxAge indicates for how long the results of
                          a preflight request can be cached. MaxAge durations are
                          expressed in the Go [Duration format](https://godoc.org/time#ParseDuration).
                          Valid time units are "ns", "us" (or "µs"), "ms", "s", "m",
                          "h". Only positive values are allowed while 0 disables the
                          cache requiring a preflight OPTIONS check for all cross-origin
                          requests.
                        pattern: ^(((\d*(\.\d*)?h)|(\d*(\.\d*)?m)|(\d*(\.\d*)?s)|(\d*(\.\d*)?ms)|(\d*(\.\d*)?us)|(\d*(\.\d*)?µs)|(\d*(\.\d*)?ns))+|0)$
                        type: string
                    required:
                    - allowMethods
                    - allowOrigin
                    type: object
                  fqdn:
                    description: The fully qualified domain name of the root of the
                      ingress tree all leaves of the DAG rooted at this object relate
                      to the fqdn.
                    pattern: ^(\*\.)?[a-z0-9]([-a-z0-9]*[a-z0-9])?(\.[a-z0-9]([-a-z0-9]*[a-z0-9])?)*$
                    type: string
                  jwtProviders:
                    description: Providers to use for verifying JSON Web Tokens (JWTs)
                      on the virtual host.
                    items:
                      description: JWTProvider defines how to verify JWTs on requests.
                      properties:
                        audiences:
                          description: Audiences that JWTs are allowed to have in
                            the "aud" field. If not provided, JWT audiences are not
                            checked.
                          items:
                            type: string
                          type: array
                        default:
                          description: Whether the provider should apply to all routes
                            in the HTTPProxy/its includes by default. At most one
                            provider can be marked as the default. If no provider
                            is marked as the default, individual routes must explicitly
                            identify the provider they require.
                          type: boolean
                        forwardJWT:
                          description: Whether the JWT should be forwarded to the
                            backend service after successful verification. By default,
                            the JWT is not forwarded.
                          type: boolean
                        issuer:
                          description: Issuer that JWTs are required to have in the
                            "iss" field. If not provided, JWT issuers are not checked.
                          type: string
                        name:
                          description: Unique name for the provider.
                          minLength: 1
                          type: string
                        remoteJWKS:
                          description: Remote JWKS to use for verifying JWT signatures.
                          properties:
                            cacheDuration:
                              description: How long to cache the JWKS locally. If
                                not specified, Envoy's default of 5m applies.
                              pattern: ^(((\d*(\.\d*)?h)|(\d*(\.\d*)?m)|(\d*(\.\d*)?s)|(\d*(\.\d*)?ms)|(\d*(\.\d*)?us)|(\d*(\.\d*)?µs)|(\d*(\.\d*)?ns))+)$
                              type: string
                            dnsLookupFamily:
                              description: "The DNS IP address resolution policy for
                                the JWKS URI. When configured as \"v4\", the DNS resolver
                                will only perform a lookup for addresses in the IPv4
                                family. If \"v6\" is configured, the DNS resolver
                                will only perform a lookup for addresses in the IPv6
                                family. If \"auto\" is configured, the DNS resolver
                                will first perform a lookup for addresses in the IPv6
                                family and fallback to a lookup for addresses in the
                                IPv4 family. If not specified, the Contour-wide setting
                                defined in the config file or ContourConfiguration
                                applies (defaults to \"auto\"). \n See https://www.envoyproxy.io/docs/envoy/latest/api-v3/config/cluster/v3/cluster.proto.html#envoy-v3-api-enum-config-cluster-v3-cluster-dnslookupfamily
                                for more information."
                              enum:
                              - auto
                              - v4
                              - v6
                              type: string
                            timeout:
                              description: How long to wait for a response from the
                                URI. If not specified, a default of 1s applies.
                              pattern: ^(((\d*(\.\d*)?h)|(\d*(\.\d*)?m)|(\d*(\.\d*)?s)|(\d*(\.\d*)?ms)|(\d*(\.\d*)?us)|(\d*(\.\d*)?µs)|(\d*(\.\d*)?ns))+)$
                              type: string
                            uri:
                              description: The URI for the JWKS.
                              minLength: 1
                              type: string
                            validation:
                              description: UpstreamValidation defines how to verify
                                the JWKS's TLS certificate.
                              properties:
                                caSecret:
                                  description: Name or namespaced name of the Kubernetes
                                    secret used to validate the certificate presented
                                    by the backend. The secret must contain key named
                                    ca.crt.
                                  type: string
                                subjectName:
                                  description: Key which is expected to be present
                                    in the 'subjectAltName' of the presented certificate.
                                  type: string
                              required:
                              - caSecret
                              - subjectName
                              type: object
                          required:
                          - uri
                          type: object
                      required:
                      - name
                      - remoteJWKS
                      type: object
                    type: array
                  rateLimitPolicy:
                    description: The policy for rate limiting on the virtual host.
                    properties:
                      global:
                        description: Global defines global rate limiting parameters,
                          i.e. parameters defining descriptors that are sent to an
                          external rate limit service (RLS) for a rate limit decision
                          on each request.
                        properties:
                          descriptors:
                            description: Descriptors defines the list of descriptors
                              that will be generated and sent to the rate limit service.
                              Each descriptor contains 1+ key-value pair entries.
                            items:
                              description: RateLimitDescriptor defines a list of key-value
                                pair generators.
                              properties:
                                entries:
                                  description: Entries is the list of key-value pair
                                    generators.
                                  items:
                                    description: RateLimitDescriptorEntry is a key-value
                                      pair generator. Exactly one field on this struct
                                      must be non-nil.
                                    properties:
                                      genericKey:
                                        description: GenericKey defines a descriptor
                                          entry with a static key and value.
                                        properties:
                                          key:
                                            description: Key defines the key of the
                                              descriptor entry. If not set, the key
                                              is set to "generic_key".
                                            type: string
                                          value:
                                            description: Value defines the value of
                                              the descriptor entry.
                                            minLength: 1
                                            type: string
                                        type: object
                                      remoteAddress:
                                        description: RemoteAddress defines a descriptor
                                          entry with a key of "remote_address" and
                                          a value equal to the client's IP address
                                          (from x-forwarded-for).
                                        type: object
                                      requestHeader:
                                        description: RequestHeader defines a descriptor
                                          entry that's populated only if a given header
                                          is present on the request. The descriptor
                                          key is static, and the descriptor value
                                          is equal to the value of the header.
                                        properties:
                                          descriptorKey:
                                            description: DescriptorKey defines the
                                              key to use on the descriptor entry.
                                            minLength: 1
                                            type: string
                                          headerName:
                                            description: HeaderName defines the name
                                              of the header to look for on the request.
                                            minLength: 1
                                            type: string
                                        type: object
                                      requestHeaderValueMatch:
                                        description: RequestHeaderValueMatch defines
                                          a descriptor entry that's populated if the
                                          request's headers match a set of 1+ match
                                          criteria. The descriptor key is "header_match",
                                          and the descriptor value is static.
                                        properties:
                                          expectMatch:
                                            default: true
                                            description: ExpectMatch defines whether
                                              the request must positively match the
                                              match criteria in order to generate
                                              a descriptor entry (i.e. true), or not
                                              match the match criteria in order to
                                              generate a descriptor entry (i.e. false).
                                              The default is true.
                                            type: boolean
                                          headers:
                                            description: Headers is a list of 1+ match
                                              criteria to apply against the request
                                              to determine whether to populate the
                                              descriptor entry or not.
                                            items:
                                              description: HeaderMatchCondition specifies
                                                how to conditionally match against
                                                HTTP headers. The Name field is required,
                                                but only one of the remaining fields
                                                should be be provided.
                                              properties:
                                                contains:
                                                  description: Contains specifies
                                                    a substring that must be present
                                                    in the header value.
                                                  type: string
                                                exact:
                                                  description: Exact specifies a string
                                                    that the header value must be
                                                    equal to.
                                                  type: string
                                                name:
                                                  description: Name is the name of
                                                    the header to match against. Name
                                                    is required. Header names are
                                                    case insensitive.
                                                  type: string
                                                notcontains:
                                                  description: NotContains specifies
                                                    a substring that must not be present
                                                    in the header value.
                                                  type: string
                                                notexact:
                                                  description: NoExact specifies a
                                                    string that the header value must
                                                    not be equal to. The condition
                                                    is true if the header has any
                                                    other value.
                                                  type: string
                                                notpresent:
                                                  description: NotPresent specifies
                                                    that condition is true when the
                                                    named header is not present. Note
                                                    that setting NotPresent to false
                                                    does not make the condition true
                                                    if the named header is present.
                                                  type: boolean
                                                present:
                                                  description: Present specifies that
                                                    condition is true when the named
                                                    header is present, regardless
                                                    of its value. Note that setting
                                                    Present to false does not make
                                                    the condition true if the named
                                                    header is absent.
                                                  type: boolean
                                              required:
                                              - name
                                              type: object
                                            minItems: 1
                                            type: array
                                          value:
                                            description: Value defines the value of
                                              the descriptor entry.
                                            minLength: 1
                                            type: string
                                        type: object
                                    type: object
                                  minItems: 1
                                  type: array
                              type: object
                            minItems: 1
                            type: array
                        type: object
                      local:
                        description: Local defines local rate limiting parameters,
                          i.e. parameters for rate limiting that occurs within each
                          Envoy pod as requests are handled.
                        properties:
                          burst:
                            description: Burst defines the number of requests above
                              the requests per unit that should be allowed within
                              a short period of time.
                            format: int32
                            type: integer
                          requests:
                            description: Requests defines how many requests per unit
                              of time should be allowed before rate limiting occurs.
                            format: int32
                            minimum: 1
                            type: integer
                          responseHeadersToAdd:
                            description: ResponseHeadersToAdd is an optional list
                              of response headers to set when a request is rate-limited.
                            items:
                              description: HeaderValue represents a header name/value
                                pair
                              properties:
                                name:
                                  description: Name represents a key of a header
                                  minLength: 1
                                  type: string
                                value:
                                  description: Value represents the value of a header
                                    specified by a key
                                  minLength: 1
                                  type: string
                              required:
                              - name
                              - value
                              type: object
                            type: array
                          responseStatusCode:
                            description: ResponseStatusCode is the HTTP status code
                              to use for responses to rate-limited requests. Codes
                              must be in the 400-599 range (inclusive). If not specified,
                              the Envoy default of 429 (Too Many Requests) is used.
                            format: int32
                            maximum: 599
                            minimum: 400
                            type: integer
                          unit:
                            description: Unit defines the period of time within which
                              requests over the limit will be rate limited. Valid
                              values are "second", "minute" and "hour".
                            enum:
                            - second
                            - minute
                            - hour
                            type: string
                        required:
                        - requests
                        - unit
                        type: object
                    type: object
                  tls:
                    description: If present the fields describes TLS properties of
                      the virtual host. The SNI names that will be matched on are
                      described in fqdn, the tls.secretName secret must contain a
                      certificate that itself contains a name that matches the FQDN.
                    properties:
                      clientValidation:
                        description: "ClientValidation defines how to verify the client
                          certificate when an external client establishes a TLS connection
                          to Envoy. \n This setting: \n 1. Enables TLS client certificate
                          validation. 2. Specifies how the client certificate will
                          be validated (i.e.    validation required or skipped). \n
                          Note: Setting client certificate validation to be skipped
                          should be only used in conjunction with an external authorization
                          server that performs client validation as Contour will ensure
                          client certificates are passed along."
                        properties:
                          caSecret:
                            description: Name of a Kubernetes secret that contains
                              a CA certificate bundle. The secret must contain key
                              named ca.crt. The client certificate must validate against
                              the certificates in the bundle. If specified and SkipClientCertValidation
                              is true, client certificates will be required on requests.
                            minLength: 1
                            type: string
                          crlOnlyVerifyLeafCert:
                            description: If this option is set to true, only the certificate
                              at the end of the certificate chain will be subject
                              to validation by CRL.
                            type: boolean
                          crlSecret:
                            description: Name of a Kubernetes opaque secret that contains
                              a concatenated list of PEM encoded CRLs. The secret
                              must contain key named crl.pem. This field will be used
                              to verify that a client certificate has not been revoked.
                              CRLs must be available from all CAs, unless crlOnlyVerifyLeafCert
                              is true. Large CRL lists are not supported since individual
                              secrets are limited to 1MiB in size.
                            minLength: 1
                            type: string
                          forwardClientCertificate:
                            description: ForwardClientCertificate adds the selected
                              data from the passed client TLS certificate to the x-forwarded-client-cert
                              header.
                            properties:
                              cert:
                                description: Client cert in URL encoded PEM format.
                                type: boolean
                              chain:
                                description: Client cert chain (including the leaf
                                  cert) in URL encoded PEM format.
                                type: boolean
                              dns:
                                description: DNS type Subject Alternative Names of
                                  the client cert.
                                type: boolean
                              subject:
                                description: Subject of the client cert.
                                type: boolean
                              uri:
                                description: URI type Subject Alternative Name of
                                  the client cert.
                                type: boolean
                            type: object
                          optionalClientCertificate:
                            description: OptionalClientCertificate when set to true
                              will request a client certificate but allow the connection
                              to continue if the client does not provide one. If a
                              client certificate is sent, it will be verified according
                              to the other properties, which includes disabling validation
                              if SkipClientCertValidation is set. Defaults to false.
                            type: boolean
                          skipClientCertValidation:
                            description: SkipClientCertValidation disables downstream
                              client certificate validation. Defaults to false. This
                              field is intended to be used in conjunction with external
                              authorization in order to enable the external authorization
                              server to validate client certificates. When this field
                              is set to true, client certificates are requested but
                              not verified by Envoy. If CACertificate is specified,
                              client certificates are required on requests, but not
                              verified. If external authorization is in use, they
                              are presented to the external authorization server.
                            type: boolean
                        type: object
                      enableFallbackCertificate:
                        description: EnableFallbackCertificate defines if the vhost
                          should allow a default certificate to be applied which handles
                          all requests which don't match the SNI defined in this vhost.
                        type: boolean
                      minimumProtocolVersion:
                        description: MinimumProtocolVersion is the minimum TLS version
                          this vhost should negotiate. Valid options are `1.2` (default)
                          and `1.3`. Any other value defaults to TLS 1.2.
                        type: string
                      passthrough:
                        description: Passthrough defines whether the encrypted TLS
                          handshake will be passed through to the backing cluster.
                          Either Passthrough or SecretName must be specified, but
                          not both.
                        type: boolean
                      secretName:
                        description: SecretName is the name of a TLS secret in the
                          current namespace. Either SecretName or Passthrough must
                          be specified, but not both. If specified, the named secret
                          must contain a matching certificate for the virtual host's
                          FQDN.
                        type: string
                    type: object
                required:
                - fqdn
                type: object
            type: object
          status:
            default:
              currentStatus: NotReconciled
              description: Waiting for controller
            description: Status is a container for computed information about the
              HTTPProxy.
            properties:
              conditions:
                description: "Conditions contains information about the current status
                  of the HTTPProxy, in an upstream-friendly container. \n Contour
                  will update a single condition, `Valid`, that is in normal-true
                  polarity. That is, when `currentStatus` is `valid`, the `Valid`
                  condition will be `status: true`, and vice versa. \n Contour will
                  leave untouched any other Conditions set in this block, in case
                  some other controller wants to add a Condition. \n If you are another
                  controller owner and wish to add a condition, you *should* namespace
                  your condition with a label, like `controller.domain.com/ConditionName`."
                items:
                  description: "DetailedCondition is an extension of the normal Kubernetes
                    conditions, with two extra fields to hold sub-conditions, which
                    provide more detailed reasons for the state (True or False) of
                    the condition. \n `errors` holds information about sub-conditions
                    which are fatal to that condition and render its state False.
                    \n `warnings` holds information about sub-conditions which are
                    not fatal to that condition and do not force the state to be False.
                    \n Remember that Conditions have a type, a status, and a reason.
                    \n The type is the type of the condition, the most important one
                    in this CRD set is `Valid`. `Valid` is a positive-polarity condition:
                    when it is `status: true` there are no problems. \n In more detail,
                    `status: true` means that the object is has been ingested into
                    Contour with no errors. `warnings` may still be present, and will
                    be indicated in the Reason field. There must be zero entries in
                    the `errors` slice in this case. \n `Valid`, `status: false` means
                    that the object has had one or more fatal errors during processing
                    into Contour. The details of the errors will be present under
                    the `errors` field. There must be at least one error in the `errors`
                    slice if `status` is `false`. \n For DetailedConditions of types
                    other than `Valid`, the Condition must be in the negative polarity.
                    When they have `status` `true`, there is an error. There must
                    be at least one entry in the `errors` Subcondition slice. When
                    they have `status` `false`, there are no serious errors, and there
                    must be zero entries in the `errors` slice. In either case, there
                    may be entries in the `warnings` slice. \n Regardless of the polarity,
                    the `reason` and `message` fields must be updated with either
                    the detail of the reason (if there is one and only one entry in
                    total across both the `errors` and `warnings` slices), or `MultipleReasons`
                    if there is more than one entry."
                  properties:
                    errors:
                      description: "Errors contains a slice of relevant error subconditions
                        for this object. \n Subconditions are expected to appear when
                        relevant (when there is a error), and disappear when not relevant.
                        An empty slice here indicates no errors."
                      items:
                        description: "SubCondition is a Condition-like type intended
                          for use as a subcondition inside a DetailedCondition. \n
                          It contains a subset of the Condition fields. \n It is intended
                          for warnings and errors, so `type` names should use abnormal-true
                          polarity, that is, they should be of the form \"ErrorPresent:
                          true\". \n The expected lifecycle for these errors is that
                          they should only be present when the error or warning is,
                          and should be removed when they are not relevant."
                        properties:
                          message:
                            description: "Message is a human readable message indicating
                              details about the transition. \n This may be an empty
                              string."
                            maxLength: 32768
                            type: string
                          reason:
                            description: "Reason contains a programmatic identifier
                              indicating the reason for the condition's last transition.
                              Producers of specific condition types may define expected
                              values and meanings for this field, and whether the
                              values are considered a guaranteed API. \n The value
                              should be a CamelCase string. \n This field may not
                              be empty."
                            maxLength: 1024
                            minLength: 1
                            pattern: ^[A-Za-z]([A-Za-z0-9_,:]*[A-Za-z0-9_])?$
                            type: string
                          status:
                            description: Status of the condition, one of True, False,
                              Unknown.
                            enum:
                            - "True"
                            - "False"
                            - Unknown
                            type: string
                          type:
                            description: "Type of condition in `CamelCase` or in `foo.example.com/CamelCase`.
                              \n This must be in abnormal-true polarity, that is,
                              `ErrorFound` or `controller.io/ErrorFound`. \n The regex
                              it matches is (dns1123SubdomainFmt/)?(qualifiedNameFmt)"
                            maxLength: 316
                            pattern: ^([a-z0-9]([-a-z0-9]*[a-z0-9])?(\.[a-z0-9]([-a-z0-9]*[a-z0-9])?)*/)?(([A-Za-z0-9][-A-Za-z0-9_.]*)?[A-Za-z0-9])$
                            type: string
                        required:
                        - message
                        - reason
                        - status
                        - type
                        type: object
                      type: array
                    lastTransitionTime:
                      description: lastTransitionTime is the last time the condition
                        transitioned from one status to another. This should be when
                        the underlying condition changed.  If that is not known, then
                        using the time when the API field changed is acceptable.
                      format: date-time
                      type: string
                    message:
                      description: message is a human readable message indicating
                        details about the transition. This may be an empty string.
                      maxLength: 32768
                      type: string
                    observedGeneration:
                      description: observedGeneration represents the .metadata.generation
                        that the condition was set based upon. For instance, if .metadata.generation
                        is currently 12, but the .status.conditions[x].observedGeneration
                        is 9, the condition is out of date with respect to the current
                        state of the instance.
                      format: int64
                      minimum: 0
                      type: integer
                    reason:
                      description: reason contains a programmatic identifier indicating
                        the reason for the condition's last transition. Producers
                        of specific condition types may define expected values and
                        meanings for this field, and whether the values are considered
                        a guaranteed API. The value should be a CamelCase string.
                        This field may not be empty.
                      maxLength: 1024
                      minLength: 1
                      pattern: ^[A-Za-z]([A-Za-z0-9_,:]*[A-Za-z0-9_])?$
                      type: string
                    status:
                      description: status of the condition, one of True, False, Unknown.
                      enum:
                      - "True"
                      - "False"
                      - Unknown
                      type: string
                    type:
                      description: type of condition in CamelCase or in foo.example.com/CamelCase.
                        --- Many .condition.type values are consistent across resources
                        like Available, but because arbitrary conditions can be useful
                        (see .node.status.conditions), the ability to deconflict is
                        important. The regex it matches is (dns1123SubdomainFmt/)?(qualifiedNameFmt)
                      maxLength: 316
                      pattern: ^([a-z0-9]([-a-z0-9]*[a-z0-9])?(\.[a-z0-9]([-a-z0-9]*[a-z0-9])?)*/)?(([A-Za-z0-9][-A-Za-z0-9_.]*)?[A-Za-z0-9])$
                      type: string
                    warnings:
                      description: "Warnings contains a slice of relevant warning
                        subconditions for this object. \n Subconditions are expected
                        to appear when relevant (when there is a warning), and disappear
                        when not relevant. An empty slice here indicates no warnings."
                      items:
                        description: "SubCondition is a Condition-like type intended
                          for use as a subcondition inside a DetailedCondition. \n
                          It contains a subset of the Condition fields. \n It is intended
                          for warnings and errors, so `type` names should use abnormal-true
                          polarity, that is, they should be of the form \"ErrorPresent:
                          true\". \n The expected lifecycle for these errors is that
                          they should only be present when the error or warning is,
                          and should be removed when they are not relevant."
                        properties:
                          message:
                            description: "Message is a human readable message indicating
                              details about the transition. \n This may be an empty
                              string."
                            maxLength: 32768
                            type: string
                          reason:
                            description: "Reason contains a programmatic identifier
                              indicating the reason for the condition's last transition.
                              Producers of specific condition types may define expected
                              values and meanings for this field, and whether the
                              values are considered a guaranteed API. \n The value
                              should be a CamelCase string. \n This field may not
                              be empty."
                            maxLength: 1024
                            minLength: 1
                            pattern: ^[A-Za-z]([A-Za-z0-9_,:]*[A-Za-z0-9_])?$
                            type: string
                          status:
                            description: Status of the condition, one of True, False,
                              Unknown.
                            enum:
                            - "True"
                            - "False"
                            - Unknown
                            type: string
                          type:
                            description: "Type of condition in `CamelCase` or in `foo.example.com/CamelCase`.
                              \n This must be in abnormal-true polarity, that is,
                              `ErrorFound` or `controller.io/ErrorFound`. \n The regex
                              it matches is (dns1123SubdomainFmt/)?(qualifiedNameFmt)"
                            maxLength: 316
                            pattern: ^([a-z0-9]([-a-z0-9]*[a-z0-9])?(\.[a-z0-9]([-a-z0-9]*[a-z0-9])?)*/)?(([A-Za-z0-9][-A-Za-z0-9_.]*)?[A-Za-z0-9])$
                            type: string
                        required:
                        - message
                        - reason
                        - status
                        - type
                        type: object
                      type: array
                  required:
                  - lastTransitionTime
                  - message
                  - reason
                  - status
                  - type
                  type: object
                type: array
                x-kubernetes-list-map-keys:
                - type
                x-kubernetes-list-type: map
              currentStatus:
                type: string
              description:
                type: string
              loadBalancer:
                description: LoadBalancer contains the current status of the load
                  balancer.
                properties:
                  ingress:
                    description: Ingress is a list containing ingress points for the
                      load-balancer. Traffic intended for the service should be sent
                      to these ingress points.
                    items:
                      description: 'LoadBalancerIngress represents the status of a
                        load-balancer ingress point: traffic intended for the service
                        should be sent to an ingress point.'
                      properties:
                        hostname:
                          description: Hostname is set for load-balancer ingress points
                            that are DNS based (typically AWS load-balancers)
                          type: string
                        ip:
                          description: IP is set for load-balancer ingress points
                            that are IP based (typically GCE or OpenStack load-balancers)
                          type: string
                        ports:
                          description: Ports is a list of records of service ports
                            If used, every port defined in the service should have
                            an entry in it
                          items:
                            properties:
                              error:
                                description: 'Error is to record the problem with
                                  the service port The format of the error shall comply
                                  with the following rules: - built-in error values
                                  shall be specified in this file and those shall
                                  use   CamelCase names - cloud provider specific
                                  error values must have names that comply with the   format
                                  foo.example.com/CamelCase. --- The regex it matches
                                  is (dns1123SubdomainFmt/)?(qualifiedNameFmt)'
                                maxLength: 316
                                pattern: ^([a-z0-9]([-a-z0-9]*[a-z0-9])?(\.[a-z0-9]([-a-z0-9]*[a-z0-9])?)*/)?(([A-Za-z0-9][-A-Za-z0-9_.]*)?[A-Za-z0-9])$
                                type: string
                              port:
                                description: Port is the port number of the service
                                  port of which status is recorded here
                                format: int32
                                type: integer
                              protocol:
                                default: TCP
                                description: 'Protocol is the protocol of the service
                                  port of which status is recorded here The supported
                                  values are: "TCP", "UDP", "SCTP"'
                                type: string
                            required:
                            - port
                            - protocol
                            type: object
                          type: array
                          x-kubernetes-list-type: atomic
                      type: object
                    type: array
                type: object
            type: object
        required:
        - metadata
        - spec
        type: object
    served: true
    storage: true
    subresources:
      status: {}
status:
  acceptedNames:
    kind: ""
    plural: ""
  conditions: []
  storedVersions: []
---
apiVersion: apiextensions.k8s.io/v1
kind: CustomResourceDefinition
metadata:
  annotations:
    controller-gen.kubebuilder.io/version: v0.7.0
  creationTimestamp: null
  name: tlscertificatedelegations.projectcontour.io
spec:
  preserveUnknownFields: false
  group: projectcontour.io
  names:
    kind: TLSCertificateDelegation
    listKind: TLSCertificateDelegationList
    plural: tlscertificatedelegations
    shortNames:
    - tlscerts
    singular: tlscertificatedelegation
  scope: Namespaced
  versions:
  - name: v1
    schema:
      openAPIV3Schema:
        description: TLSCertificateDelegation is an TLS Certificate Delegation CRD
          specification. See design/tls-certificate-delegation.md for details.
        properties:
          apiVersion:
            description: 'APIVersion defines the versioned schema of this representation
              of an object. Servers should convert recognized schemas to the latest
              internal value, and may reject unrecognized values. More info: https://git.k8s.io/community/contributors/devel/sig-architecture/api-conventions.md#resources'
            type: string
          kind:
            description: 'Kind is a string value representing the REST resource this
              object represents. Servers may infer this from the endpoint the client
              submits requests to. Cannot be updated. In CamelCase. More info: https://git.k8s.io/community/contributors/devel/sig-architecture/api-conventions.md#types-kinds'
            type: string
          metadata:
            type: object
          spec:
            description: TLSCertificateDelegationSpec defines the spec of the CRD
            properties:
              delegations:
                items:
                  description: CertificateDelegation maps the authority to reference
                    a secret in the current namespace to a set of namespaces.
                  properties:
                    secretName:
                      description: required, the name of a secret in the current namespace.
                      type: string
                    targetNamespaces:
                      description: required, the namespaces the authority to reference
                        the the secret will be delegated to. If TargetNamespaces is
                        nil or empty, the CertificateDelegation' is ignored. If the
                        TargetNamespace list contains the character, "*" the secret
                        will be delegated to all namespaces.
                      items:
                        type: string
                      type: array
                  required:
                  - secretName
                  - targetNamespaces
                  type: object
                type: array
            required:
            - delegations
            type: object
          status:
            description: TLSCertificateDelegationStatus allows for the status of the
              delegation to be presented to the user.
            properties:
              conditions:
                description: "Conditions contains information about the current status
                  of the HTTPProxy, in an upstream-friendly container. \n Contour
                  will update a single condition, `Valid`, that is in normal-true
                  polarity. That is, when `currentStatus` is `valid`, the `Valid`
                  condition will be `status: true`, and vice versa. \n Contour will
                  leave untouched any other Conditions set in this block, in case
                  some other controller wants to add a Condition. \n If you are another
                  controller owner and wish to add a condition, you *should* namespace
                  your condition with a label, like `controller.domain.com\\ConditionName`."
                items:
                  description: "DetailedCondition is an extension of the normal Kubernetes
                    conditions, with two extra fields to hold sub-conditions, which
                    provide more detailed reasons for the state (True or False) of
                    the condition. \n `errors` holds information about sub-conditions
                    which are fatal to that condition and render its state False.
                    \n `warnings` holds information about sub-conditions which are
                    not fatal to that condition and do not force the state to be False.
                    \n Remember that Conditions have a type, a status, and a reason.
                    \n The type is the type of the condition, the most important one
                    in this CRD set is `Valid`. `Valid` is a positive-polarity condition:
                    when it is `status: true` there are no problems. \n In more detail,
                    `status: true` means that the object is has been ingested into
                    Contour with no errors. `warnings` may still be present, and will
                    be indicated in the Reason field. There must be zero entries in
                    the `errors` slice in this case. \n `Valid`, `status: false` means
                    that the object has had one or more fatal errors during processing
                    into Contour. The details of the errors will be present under
                    the `errors` field. There must be at least one error in the `errors`
                    slice if `status` is `false`. \n For DetailedConditions of types
                    other than `Valid`, the Condition must be in the negative polarity.
                    When they have `status` `true`, there is an error. There must
                    be at least one entry in the `errors` Subcondition slice. When
                    they have `status` `false`, there are no serious errors, and there
                    must be zero entries in the `errors` slice. In either case, there
                    may be entries in the `warnings` slice. \n Regardless of the polarity,
                    the `reason` and `message` fields must be updated with either
                    the detail of the reason (if there is one and only one entry in
                    total across both the `errors` and `warnings` slices), or `MultipleReasons`
                    if there is more than one entry."
                  properties:
                    errors:
                      description: "Errors contains a slice of relevant error subconditions
                        for this object. \n Subconditions are expected to appear when
                        relevant (when there is a error), and disappear when not relevant.
                        An empty slice here indicates no errors."
                      items:
                        description: "SubCondition is a Condition-like type intended
                          for use as a subcondition inside a DetailedCondition. \n
                          It contains a subset of the Condition fields. \n It is intended
                          for warnings and errors, so `type` names should use abnormal-true
                          polarity, that is, they should be of the form \"ErrorPresent:
                          true\". \n The expected lifecycle for these errors is that
                          they should only be present when the error or warning is,
                          and should be removed when they are not relevant."
                        properties:
                          message:
                            description: "Message is a human readable message indicating
                              details about the transition. \n This may be an empty
                              string."
                            maxLength: 32768
                            type: string
                          reason:
                            description: "Reason contains a programmatic identifier
                              indicating the reason for the condition's last transition.
                              Producers of specific condition types may define expected
                              values and meanings for this field, and whether the
                              values are considered a guaranteed API. \n The value
                              should be a CamelCase string. \n This field may not
                              be empty."
                            maxLength: 1024
                            minLength: 1
                            pattern: ^[A-Za-z]([A-Za-z0-9_,:]*[A-Za-z0-9_])?$
                            type: string
                          status:
                            description: Status of the condition, one of True, False,
                              Unknown.
                            enum:
                            - "True"
                            - "False"
                            - Unknown
                            type: string
                          type:
                            description: "Type of condition in `CamelCase` or in `foo.example.com/CamelCase`.
                              \n This must be in abnormal-true polarity, that is,
                              `ErrorFound` or `controller.io/ErrorFound`. \n The regex
                              it matches is (dns1123SubdomainFmt/)?(qualifiedNameFmt)"
                            maxLength: 316
                            pattern: ^([a-z0-9]([-a-z0-9]*[a-z0-9])?(\.[a-z0-9]([-a-z0-9]*[a-z0-9])?)*/)?(([A-Za-z0-9][-A-Za-z0-9_.]*)?[A-Za-z0-9])$
                            type: string
                        required:
                        - message
                        - reason
                        - status
                        - type
                        type: object
                      type: array
                    lastTransitionTime:
                      description: lastTransitionTime is the last time the condition
                        transitioned from one status to another. This should be when
                        the underlying condition changed.  If that is not known, then
                        using the time when the API field changed is acceptable.
                      format: date-time
                      type: string
                    message:
                      description: message is a human readable message indicating
                        details about the transition. This may be an empty string.
                      maxLength: 32768
                      type: string
                    observedGeneration:
                      description: observedGeneration represents the .metadata.generation
                        that the condition was set based upon. For instance, if .metadata.generation
                        is currently 12, but the .status.conditions[x].observedGeneration
                        is 9, the condition is out of date with respect to the current
                        state of the instance.
                      format: int64
                      minimum: 0
                      type: integer
                    reason:
                      description: reason contains a programmatic identifier indicating
                        the reason for the condition's last transition. Producers
                        of specific condition types may define expected values and
                        meanings for this field, and whether the values are considered
                        a guaranteed API. The value should be a CamelCase string.
                        This field may not be empty.
                      maxLength: 1024
                      minLength: 1
                      pattern: ^[A-Za-z]([A-Za-z0-9_,:]*[A-Za-z0-9_])?$
                      type: string
                    status:
                      description: status of the condition, one of True, False, Unknown.
                      enum:
                      - "True"
                      - "False"
                      - Unknown
                      type: string
                    type:
                      description: type of condition in CamelCase or in foo.example.com/CamelCase.
                        --- Many .condition.type values are consistent across resources
                        like Available, but because arbitrary conditions can be useful
                        (see .node.status.conditions), the ability to deconflict is
                        important. The regex it matches is (dns1123SubdomainFmt/)?(qualifiedNameFmt)
                      maxLength: 316
                      pattern: ^([a-z0-9]([-a-z0-9]*[a-z0-9])?(\.[a-z0-9]([-a-z0-9]*[a-z0-9])?)*/)?(([A-Za-z0-9][-A-Za-z0-9_.]*)?[A-Za-z0-9])$
                      type: string
                    warnings:
                      description: "Warnings contains a slice of relevant warning
                        subconditions for this object. \n Subconditions are expected
                        to appear when relevant (when there is a warning), and disappear
                        when not relevant. An empty slice here indicates no warnings."
                      items:
                        description: "SubCondition is a Condition-like type intended
                          for use as a subcondition inside a DetailedCondition. \n
                          It contains a subset of the Condition fields. \n It is intended
                          for warnings and errors, so `type` names should use abnormal-true
                          polarity, that is, they should be of the form \"ErrorPresent:
                          true\". \n The expected lifecycle for these errors is that
                          they should only be present when the error or warning is,
                          and should be removed when they are not relevant."
                        properties:
                          message:
                            description: "Message is a human readable message indicating
                              details about the transition. \n This may be an empty
                              string."
                            maxLength: 32768
                            type: string
                          reason:
                            description: "Reason contains a programmatic identifier
                              indicating the reason for the condition's last transition.
                              Producers of specific condition types may define expected
                              values and meanings for this field, and whether the
                              values are considered a guaranteed API. \n The value
                              should be a CamelCase string. \n This field may not
                              be empty."
                            maxLength: 1024
                            minLength: 1
                            pattern: ^[A-Za-z]([A-Za-z0-9_,:]*[A-Za-z0-9_])?$
                            type: string
                          status:
                            description: Status of the condition, one of True, False,
                              Unknown.
                            enum:
                            - "True"
                            - "False"
                            - Unknown
                            type: string
                          type:
                            description: "Type of condition in `CamelCase` or in `foo.example.com/CamelCase`.
                              \n This must be in abnormal-true polarity, that is,
                              `ErrorFound` or `controller.io/ErrorFound`. \n The regex
                              it matches is (dns1123SubdomainFmt/)?(qualifiedNameFmt)"
                            maxLength: 316
                            pattern: ^([a-z0-9]([-a-z0-9]*[a-z0-9])?(\.[a-z0-9]([-a-z0-9]*[a-z0-9])?)*/)?(([A-Za-z0-9][-A-Za-z0-9_.]*)?[A-Za-z0-9])$
                            type: string
                        required:
                        - message
                        - reason
                        - status
                        - type
                        type: object
                      type: array
                  required:
                  - lastTransitionTime
                  - message
                  - reason
                  - status
                  - type
                  type: object
                type: array
                x-kubernetes-list-map-keys:
                - type
                x-kubernetes-list-type: map
            type: object
        required:
        - metadata
        - spec
        type: object
    served: true
    storage: true
    subresources:
      status: {}
status:
  acceptedNames:
    kind: ""
    plural: ""
  conditions: []
  storedVersions: []

---
apiVersion: v1
kind: ServiceAccount
metadata:
  name: contour-certgen
  namespace: projectcontour
---
apiVersion: rbac.authorization.k8s.io/v1
kind: RoleBinding
metadata:
  name: contour
  namespace: projectcontour
roleRef:
  apiGroup: rbac.authorization.k8s.io
  kind: Role
  name: contour-certgen
subjects:
- kind: ServiceAccount
  name: contour-certgen
  namespace: projectcontour
---
apiVersion: rbac.authorization.k8s.io/v1
kind: Role
metadata:
  name: contour-certgen
  namespace: projectcontour
rules:
- apiGroups:
  - ""
  resources:
  - secrets
  verbs:
  - create
  - update
---
apiVersion: batch/v1
kind: Job
metadata:
  name: contour-certgen-main
  namespace: projectcontour
spec:
  ttlSecondsAfterFinished: 0
  template:
    metadata:
      labels:
        app: "contour-certgen"
    spec:
      containers:
      - name: contour
        image: ghcr.io/projectcontour/contour:main
        imagePullPolicy: Always
        command:
        - contour
        - certgen
        - --kube
        - --incluster
        - --overwrite
        - --secrets-format=compact
        - --namespace=$(CONTOUR_NAMESPACE)
        env:
        - name: CONTOUR_NAMESPACE
          valueFrom:
            fieldRef:
              fieldPath: metadata.namespace
      restartPolicy: Never
      serviceAccountName: contour-certgen
      securityContext:
        runAsNonRoot: true
        runAsUser: 65534
        runAsGroup: 65534
  parallelism: 1
  completions: 1
  backoffLimit: 1

---
apiVersion: rbac.authorization.k8s.io/v1
kind: ClusterRoleBinding
metadata:
  name: contour
roleRef:
  apiGroup: rbac.authorization.k8s.io
  kind: ClusterRole
  name: contour
subjects:
- kind: ServiceAccount
  name: contour
  namespace: projectcontour
---
apiVersion: rbac.authorization.k8s.io/v1
kind: RoleBinding
metadata:
  name: contour-rolebinding
  namespace: projectcontour
roleRef:
  apiGroup: rbac.authorization.k8s.io
  kind: Role
  name: contour
subjects:
- kind: ServiceAccount
  name: contour
  namespace: projectcontour

# The following ClusterRole and Role are generated from kubebuilder RBAC tags by
# generate-rbac.sh. Do not edit this file directly but instead edit the source
# files and re-render.

---
apiVersion: rbac.authorization.k8s.io/v1
kind: ClusterRole
metadata:
  creationTimestamp: null
  name: contour
rules:
- apiGroups:
  - ""
  resources:
  - endpoints
  - namespaces
  - secrets
  - services
  verbs:
  - get
  - list
  - watch
- apiGroups:
  - gateway.networking.k8s.io
  resources:
  - gatewayclasses
  - gateways
  - httproutes
  - referencegrants
  - referencepolicies
  - tlsroutes
  verbs:
  - get
  - list
  - watch
- apiGroups:
  - gateway.networking.k8s.io
  resources:
  - gatewayclasses/status
  - gateways/status
  - httproutes/status
  - tlsroutes/status
  verbs:
  - update
- apiGroups:
  - networking.k8s.io
  resources:
  - ingresses
  verbs:
  - get
  - list
  - watch
- apiGroups:
  - networking.k8s.io
  resources:
  - ingresses/status
  verbs:
  - create
  - get
  - update
- apiGroups:
  - projectcontour.io
  resources:
  - contourconfigurations
  - extensionservices
  - httpproxies
  - tlscertificatedelegations
  verbs:
  - get
  - list
  - watch
- apiGroups:
  - projectcontour.io
  resources:
  - contourconfigurations/status
  - extensionservices/status
  - httpproxies/status
  verbs:
  - create
  - get
  - update

---
apiVersion: rbac.authorization.k8s.io/v1
kind: Role
metadata:
  creationTimestamp: null
  name: contour
  namespace: projectcontour
rules:
- apiGroups:
  - ""
  resources:
  - events
  verbs:
  - create
  - get
  - update
- apiGroups:
  - coordination.k8s.io
  resources:
  - leases
  verbs:
  - create
  - get
  - update

---
apiVersion: v1
kind: Service
metadata:
  name: contour
  namespace: projectcontour
spec:
  ports:
  - port: 8001
    name: xds
    protocol: TCP
    targetPort: 8001
  selector:
    app: contour
  type: ClusterIP

---
apiVersion: v1
kind: Service
metadata:
  name: envoy
  namespace: projectcontour
  annotations:
    # This annotation puts the AWS ELB into "TCP" mode so that it does not
    # do HTTP negotiation for HTTPS connections at the ELB edge.
    # The downside of this is the remote IP address of all connections will
    # appear to be the internal address of the ELB. See docs/proxy-proto.md
    # for information about enabling the PROXY protocol on the ELB to recover
    # the original remote IP address.
    service.beta.kubernetes.io/aws-load-balancer-backend-protocol: tcp
spec:
  externalTrafficPolicy: Local
  ports:
  - port: 80
    name: http
    protocol: TCP
    targetPort: 8080
  - port: 443
    name: https
    protocol: TCP
    targetPort: 8443
  selector:
    app: envoy
  type: LoadBalancer

---
apiVersion: apps/v1
kind: Deployment
metadata:
  labels:
    app: contour
  name: contour
  namespace: projectcontour
spec:
  replicas: 2
  strategy:
    type: RollingUpdate
    rollingUpdate:
      # This value of maxSurge means that during a rolling update
      # the new ReplicaSet will be created first.
      maxSurge: 50%
  selector:
    matchLabels:
      app: contour
  template:
    metadata:
      annotations:
        prometheus.io/scrape: "true"
        prometheus.io/port: "8000"
      labels:
        app: contour
    spec:
      affinity:
        podAntiAffinity:
          preferredDuringSchedulingIgnoredDuringExecution:
          - podAffinityTerm:
              labelSelector:
                matchLabels:
                  app: contour
              topologyKey: kubernetes.io/hostname
            weight: 100
      containers:
      - args:
        - serve
        - --incluster
        - --xds-address=0.0.0.0
        - --xds-port=8001
        - --contour-cafile=/certs/ca.crt
        - --contour-cert-file=/certs/tls.crt
        - --contour-key-file=/certs/tls.key
        - --config-path=/config/contour.yaml
        command: ["contour"]
        image: ghcr.io/projectcontour/contour:main
        imagePullPolicy: Always
        name: contour
        ports:
        - containerPort: 8001
          name: xds
          protocol: TCP
        - containerPort: 8000
          name: metrics
          protocol: TCP
        - containerPort: 6060
          name: debug
          protocol: TCP
        livenessProbe:
          httpGet:
            path: /healthz
            port: 8000
        readinessProbe:
          tcpSocket:
            port: 8001
          initialDelaySeconds: 15
          periodSeconds: 10
        volumeMounts:
          - name: contourcert
            mountPath: /certs
            readOnly: true
          - name: contour-config
            mountPath: /config
            readOnly: true
        env:
        - name: CONTOUR_NAMESPACE
          valueFrom:
            fieldRef:
              apiVersion: v1
              fieldPath: metadata.namespace
        - name: POD_NAME
          valueFrom:
            fieldRef:
              apiVersion: v1
              fieldPath: metadata.name
      dnsPolicy: ClusterFirst
      serviceAccountName: contour
      securityContext:
        runAsNonRoot: true
        runAsUser: 65534
        runAsGroup: 65534
      volumes:
        - name: contourcert
          secret:
            secretName: contourcert
        - name: contour-config
          configMap:
            name: contour
            defaultMode: 0644
            items:
            - key: contour.yaml
              path: contour.yaml

---
apiVersion: apps/v1
kind: DaemonSet
metadata:
  labels:
    app: envoy
  name: envoy
  namespace: projectcontour
spec:
  updateStrategy:
    type: RollingUpdate
    rollingUpdate:
      maxUnavailable: 10%
  selector:
    matchLabels:
      app: envoy
  template:
    metadata:
      annotations:
        prometheus.io/scrape: "true"
        prometheus.io/port: "8002"
        prometheus.io/path: "/stats/prometheus"
      labels:
        app: envoy
    spec:
      containers:
      - command:
        - /bin/contour
        args:
          - envoy
          - shutdown-manager
        image: ghcr.io/projectcontour/contour:main
        imagePullPolicy: Always
        lifecycle:
          preStop:
            exec:
              command:
                - /bin/contour
                - envoy
                - shutdown
        livenessProbe:
          httpGet:
            path: /healthz
            port: 8090
          initialDelaySeconds: 3
          periodSeconds: 10
        name: shutdown-manager
        volumeMounts:
          - name: envoy-admin
            mountPath: /admin
      - args:
        - -c
        - /config/envoy.json
        - --service-cluster $(CONTOUR_NAMESPACE)
        - --service-node $(ENVOY_POD_NAME)
        - --log-level info
        command:
        - envoy
        image: docker.io/envoyproxy/envoy:v1.24.0
        imagePullPolicy: IfNotPresent
        name: envoy
        env:
        - name: CONTOUR_NAMESPACE
          valueFrom:
            fieldRef:
              apiVersion: v1
              fieldPath: metadata.namespace
        - name: ENVOY_POD_NAME
          valueFrom:
            fieldRef:
              apiVersion: v1
              fieldPath: metadata.name
        ports:
        - containerPort: 8080
          hostPort: 80
          name: http
          protocol: TCP
        - containerPort: 8443
          hostPort: 443
          name: https
          protocol: TCP
        readinessProbe:
          httpGet:
            path: /ready
            port: 8002
          initialDelaySeconds: 3
          periodSeconds: 4
        volumeMounts:
          - name: envoy-config
            mountPath: /config
            readOnly: true
          - name: envoycert
            mountPath: /certs
            readOnly: true
          - name: envoy-admin
            mountPath: /admin
        lifecycle:
          preStop:
            httpGet:
              path: /shutdown
              port: 8090
              scheme: HTTP
      initContainers:
      - args:
        - bootstrap
        - /config/envoy.json
        - --xds-address=contour
        - --xds-port=8001
        - --xds-resource-version=v3
        - --resources-dir=/config/resources
        - --envoy-cafile=/certs/ca.crt
        - --envoy-cert-file=/certs/tls.crt
        - --envoy-key-file=/certs/tls.key
        command:
        - contour
        image: ghcr.io/projectcontour/contour:main
        imagePullPolicy: Always
        name: envoy-initconfig
        volumeMounts:
        - name: envoy-config
          mountPath: /config
        - name: envoycert
          mountPath: /certs
          readOnly: true
        env:
        - name: CONTOUR_NAMESPACE
          valueFrom:
            fieldRef:
              fieldPath: metadata.namespace
      automountServiceAccountToken: false
      serviceAccountName: envoy
      terminationGracePeriodSeconds: 300
      volumes:
        - name: envoy-admin
          emptyDir: {}
        - name: envoy-config
          emptyDir: {}
        - name: envoycert
          secret:
            secretName: envoycert
      restartPolicy: Always
      securityContext:
        runAsNonRoot: true
        runAsUser: 65534
        runAsGroup: 65534<|MERGE_RESOLUTION|>--- conflicted
+++ resolved
@@ -2780,7 +2780,12 @@
                     description: NetworkPublishing defines how to expose Envoy to
                       a network.
                     properties:
-<<<<<<< HEAD
+                      externalTrafficPolicy:
+                        description: "ExternalTrafficPolicy describes how nodes distribute
+                          service traffic they receive on one of the Service's \"externally-facing\"
+                          addresses (NodePorts, ExternalIPs, and LoadBalancer IPs).
+                          \n If unset, defaults to \"Local\"."
+                        type: string
                       ports:
                         description: Ports is a list of network ports to expose on
                           the envoy service
@@ -2842,14 +2847,6 @@
                           - port
                           type: object
                         type: array
-=======
-                      externalTrafficPolicy:
-                        description: "ExternalTrafficPolicy describes how nodes distribute
-                          service traffic they receive on one of the Service's \"externally-facing\"
-                          addresses (NodePorts, ExternalIPs, and LoadBalancer IPs).
-                          \n If unset, defaults to \"Local\"."
-                        type: string
->>>>>>> ccb79f86
                       serviceAnnotations:
                         additionalProperties:
                           type: string

--- conflicted
+++ resolved
@@ -4855,18 +4855,6 @@
 - apiGroups:
   - ""
   resources:
-<<<<<<< HEAD
-=======
-  - configmaps
-  - events
-  verbs:
-  - create
-  - get
-  - update
-- apiGroups:
-  - ""
-  resources:
->>>>>>> 801c194b
   - endpoints
   - namespaces
   - secrets
@@ -4875,14 +4863,6 @@
   - get
   - list
   - watch
-- apiGroups:
-  - coordination.k8s.io
-  resources:
-  - leases
-  verbs:
-  - create
-  - get
-  - update
 - apiGroups:
   - gateway.networking.k8s.io
   resources:
@@ -4962,6 +4942,15 @@
   - ""
   resources:
   - configmaps
+  - events
+  verbs:
+  - create
+  - get
+  - update
+- apiGroups:
+  - coordination.k8s.io
+  resources:
+  - leases
   verbs:
   - create
   - get

---
apiVersion: apiextensions.k8s.io/v1
kind: CustomResourceDefinition
metadata:
  annotations:
    controller-gen.kubebuilder.io/version: v0.7.0
  creationTimestamp: null
  name: contourconfigurations.projectcontour.io
spec:
  preserveUnknownFields: false
  group: projectcontour.io
  names:
    kind: ContourConfiguration
    listKind: ContourConfigurationList
    plural: contourconfigurations
    shortNames:
    - contourconfig
    singular: contourconfiguration
  scope: Namespaced
  versions:
  - name: v1alpha1
    schema:
      openAPIV3Schema:
        description: ContourConfiguration is the schema for a Contour instance.
        properties:
          apiVersion:
            description: 'APIVersion defines the versioned schema of this representation
              of an object. Servers should convert recognized schemas to the latest
              internal value, and may reject unrecognized values. More info: https://git.k8s.io/community/contributors/devel/sig-architecture/api-conventions.md#resources'
            type: string
          kind:
            description: 'Kind is a string value representing the REST resource this
              object represents. Servers may infer this from the endpoint the client
              submits requests to. Cannot be updated. In CamelCase. More info: https://git.k8s.io/community/contributors/devel/sig-architecture/api-conventions.md#types-kinds'
            type: string
          metadata:
            type: object
          spec:
            description: ContourConfigurationSpec represents a configuration of a
              Contour controller. It contains most of all the options that can be
              customized, the other remaining options being command line flags.
            properties:
              debug:
                description: Debug contains parameters to enable debug logging and
                  debug interfaces inside Contour.
                properties:
                  address:
                    description: "Defines the Contour debug address interface. \n
                      Contour's default is \"127.0.0.1\"."
                    type: string
                  port:
                    description: "Defines the Contour debug address port. \n Contour's
                      default is 6060."
                    type: integer
                type: object
              enableExternalNameService:
                description: "EnableExternalNameService allows processing of ExternalNameServices
                  \n Contour's default is false for security reasons."
                type: boolean
              envoy:
                description: Envoy contains parameters for Envoy as well as how to
                  optionally configure a managed Envoy fleet.
                properties:
                  clientCertificate:
                    description: ClientCertificate defines the namespace/name of the
                      Kubernetes secret containing the client certificate and private
                      key to be used when establishing TLS connection to upstream
                      cluster.
                    properties:
                      name:
                        type: string
                      namespace:
                        type: string
                    required:
                    - name
                    - namespace
                    type: object
                  cluster:
                    description: Cluster holds various configurable Envoy cluster
                      values that can be set in the config file.
                    properties:
                      dnsLookupFamily:
                        description: "DNSLookupFamily defines how external names are
                          looked up When configured as V4, the DNS resolver will only
                          perform a lookup for addresses in the IPv4 family. If V6
                          is configured, the DNS resolver will only perform a lookup
                          for addresses in the IPv6 family. If AUTO is configured,
                          the DNS resolver will first perform a lookup for addresses
                          in the IPv6 family and fallback to a lookup for addresses
                          in the IPv4 family. Note: This only applies to externalName
                          clusters. \n See https://www.envoyproxy.io/docs/envoy/latest/api-v3/config/cluster/v3/cluster.proto.html#envoy-v3-api-enum-config-cluster-v3-cluster-dnslookupfamily
                          for more information. \n Values: `auto` (default), `v4`,
                          `v6`. \n Other values will produce an error."
                        type: string
                    type: object
                  defaultHTTPVersions:
                    description: "DefaultHTTPVersions defines the default set of HTTPS
                      versions the proxy should accept. HTTP versions are strings
                      of the form \"HTTP/xx\". Supported versions are \"HTTP/1.1\"
                      and \"HTTP/2\". \n Values: `HTTP/1.1`, `HTTP/2` (default: both).
                      \n Other values will produce an error."
                    items:
                      description: HTTPVersionType is the name of a supported HTTP
                        version.
                      type: string
                    type: array
                  health:
                    description: "Health defines the endpoint Envoy uses to serve
                      health checks. \n Contour's default is { address: \"0.0.0.0\",
                      port: 8002 }."
                    properties:
                      address:
                        description: Defines the health address interface.
                        minLength: 1
                        type: string
                      port:
                        description: Defines the health port.
                        type: integer
                    type: object
                  http:
                    description: "Defines the HTTP Listener for Envoy. \n Contour's
                      default is { address: \"0.0.0.0\", port: 8080, accessLog: \"/dev/stdout\"
                      }."
                    properties:
                      accessLog:
                        description: AccessLog defines where Envoy logs are outputted
                          for this listener.
                        type: string
                      address:
                        description: Defines an Envoy Listener Address.
                        minLength: 1
                        type: string
                      port:
                        description: Defines an Envoy listener Port.
                        type: integer
                    type: object
                  https:
                    description: "Defines the HTTPS Listener for Envoy. \n Contour's
                      default is { address: \"0.0.0.0\", port: 8443, accessLog: \"/dev/stdout\"
                      }."
                    properties:
                      accessLog:
                        description: AccessLog defines where Envoy logs are outputted
                          for this listener.
                        type: string
                      address:
                        description: Defines an Envoy Listener Address.
                        minLength: 1
                        type: string
                      port:
                        description: Defines an Envoy listener Port.
                        type: integer
                    type: object
                  listener:
                    description: Listener hold various configurable Envoy listener
                      values.
                    properties:
                      connectionBalancer:
                        description: "ConnectionBalancer. If the value is exact, the
                          listener will use the exact connection balancer See https://www.envoyproxy.io/docs/envoy/latest/api-v2/api/v2/listener.proto#envoy-api-msg-listener-connectionbalanceconfig
                          for more information. \n Values: (empty string): use the
                          default ConnectionBalancer, `exact`: use the Exact ConnectionBalancer.
                          \n Other values will produce an error."
                        type: string
                      disableAllowChunkedLength:
                        description: "DisableAllowChunkedLength disables the RFC-compliant
                          Envoy behavior to strip the \"Content-Length\" header if
                          \"Transfer-Encoding: chunked\" is also set. This is an emergency
                          off-switch to revert back to Envoy's default behavior in
                          case of failures. Please file an issue if failures are encountered.
                          See: https://github.com/projectcontour/contour/issues/3221
                          \n Contour's default is false."
                        type: boolean
                      disableMergeSlashes:
                        description: "DisableMergeSlashes disables Envoy's non-standard
                          merge_slashes path transformation option which strips duplicate
                          slashes from request URL paths. \n Contour's default is
                          false."
                        type: boolean
                      tls:
                        description: TLS holds various configurable Envoy TLS listener
                          values.
                        properties:
                          cipherSuites:
                            description: "CipherSuites defines the TLS ciphers to
                              be supported by Envoy TLS listeners when negotiating
                              TLS 1.2. Ciphers are validated against the set that
                              Envoy supports by default. This parameter should only
                              be used by advanced users. Note that these will be ignored
                              when TLS 1.3 is in use. \n This field is optional; when
                              it is undefined, a Contour-managed ciphersuite list
                              will be used, which may be updated to keep it secure.
                              \n Contour's default list is:   - \"[ECDHE-ECDSA-AES128-GCM-SHA256|ECDHE-ECDSA-CHACHA20-POLY1305]\"
                              \  - \"[ECDHE-RSA-AES128-GCM-SHA256|ECDHE-RSA-CHACHA20-POLY1305]\"
                              \  - \"ECDHE-ECDSA-AES256-GCM-SHA384\"   - \"ECDHE-RSA-AES256-GCM-SHA384\"
                              \n Ciphers provided are validated against the following
                              list:   - \"[ECDHE-ECDSA-AES128-GCM-SHA256|ECDHE-ECDSA-CHACHA20-POLY1305]\"
                              \  - \"[ECDHE-RSA-AES128-GCM-SHA256|ECDHE-RSA-CHACHA20-POLY1305]\"
                              \  - \"ECDHE-ECDSA-AES128-GCM-SHA256\"   - \"ECDHE-RSA-AES128-GCM-SHA256\"
                              \  - \"ECDHE-ECDSA-AES128-SHA\"   - \"ECDHE-RSA-AES128-SHA\"
                              \  - \"AES128-GCM-SHA256\"   - \"AES128-SHA\"   - \"ECDHE-ECDSA-AES256-GCM-SHA384\"
                              \  - \"ECDHE-RSA-AES256-GCM-SHA384\"   - \"ECDHE-ECDSA-AES256-SHA\"
                              \  - \"ECDHE-RSA-AES256-SHA\"   - \"AES256-GCM-SHA384\"
                              \  - \"AES256-SHA\" \n Contour recommends leaving this
                              undefined unless you are sure you must. \n See: https://www.envoyproxy.io/docs/envoy/latest/api-v3/extensions/transport_sockets/tls/v3/common.proto#extensions-transport-sockets-tls-v3-tlsparameters
                              Note: This list is a superset of what is valid for stock
                              Envoy builds and those using BoringSSL FIPS."
                            items:
                              type: string
                            type: array
                          minimumProtocolVersion:
                            description: "MinimumProtocolVersion is the minimum TLS
                              version this vhost should negotiate. \n Values: `1.2`
                              (default), `1.3`. \n Other values will produce an error."
                            type: string
                        type: object
                      useProxyProtocol:
                        description: "Use PROXY protocol for all listeners. \n Contour's
                          default is false."
                        type: boolean
                    type: object
                  logging:
                    description: Logging defines how Envoy's logs can be configured.
                    properties:
                      accessLogFormat:
                        description: "AccessLogFormat sets the global access log format.
                          \n Values: `envoy` (default), `json`. \n Other values will
                          produce an error."
                        type: string
                      accessLogFormatString:
                        description: AccessLogFormatString sets the access log format
                          when format is set to `envoy`. When empty, Envoy's default
                          format is used.
                        type: string
                      accessLogJSONFields:
                        description: AccessLogJSONFields sets the fields that JSON
                          logging will output when AccessLogFormat is json.
                        items:
                          type: string
                        type: array
                      accessLogLevel:
                        description: "AccessLogLevel sets the verbosity level of the
                          access log. \n Values: `info` (default, meaning all requests
                          are logged), `error` and `disabled`. \n Other values will
                          produce an error."
                        type: string
                    type: object
                  metrics:
                    description: "Metrics defines the endpoint Envoy uses to serve
                      metrics. \n Contour's default is { address: \"0.0.0.0\", port:
                      8002 }."
                    properties:
                      address:
                        description: Defines the metrics address interface.
                        maxLength: 253
                        minLength: 1
                        type: string
                      port:
                        description: Defines the metrics port.
                        type: integer
                      tls:
                        description: TLS holds TLS file config details. Metrics and
                          health endpoints cannot have same port number when metrics
                          is served over HTTPS.
                        properties:
                          caFile:
                            description: CA filename.
                            type: string
                          certFile:
                            description: Client certificate filename.
                            type: string
                          keyFile:
                            description: Client key filename.
                            type: string
                        type: object
                    type: object
                  network:
                    description: Network holds various configurable Envoy network
                      values.
                    properties:
                      adminPort:
                        description: "Configure the port used to access the Envoy
                          Admin interface. If configured to port \"0\" then the admin
                          interface is disabled. \n Contour's default is 9001."
                        type: integer
                      numTrustedHops:
                        description: "XffNumTrustedHops defines the number of additional
                          ingress proxy hops from the right side of the x-forwarded-for
                          HTTP header to trust when determining the origin client’s
                          IP address. \n See https://www.envoyproxy.io/docs/envoy/v1.17.0/api-v3/extensions/filters/network/http_connection_manager/v3/http_connection_manager.proto?highlight=xff_num_trusted_hops
                          for more information. \n Contour's default is 0."
                        format: int32
                        type: integer
                    type: object
                  service:
                    description: "Service holds Envoy service parameters for setting
                      Ingress status. \n Contour's default is { namespace: \"projectcontour\",
                      name: \"envoy\" }."
                    properties:
                      name:
                        type: string
                      namespace:
                        type: string
                    required:
                    - name
                    - namespace
                    type: object
                  timeouts:
                    description: Timeouts holds various configurable timeouts that
                      can be set in the config file.
                    properties:
                      connectTimeout:
                        description: "ConnectTimeout defines how long the proxy should
                          wait when establishing connection to upstream service. If
                          not set, a default value of 2 seconds will be used. \n See
                          https://www.envoyproxy.io/docs/envoy/latest/api-v3/config/cluster/v3/cluster.proto#envoy-v3-api-field-config-cluster-v3-cluster-connect-timeout
                          for more information."
                        type: string
                      connectionIdleTimeout:
                        description: "ConnectionIdleTimeout defines how long the proxy
                          should wait while there are no active requests (for HTTP/1.1)
                          or streams (for HTTP/2) before terminating an HTTP connection.
                          Set to \"infinity\" to disable the timeout entirely. \n
                          See https://www.envoyproxy.io/docs/envoy/latest/api-v3/config/core/v3/protocol.proto#envoy-v3-api-field-config-core-v3-httpprotocoloptions-idle-timeout
                          for more information."
                        type: string
                      connectionShutdownGracePeriod:
                        description: "ConnectionShutdownGracePeriod defines how long
                          the proxy will wait between sending an initial GOAWAY frame
                          and a second, final GOAWAY frame when terminating an HTTP/2
                          connection. During this grace period, the proxy will continue
                          to respond to new streams. After the final GOAWAY frame
                          has been sent, the proxy will refuse new streams. \n See
                          https://www.envoyproxy.io/docs/envoy/latest/api-v3/extensions/filters/network/http_connection_manager/v3/http_connection_manager.proto#envoy-v3-api-field-extensions-filters-network-http-connection-manager-v3-httpconnectionmanager-drain-timeout
                          for more information."
                        type: string
                      delayedCloseTimeout:
                        description: "DelayedCloseTimeout defines how long envoy will
                          wait, once connection close processing has been initiated,
                          for the downstream peer to close the connection before Envoy
                          closes the socket associated with the connection. \n Setting
                          this timeout to 'infinity' will disable it, equivalent to
                          setting it to '0' in Envoy. Leaving it unset will result
                          in the Envoy default value being used. \n See https://www.envoyproxy.io/docs/envoy/latest/api-v3/extensions/filters/network/http_connection_manager/v3/http_connection_manager.proto#envoy-v3-api-field-extensions-filters-network-http-connection-manager-v3-httpconnectionmanager-delayed-close-timeout
                          for more information."
                        type: string
                      maxConnectionDuration:
                        description: "MaxConnectionDuration defines the maximum period
                          of time after an HTTP connection has been established from
                          the client to the proxy before it is closed by the proxy,
                          regardless of whether there has been activity or not. Omit
                          or set to \"infinity\" for no max duration. \n See https://www.envoyproxy.io/docs/envoy/latest/api-v3/config/core/v3/protocol.proto#envoy-v3-api-field-config-core-v3-httpprotocoloptions-max-connection-duration
                          for more information."
                        type: string
                      requestTimeout:
                        description: "RequestTimeout sets the client request timeout
                          globally for Contour. Note that this is a timeout for the
                          entire request, not an idle timeout. Omit or set to \"infinity\"
                          to disable the timeout entirely. \n See https://www.envoyproxy.io/docs/envoy/latest/api-v3/extensions/filters/network/http_connection_manager/v3/http_connection_manager.proto#envoy-v3-api-field-extensions-filters-network-http-connection-manager-v3-httpconnectionmanager-request-timeout
                          for more information."
                        type: string
                      streamIdleTimeout:
                        description: "StreamIdleTimeout defines how long the proxy
                          should wait while there is no request activity (for HTTP/1.1)
                          or stream activity (for HTTP/2) before terminating the HTTP
                          request or stream. Set to \"infinity\" to disable the timeout
                          entirely. \n See https://www.envoyproxy.io/docs/envoy/latest/api-v3/extensions/filters/network/http_connection_manager/v3/http_connection_manager.proto#envoy-v3-api-field-extensions-filters-network-http-connection-manager-v3-httpconnectionmanager-stream-idle-timeout
                          for more information."
                        type: string
                    type: object
                type: object
              gateway:
                description: Gateway contains parameters for the gateway-api Gateway
                  that Contour is configured to serve traffic.
                properties:
                  controllerName:
                    description: ControllerName is used to determine whether Contour
                      should reconcile a GatewayClass. The string takes the form of
                      "projectcontour.io/<namespace>/contour". If unset, the gatewayclass
                      controller will not be started. Exactly one of ControllerName
                      or GatewayRef must be set.
                    type: string
                  gatewayRef:
                    description: GatewayRef defines a specific Gateway that this Contour
                      instance corresponds to. If set, Contour will reconcile only
                      this gateway, and will not reconcile any gateway classes. Exactly
                      one of ControllerName or GatewayRef must be set.
                    properties:
                      name:
                        type: string
                      namespace:
                        type: string
                    required:
                    - name
                    - namespace
                    type: object
                type: object
              health:
                description: "Health defines the endpoints Contour uses to serve health
                  checks. \n Contour's default is { address: \"0.0.0.0\", port: 8000
                  }."
                properties:
                  address:
                    description: Defines the health address interface.
                    minLength: 1
                    type: string
                  port:
                    description: Defines the health port.
                    type: integer
                type: object
              httpproxy:
                description: HTTPProxy defines parameters on HTTPProxy.
                properties:
                  disablePermitInsecure:
                    description: "DisablePermitInsecure disables the use of the permitInsecure
                      field in HTTPProxy. \n Contour's default is false."
                    type: boolean
                  fallbackCertificate:
                    description: FallbackCertificate defines the namespace/name of
                      the Kubernetes secret to use as fallback when a non-SNI request
                      is received.
                    properties:
                      name:
                        type: string
                      namespace:
                        type: string
                    required:
                    - name
                    - namespace
                    type: object
                  rootNamespaces:
                    description: Restrict Contour to searching these namespaces for
                      root ingress routes.
                    items:
                      type: string
                    type: array
                type: object
              ingress:
                description: Ingress contains parameters for ingress options.
                properties:
                  classNames:
                    description: Ingress Class Names Contour should use.
                    items:
                      type: string
                    type: array
                  statusAddress:
                    description: Address to set in Ingress object status.
                    type: string
                type: object
              metrics:
                description: "Metrics defines the endpoint Contour uses to serve metrics.
                  \n Contour's default is { address: \"0.0.0.0\", port: 8000 }."
                properties:
                  address:
                    description: Defines the metrics address interface.
                    maxLength: 253
                    minLength: 1
                    type: string
                  port:
                    description: Defines the metrics port.
                    type: integer
                  tls:
                    description: TLS holds TLS file config details. Metrics and health
                      endpoints cannot have same port number when metrics is served
                      over HTTPS.
                    properties:
                      caFile:
                        description: CA filename.
                        type: string
                      certFile:
                        description: Client certificate filename.
                        type: string
                      keyFile:
                        description: Client key filename.
                        type: string
                    type: object
                type: object
              policy:
                description: Policy specifies default policy applied if not overridden
                  by the user
                properties:
                  applyToIngress:
                    description: "ApplyToIngress determines if the Policies will apply
                      to ingress objects \n Contour's default is false."
                    type: boolean
                  requestHeaders:
                    description: RequestHeadersPolicy defines the request headers
                      set/removed on all routes
                    properties:
                      remove:
                        items:
                          type: string
                        type: array
                      set:
                        additionalProperties:
                          type: string
                        type: object
                    type: object
                  responseHeaders:
                    description: ResponseHeadersPolicy defines the response headers
                      set/removed on all routes
                    properties:
                      remove:
                        items:
                          type: string
                        type: array
                      set:
                        additionalProperties:
                          type: string
                        type: object
                    type: object
                type: object
              rateLimitService:
                description: RateLimitService optionally holds properties of the Rate
                  Limit Service to be used for global rate limiting.
                properties:
                  domain:
                    description: Domain is passed to the Rate Limit Service.
                    type: string
                  enableXRateLimitHeaders:
                    description: "EnableXRateLimitHeaders defines whether to include
                      the X-RateLimit headers X-RateLimit-Limit, X-RateLimit-Remaining,
                      and X-RateLimit-Reset (as defined by the IETF Internet-Draft
                      linked below), on responses to clients when the Rate Limit Service
                      is consulted for a request. \n ref. https://tools.ietf.org/id/draft-polli-ratelimit-headers-03.html"
                    type: boolean
                  extensionService:
                    description: ExtensionService identifies the extension service
                      defining the RLS.
                    properties:
                      name:
                        type: string
                      namespace:
                        type: string
                    required:
                    - name
                    - namespace
                    type: object
                  failOpen:
                    description: FailOpen defines whether to allow requests to proceed
                      when the Rate Limit Service fails to respond with a valid rate
                      limit decision within the timeout defined on the extension service.
                    type: boolean
                required:
                - extensionService
                type: object
              xdsServer:
                description: XDSServer contains parameters for the xDS server.
                properties:
                  address:
                    description: "Defines the xDS gRPC API address which Contour will
                      serve. \n Contour's default is \"0.0.0.0\"."
                    minLength: 1
                    type: string
                  port:
                    description: "Defines the xDS gRPC API port which Contour will
                      serve. \n Contour's default is 8001."
                    type: integer
                  tls:
                    description: "TLS holds TLS file config details. \n Contour's
                      default is { caFile: \"/certs/ca.crt\", certFile: \"/certs/tls.cert\",
                      keyFile: \"/certs/tls.key\", insecure: false }."
                    properties:
                      caFile:
                        description: CA filename.
                        type: string
                      certFile:
                        description: Client certificate filename.
                        type: string
                      insecure:
                        description: Allow serving the xDS gRPC API without TLS.
                        type: boolean
                      keyFile:
                        description: Client key filename.
                        type: string
                    type: object
                  type:
                    description: "Defines the XDSServer to use for `contour serve`.
                      \n Values: `contour` (default), `envoy`. \n Other values will
                      produce an error."
                    type: string
                type: object
            type: object
          status:
            description: ContourConfigurationStatus defines the observed state of
              a ContourConfiguration resource.
            properties:
              conditions:
                description: "Conditions contains the current status of the Contour
                  resource. \n Contour will update a single condition, `Valid`, that
                  is in normal-true polarity. \n Contour will not modify any other
                  Conditions set in this block, in case some other controller wants
                  to add a Condition."
                items:
                  description: "DetailedCondition is an extension of the normal Kubernetes
                    conditions, with two extra fields to hold sub-conditions, which
                    provide more detailed reasons for the state (True or False) of
                    the condition. \n `errors` holds information about sub-conditions
                    which are fatal to that condition and render its state False.
                    \n `warnings` holds information about sub-conditions which are
                    not fatal to that condition and do not force the state to be False.
                    \n Remember that Conditions have a type, a status, and a reason.
                    \n The type is the type of the condition, the most important one
                    in this CRD set is `Valid`. `Valid` is a positive-polarity condition:
                    when it is `status: true` there are no problems. \n In more detail,
                    `status: true` means that the object is has been ingested into
                    Contour with no errors. `warnings` may still be present, and will
                    be indicated in the Reason field. There must be zero entries in
                    the `errors` slice in this case. \n `Valid`, `status: false` means
                    that the object has had one or more fatal errors during processing
                    into Contour. The details of the errors will be present under
                    the `errors` field. There must be at least one error in the `errors`
                    slice if `status` is `false`. \n For DetailedConditions of types
                    other than `Valid`, the Condition must be in the negative polarity.
                    When they have `status` `true`, there is an error. There must
                    be at least one entry in the `errors` Subcondition slice. When
                    they have `status` `false`, there are no serious errors, and there
                    must be zero entries in the `errors` slice. In either case, there
                    may be entries in the `warnings` slice. \n Regardless of the polarity,
                    the `reason` and `message` fields must be updated with either
                    the detail of the reason (if there is one and only one entry in
                    total across both the `errors` and `warnings` slices), or `MultipleReasons`
                    if there is more than one entry."
                  properties:
                    errors:
                      description: "Errors contains a slice of relevant error subconditions
                        for this object. \n Subconditions are expected to appear when
                        relevant (when there is a error), and disappear when not relevant.
                        An empty slice here indicates no errors."
                      items:
                        description: "SubCondition is a Condition-like type intended
                          for use as a subcondition inside a DetailedCondition. \n
                          It contains a subset of the Condition fields. \n It is intended
                          for warnings and errors, so `type` names should use abnormal-true
                          polarity, that is, they should be of the form \"ErrorPresent:
                          true\". \n The expected lifecycle for these errors is that
                          they should only be present when the error or warning is,
                          and should be removed when they are not relevant."
                        properties:
                          message:
                            description: "Message is a human readable message indicating
                              details about the transition. \n This may be an empty
                              string."
                            maxLength: 32768
                            type: string
                          reason:
                            description: "Reason contains a programmatic identifier
                              indicating the reason for the condition's last transition.
                              Producers of specific condition types may define expected
                              values and meanings for this field, and whether the
                              values are considered a guaranteed API. \n The value
                              should be a CamelCase string. \n This field may not
                              be empty."
                            maxLength: 1024
                            minLength: 1
                            pattern: ^[A-Za-z]([A-Za-z0-9_,:]*[A-Za-z0-9_])?$
                            type: string
                          status:
                            description: Status of the condition, one of True, False,
                              Unknown.
                            enum:
                            - "True"
                            - "False"
                            - Unknown
                            type: string
                          type:
                            description: "Type of condition in `CamelCase` or in `foo.example.com/CamelCase`.
                              \n This must be in abnormal-true polarity, that is,
                              `ErrorFound` or `controller.io/ErrorFound`. \n The regex
                              it matches is (dns1123SubdomainFmt/)?(qualifiedNameFmt)"
                            maxLength: 316
                            pattern: ^([a-z0-9]([-a-z0-9]*[a-z0-9])?(\.[a-z0-9]([-a-z0-9]*[a-z0-9])?)*/)?(([A-Za-z0-9][-A-Za-z0-9_.]*)?[A-Za-z0-9])$
                            type: string
                        required:
                        - message
                        - reason
                        - status
                        - type
                        type: object
                      type: array
                    lastTransitionTime:
                      description: lastTransitionTime is the last time the condition
                        transitioned from one status to another. This should be when
                        the underlying condition changed.  If that is not known, then
                        using the time when the API field changed is acceptable.
                      format: date-time
                      type: string
                    message:
                      description: message is a human readable message indicating
                        details about the transition. This may be an empty string.
                      maxLength: 32768
                      type: string
                    observedGeneration:
                      description: observedGeneration represents the .metadata.generation
                        that the condition was set based upon. For instance, if .metadata.generation
                        is currently 12, but the .status.conditions[x].observedGeneration
                        is 9, the condition is out of date with respect to the current
                        state of the instance.
                      format: int64
                      minimum: 0
                      type: integer
                    reason:
                      description: reason contains a programmatic identifier indicating
                        the reason for the condition's last transition. Producers
                        of specific condition types may define expected values and
                        meanings for this field, and whether the values are considered
                        a guaranteed API. The value should be a CamelCase string.
                        This field may not be empty.
                      maxLength: 1024
                      minLength: 1
                      pattern: ^[A-Za-z]([A-Za-z0-9_,:]*[A-Za-z0-9_])?$
                      type: string
                    status:
                      description: status of the condition, one of True, False, Unknown.
                      enum:
                      - "True"
                      - "False"
                      - Unknown
                      type: string
                    type:
                      description: type of condition in CamelCase or in foo.example.com/CamelCase.
                        --- Many .condition.type values are consistent across resources
                        like Available, but because arbitrary conditions can be useful
                        (see .node.status.conditions), the ability to deconflict is
                        important. The regex it matches is (dns1123SubdomainFmt/)?(qualifiedNameFmt)
                      maxLength: 316
                      pattern: ^([a-z0-9]([-a-z0-9]*[a-z0-9])?(\.[a-z0-9]([-a-z0-9]*[a-z0-9])?)*/)?(([A-Za-z0-9][-A-Za-z0-9_.]*)?[A-Za-z0-9])$
                      type: string
                    warnings:
                      description: "Warnings contains a slice of relevant warning
                        subconditions for this object. \n Subconditions are expected
                        to appear when relevant (when there is a warning), and disappear
                        when not relevant. An empty slice here indicates no warnings."
                      items:
                        description: "SubCondition is a Condition-like type intended
                          for use as a subcondition inside a DetailedCondition. \n
                          It contains a subset of the Condition fields. \n It is intended
                          for warnings and errors, so `type` names should use abnormal-true
                          polarity, that is, they should be of the form \"ErrorPresent:
                          true\". \n The expected lifecycle for these errors is that
                          they should only be present when the error or warning is,
                          and should be removed when they are not relevant."
                        properties:
                          message:
                            description: "Message is a human readable message indicating
                              details about the transition. \n This may be an empty
                              string."
                            maxLength: 32768
                            type: string
                          reason:
                            description: "Reason contains a programmatic identifier
                              indicating the reason for the condition's last transition.
                              Producers of specific condition types may define expected
                              values and meanings for this field, and whether the
                              values are considered a guaranteed API. \n The value
                              should be a CamelCase string. \n This field may not
                              be empty."
                            maxLength: 1024
                            minLength: 1
                            pattern: ^[A-Za-z]([A-Za-z0-9_,:]*[A-Za-z0-9_])?$
                            type: string
                          status:
                            description: Status of the condition, one of True, False,
                              Unknown.
                            enum:
                            - "True"
                            - "False"
                            - Unknown
                            type: string
                          type:
                            description: "Type of condition in `CamelCase` or in `foo.example.com/CamelCase`.
                              \n This must be in abnormal-true polarity, that is,
                              `ErrorFound` or `controller.io/ErrorFound`. \n The regex
                              it matches is (dns1123SubdomainFmt/)?(qualifiedNameFmt)"
                            maxLength: 316
                            pattern: ^([a-z0-9]([-a-z0-9]*[a-z0-9])?(\.[a-z0-9]([-a-z0-9]*[a-z0-9])?)*/)?(([A-Za-z0-9][-A-Za-z0-9_.]*)?[A-Za-z0-9])$
                            type: string
                        required:
                        - message
                        - reason
                        - status
                        - type
                        type: object
                      type: array
                  required:
                  - lastTransitionTime
                  - message
                  - reason
                  - status
                  - type
                  type: object
                type: array
                x-kubernetes-list-map-keys:
                - type
                x-kubernetes-list-type: map
            type: object
        required:
        - spec
        type: object
    served: true
    storage: true
    subresources:
      status: {}
status:
  acceptedNames:
    kind: ""
    plural: ""
  conditions: []
  storedVersions: []
---
apiVersion: apiextensions.k8s.io/v1
kind: CustomResourceDefinition
metadata:
  annotations:
    controller-gen.kubebuilder.io/version: v0.7.0
  creationTimestamp: null
  name: contourdeployments.projectcontour.io
spec:
  preserveUnknownFields: false
  group: projectcontour.io
  names:
    kind: ContourDeployment
    listKind: ContourDeploymentList
    plural: contourdeployments
    shortNames:
    - contourdeploy
    singular: contourdeployment
  scope: Namespaced
  versions:
  - name: v1alpha1
    schema:
      openAPIV3Schema:
        description: ContourDeployment is the schema for a Contour Deployment.
        properties:
          apiVersion:
            description: 'APIVersion defines the versioned schema of this representation
              of an object. Servers should convert recognized schemas to the latest
              internal value, and may reject unrecognized values. More info: https://git.k8s.io/community/contributors/devel/sig-architecture/api-conventions.md#resources'
            type: string
          kind:
            description: 'Kind is a string value representing the REST resource this
              object represents. Servers may infer this from the endpoint the client
              submits requests to. Cannot be updated. In CamelCase. More info: https://git.k8s.io/community/contributors/devel/sig-architecture/api-conventions.md#types-kinds'
            type: string
          metadata:
            type: object
          spec:
            description: ContourDeploymentSpec specifies options for how a Contour
              instance should be provisioned.
            properties:
              contour:
                description: Contour specifies deployment-time settings for the Contour
                  part of the installation, i.e. the xDS server/control plane and
                  associated resources, including things like replica count for the
                  Deployment, and node placement constraints for the pods.
                properties:
                  kubernetesLogLevel:
                    description: KubernetesLogLevel Enable Kubernetes client debug
                      logging with log level. If unset, defaults to 0.
                    maximum: 9
                    minimum: 0
                    type: integer
                  logLevel:
                    description: LogLevel sets the log level for Contour Allowed values
                      are "info", "debug".
                    type: string
                  nodePlacement:
                    description: NodePlacement describes node scheduling configuration
                      of Contour pods.
                    properties:
                      nodeSelector:
                        additionalProperties:
                          type: string
                        description: "NodeSelector is the simplest recommended form
                          of node selection constraint and specifies a map of key-value
                          pairs. For the pod to be eligible to run on a node, the
                          node must have each of the indicated key-value pairs as
                          labels (it can have additional labels as well). \n If unset,
                          the pod(s) will be scheduled to any available node."
                        type: object
                      tolerations:
                        description: "Tolerations work with taints to ensure that
                          pods are not scheduled onto inappropriate nodes. One or
                          more taints are applied to a node; this marks that the node
                          should not accept any pods that do not tolerate the taints.
                          \n The default is an empty list. \n See https://kubernetes.io/docs/concepts/configuration/taint-and-toleration/
                          for additional details."
                        items:
                          description: The pod this Toleration is attached to tolerates
                            any taint that matches the triple <key,value,effect> using
                            the matching operator <operator>.
                          properties:
                            effect:
                              description: Effect indicates the taint effect to match.
                                Empty means match all taint effects. When specified,
                                allowed values are NoSchedule, PreferNoSchedule and
                                NoExecute.
                              type: string
                            key:
                              description: Key is the taint key that the toleration
                                applies to. Empty means match all taint keys. If the
                                key is empty, operator must be Exists; this combination
                                means to match all values and all keys.
                              type: string
                            operator:
                              description: Operator represents a key's relationship
                                to the value. Valid operators are Exists and Equal.
                                Defaults to Equal. Exists is equivalent to wildcard
                                for value, so that a pod can tolerate all taints of
                                a particular category.
                              type: string
                            tolerationSeconds:
                              description: TolerationSeconds represents the period
                                of time the toleration (which must be of effect NoExecute,
                                otherwise this field is ignored) tolerates the taint.
                                By default, it is not set, which means tolerate the
                                taint forever (do not evict). Zero and negative values
                                will be treated as 0 (evict immediately) by the system.
                              format: int64
                              type: integer
                            value:
                              description: Value is the taint value the toleration
                                matches to. If the operator is Exists, the value should
                                be empty, otherwise just a regular string.
                              type: string
                          type: object
                        type: array
                    type: object
                  replicas:
                    description: Replicas is the desired number of Contour replicas.
                      If unset, defaults to 2.
                    format: int32
                    minimum: 0
                    type: integer
<<<<<<< HEAD
                  strategy:
                    description: Strategy describes the deployment strategy to use
                      to replace existing Contour pods with new ones.
                    properties:
                      rollingUpdate:
                        description: 'Rolling update config params. Present only if
                          DeploymentStrategyType = RollingUpdate. --- TODO: Update
                          this to follow our convention for oneOf, whatever we decide
                          it to be.'
                        properties:
                          maxSurge:
                            anyOf:
                            - type: integer
                            - type: string
                            description: 'The maximum number of pods that can be scheduled
                              above the desired number of pods. Value can be an absolute
                              number (ex: 5) or a percentage of desired pods (ex:
                              10%). This can not be 0 if MaxUnavailable is 0. Absolute
                              number is calculated from percentage by rounding up.
                              Defaults to 25%. Example: when this is set to 30%, the
                              new ReplicaSet can be scaled up immediately when the
                              rolling update starts, such that the total number of
                              old and new pods do not exceed 130% of desired pods.
                              Once old pods have been killed, new ReplicaSet can be
                              scaled up further, ensuring that total number of pods
                              running at any time during the update is at most 130%
                              of desired pods.'
                            x-kubernetes-int-or-string: true
                          maxUnavailable:
                            anyOf:
                            - type: integer
                            - type: string
                            description: 'The maximum number of pods that can be unavailable
                              during the update. Value can be an absolute number (ex:
                              5) or a percentage of desired pods (ex: 10%). Absolute
                              number is calculated from percentage by rounding down.
                              This can not be 0 if MaxSurge is 0. Defaults to 25%.
                              Example: when this is set to 30%, the old ReplicaSet
                              can be scaled down to 70% of desired pods immediately
                              when the rolling update starts. Once new pods are ready,
                              old ReplicaSet can be scaled down further, followed
                              by scaling up the new ReplicaSet, ensuring that the
                              total number of pods available at all times during the
                              update is at least 70% of desired pods.'
                            x-kubernetes-int-or-string: true
                        type: object
                      type:
                        description: Type of deployment. Can be "Recreate" or "RollingUpdate".
                          Default is RollingUpdate.
                        type: string
=======
                  resources:
                    description: 'Compute Resources required by contour container.
                      Cannot be updated. More info: https://kubernetes.io/docs/concepts/configuration/manage-resources-containers/'
                    properties:
                      limits:
                        additionalProperties:
                          anyOf:
                          - type: integer
                          - type: string
                          pattern: ^(\+|-)?(([0-9]+(\.[0-9]*)?)|(\.[0-9]+))(([KMGTPE]i)|[numkMGTPE]|([eE](\+|-)?(([0-9]+(\.[0-9]*)?)|(\.[0-9]+))))?$
                          x-kubernetes-int-or-string: true
                        description: 'Limits describes the maximum amount of compute
                          resources allowed. More info: https://kubernetes.io/docs/concepts/configuration/manage-resources-containers/'
                        type: object
                      requests:
                        additionalProperties:
                          anyOf:
                          - type: integer
                          - type: string
                          pattern: ^(\+|-)?(([0-9]+(\.[0-9]*)?)|(\.[0-9]+))(([KMGTPE]i)|[numkMGTPE]|([eE](\+|-)?(([0-9]+(\.[0-9]*)?)|(\.[0-9]+))))?$
                          x-kubernetes-int-or-string: true
                        description: 'Requests describes the minimum amount of compute
                          resources required. If Requests is omitted for a container,
                          it defaults to Limits if that is explicitly specified, otherwise
                          to an implementation-defined value. More info: https://kubernetes.io/docs/concepts/configuration/manage-resources-containers/'
                        type: object
>>>>>>> f746c7a1
                    type: object
                type: object
              envoy:
                description: Envoy specifies deployment-time settings for the Envoy
                  part of the installation, i.e. the xDS client/data plane and associated
                  resources, including things like the workload type to use (DaemonSet
                  or Deployment), node placement constraints for the pods, and various
                  options for the Envoy service.
                properties:
                  extraVolumeMounts:
                    description: ExtraVolumeMounts holds the extra volume mounts to
                      add (normally used with extraVolumes).
                    items:
                      description: VolumeMount describes a mounting of a Volume within
                        a container.
                      properties:
                        mountPath:
                          description: Path within the container at which the volume
                            should be mounted.  Must not contain ':'.
                          type: string
                        mountPropagation:
                          description: mountPropagation determines how mounts are
                            propagated from the host to container and the other way
                            around. When not set, MountPropagationNone is used. This
                            field is beta in 1.10.
                          type: string
                        name:
                          description: This must match the Name of a Volume.
                          type: string
                        readOnly:
                          description: Mounted read-only if true, read-write otherwise
                            (false or unspecified). Defaults to false.
                          type: boolean
                        subPath:
                          description: Path within the volume from which the container's
                            volume should be mounted. Defaults to "" (volume's root).
                          type: string
                        subPathExpr:
                          description: Expanded path within the volume from which
                            the container's volume should be mounted. Behaves similarly
                            to SubPath but environment variable references $(VAR_NAME)
                            are expanded using the container's environment. Defaults
                            to "" (volume's root). SubPathExpr and SubPath are mutually
                            exclusive.
                          type: string
                      required:
                      - mountPath
                      - name
                      type: object
                    type: array
                  extraVolumes:
                    description: ExtraVolumes holds the extra volumes to add.
                    items:
                      description: Volume represents a named volume in a pod that
                        may be accessed by any container in the pod.
                      properties:
                        awsElasticBlockStore:
                          description: 'awsElasticBlockStore represents an AWS Disk
                            resource that is attached to a kubelet''s host machine
                            and then exposed to the pod. More info: https://kubernetes.io/docs/concepts/storage/volumes#awselasticblockstore'
                          properties:
                            fsType:
                              description: 'fsType is the filesystem type of the volume
                                that you want to mount. Tip: Ensure that the filesystem
                                type is supported by the host operating system. Examples:
                                "ext4", "xfs", "ntfs". Implicitly inferred to be "ext4"
                                if unspecified. More info: https://kubernetes.io/docs/concepts/storage/volumes#awselasticblockstore
                                TODO: how do we prevent errors in the filesystem from
                                compromising the machine'
                              type: string
                            partition:
                              description: 'partition is the partition in the volume
                                that you want to mount. If omitted, the default is
                                to mount by volume name. Examples: For volume /dev/sda1,
                                you specify the partition as "1". Similarly, the volume
                                partition for /dev/sda is "0" (or you can leave the
                                property empty).'
                              format: int32
                              type: integer
                            readOnly:
                              description: 'readOnly value true will force the readOnly
                                setting in VolumeMounts. More info: https://kubernetes.io/docs/concepts/storage/volumes#awselasticblockstore'
                              type: boolean
                            volumeID:
                              description: 'volumeID is unique ID of the persistent
                                disk resource in AWS (Amazon EBS volume). More info:
                                https://kubernetes.io/docs/concepts/storage/volumes#awselasticblockstore'
                              type: string
                          required:
                          - volumeID
                          type: object
                        azureDisk:
                          description: azureDisk represents an Azure Data Disk mount
                            on the host and bind mount to the pod.
                          properties:
                            cachingMode:
                              description: 'cachingMode is the Host Caching mode:
                                None, Read Only, Read Write.'
                              type: string
                            diskName:
                              description: diskName is the Name of the data disk in
                                the blob storage
                              type: string
                            diskURI:
                              description: diskURI is the URI of data disk in the
                                blob storage
                              type: string
                            fsType:
                              description: fsType is Filesystem type to mount. Must
                                be a filesystem type supported by the host operating
                                system. Ex. "ext4", "xfs", "ntfs". Implicitly inferred
                                to be "ext4" if unspecified.
                              type: string
                            kind:
                              description: 'kind expected values are Shared: multiple
                                blob disks per storage account  Dedicated: single
                                blob disk per storage account  Managed: azure managed
                                data disk (only in managed availability set). defaults
                                to shared'
                              type: string
                            readOnly:
                              description: readOnly Defaults to false (read/write).
                                ReadOnly here will force the ReadOnly setting in VolumeMounts.
                              type: boolean
                          required:
                          - diskName
                          - diskURI
                          type: object
                        azureFile:
                          description: azureFile represents an Azure File Service
                            mount on the host and bind mount to the pod.
                          properties:
                            readOnly:
                              description: readOnly defaults to false (read/write).
                                ReadOnly here will force the ReadOnly setting in VolumeMounts.
                              type: boolean
                            secretName:
                              description: secretName is the  name of secret that
                                contains Azure Storage Account Name and Key
                              type: string
                            shareName:
                              description: shareName is the azure share Name
                              type: string
                          required:
                          - secretName
                          - shareName
                          type: object
                        cephfs:
                          description: cephFS represents a Ceph FS mount on the host
                            that shares a pod's lifetime
                          properties:
                            monitors:
                              description: 'monitors is Required: Monitors is a collection
                                of Ceph monitors More info: https://examples.k8s.io/volumes/cephfs/README.md#how-to-use-it'
                              items:
                                type: string
                              type: array
                            path:
                              description: 'path is Optional: Used as the mounted
                                root, rather than the full Ceph tree, default is /'
                              type: string
                            readOnly:
                              description: 'readOnly is Optional: Defaults to false
                                (read/write). ReadOnly here will force the ReadOnly
                                setting in VolumeMounts. More info: https://examples.k8s.io/volumes/cephfs/README.md#how-to-use-it'
                              type: boolean
                            secretFile:
                              description: 'secretFile is Optional: SecretFile is
                                the path to key ring for User, default is /etc/ceph/user.secret
                                More info: https://examples.k8s.io/volumes/cephfs/README.md#how-to-use-it'
                              type: string
                            secretRef:
                              description: 'secretRef is Optional: SecretRef is reference
                                to the authentication secret for User, default is
                                empty. More info: https://examples.k8s.io/volumes/cephfs/README.md#how-to-use-it'
                              properties:
                                name:
                                  description: 'Name of the referent. More info: https://kubernetes.io/docs/concepts/overview/working-with-objects/names/#names
                                    TODO: Add other useful fields. apiVersion, kind,
                                    uid?'
                                  type: string
                              type: object
                            user:
                              description: 'user is optional: User is the rados user
                                name, default is admin More info: https://examples.k8s.io/volumes/cephfs/README.md#how-to-use-it'
                              type: string
                          required:
                          - monitors
                          type: object
                        cinder:
                          description: 'cinder represents a cinder volume attached
                            and mounted on kubelets host machine. More info: https://examples.k8s.io/mysql-cinder-pd/README.md'
                          properties:
                            fsType:
                              description: 'fsType is the filesystem type to mount.
                                Must be a filesystem type supported by the host operating
                                system. Examples: "ext4", "xfs", "ntfs". Implicitly
                                inferred to be "ext4" if unspecified. More info: https://examples.k8s.io/mysql-cinder-pd/README.md'
                              type: string
                            readOnly:
                              description: 'readOnly defaults to false (read/write).
                                ReadOnly here will force the ReadOnly setting in VolumeMounts.
                                More info: https://examples.k8s.io/mysql-cinder-pd/README.md'
                              type: boolean
                            secretRef:
                              description: 'secretRef is optional: points to a secret
                                object containing parameters used to connect to OpenStack.'
                              properties:
                                name:
                                  description: 'Name of the referent. More info: https://kubernetes.io/docs/concepts/overview/working-with-objects/names/#names
                                    TODO: Add other useful fields. apiVersion, kind,
                                    uid?'
                                  type: string
                              type: object
                            volumeID:
                              description: 'volumeID used to identify the volume in
                                cinder. More info: https://examples.k8s.io/mysql-cinder-pd/README.md'
                              type: string
                          required:
                          - volumeID
                          type: object
                        configMap:
                          description: configMap represents a configMap that should
                            populate this volume
                          properties:
                            defaultMode:
                              description: 'defaultMode is optional: mode bits used
                                to set permissions on created files by default. Must
                                be an octal value between 0000 and 0777 or a decimal
                                value between 0 and 511. YAML accepts both octal and
                                decimal values, JSON requires decimal values for mode
                                bits. Defaults to 0644. Directories within the path
                                are not affected by this setting. This might be in
                                conflict with other options that affect the file mode,
                                like fsGroup, and the result can be other mode bits
                                set.'
                              format: int32
                              type: integer
                            items:
                              description: items if unspecified, each key-value pair
                                in the Data field of the referenced ConfigMap will
                                be projected into the volume as a file whose name
                                is the key and content is the value. If specified,
                                the listed keys will be projected into the specified
                                paths, and unlisted keys will not be present. If a
                                key is specified which is not present in the ConfigMap,
                                the volume setup will error unless it is marked optional.
                                Paths must be relative and may not contain the '..'
                                path or start with '..'.
                              items:
                                description: Maps a string key to a path within a
                                  volume.
                                properties:
                                  key:
                                    description: key is the key to project.
                                    type: string
                                  mode:
                                    description: 'mode is Optional: mode bits used
                                      to set permissions on this file. Must be an
                                      octal value between 0000 and 0777 or a decimal
                                      value between 0 and 511. YAML accepts both octal
                                      and decimal values, JSON requires decimal values
                                      for mode bits. If not specified, the volume
                                      defaultMode will be used. This might be in conflict
                                      with other options that affect the file mode,
                                      like fsGroup, and the result can be other mode
                                      bits set.'
                                    format: int32
                                    type: integer
                                  path:
                                    description: path is the relative path of the
                                      file to map the key to. May not be an absolute
                                      path. May not contain the path element '..'.
                                      May not start with the string '..'.
                                    type: string
                                required:
                                - key
                                - path
                                type: object
                              type: array
                            name:
                              description: 'Name of the referent. More info: https://kubernetes.io/docs/concepts/overview/working-with-objects/names/#names
                                TODO: Add other useful fields. apiVersion, kind, uid?'
                              type: string
                            optional:
                              description: optional specify whether the ConfigMap
                                or its keys must be defined
                              type: boolean
                          type: object
                        csi:
                          description: csi (Container Storage Interface) represents
                            ephemeral storage that is handled by certain external
                            CSI drivers (Beta feature).
                          properties:
                            driver:
                              description: driver is the name of the CSI driver that
                                handles this volume. Consult with your admin for the
                                correct name as registered in the cluster.
                              type: string
                            fsType:
                              description: fsType to mount. Ex. "ext4", "xfs", "ntfs".
                                If not provided, the empty value is passed to the
                                associated CSI driver which will determine the default
                                filesystem to apply.
                              type: string
                            nodePublishSecretRef:
                              description: nodePublishSecretRef is a reference to
                                the secret object containing sensitive information
                                to pass to the CSI driver to complete the CSI NodePublishVolume
                                and NodeUnpublishVolume calls. This field is optional,
                                and  may be empty if no secret is required. If the
                                secret object contains more than one secret, all secret
                                references are passed.
                              properties:
                                name:
                                  description: 'Name of the referent. More info: https://kubernetes.io/docs/concepts/overview/working-with-objects/names/#names
                                    TODO: Add other useful fields. apiVersion, kind,
                                    uid?'
                                  type: string
                              type: object
                            readOnly:
                              description: readOnly specifies a read-only configuration
                                for the volume. Defaults to false (read/write).
                              type: boolean
                            volumeAttributes:
                              additionalProperties:
                                type: string
                              description: volumeAttributes stores driver-specific
                                properties that are passed to the CSI driver. Consult
                                your driver's documentation for supported values.
                              type: object
                          required:
                          - driver
                          type: object
                        downwardAPI:
                          description: downwardAPI represents downward API about the
                            pod that should populate this volume
                          properties:
                            defaultMode:
                              description: 'Optional: mode bits to use on created
                                files by default. Must be a Optional: mode bits used
                                to set permissions on created files by default. Must
                                be an octal value between 0000 and 0777 or a decimal
                                value between 0 and 511. YAML accepts both octal and
                                decimal values, JSON requires decimal values for mode
                                bits. Defaults to 0644. Directories within the path
                                are not affected by this setting. This might be in
                                conflict with other options that affect the file mode,
                                like fsGroup, and the result can be other mode bits
                                set.'
                              format: int32
                              type: integer
                            items:
                              description: Items is a list of downward API volume
                                file
                              items:
                                description: DownwardAPIVolumeFile represents information
                                  to create the file containing the pod field
                                properties:
                                  fieldRef:
                                    description: 'Required: Selects a field of the
                                      pod: only annotations, labels, name and namespace
                                      are supported.'
                                    properties:
                                      apiVersion:
                                        description: Version of the schema the FieldPath
                                          is written in terms of, defaults to "v1".
                                        type: string
                                      fieldPath:
                                        description: Path of the field to select in
                                          the specified API version.
                                        type: string
                                    required:
                                    - fieldPath
                                    type: object
                                  mode:
                                    description: 'Optional: mode bits used to set
                                      permissions on this file, must be an octal value
                                      between 0000 and 0777 or a decimal value between
                                      0 and 511. YAML accepts both octal and decimal
                                      values, JSON requires decimal values for mode
                                      bits. If not specified, the volume defaultMode
                                      will be used. This might be in conflict with
                                      other options that affect the file mode, like
                                      fsGroup, and the result can be other mode bits
                                      set.'
                                    format: int32
                                    type: integer
                                  path:
                                    description: 'Required: Path is  the relative
                                      path name of the file to be created. Must not
                                      be absolute or contain the ''..'' path. Must
                                      be utf-8 encoded. The first item of the relative
                                      path must not start with ''..'''
                                    type: string
                                  resourceFieldRef:
                                    description: 'Selects a resource of the container:
                                      only resources limits and requests (limits.cpu,
                                      limits.memory, requests.cpu and requests.memory)
                                      are currently supported.'
                                    properties:
                                      containerName:
                                        description: 'Container name: required for
                                          volumes, optional for env vars'
                                        type: string
                                      divisor:
                                        anyOf:
                                        - type: integer
                                        - type: string
                                        description: Specifies the output format of
                                          the exposed resources, defaults to "1"
                                        pattern: ^(\+|-)?(([0-9]+(\.[0-9]*)?)|(\.[0-9]+))(([KMGTPE]i)|[numkMGTPE]|([eE](\+|-)?(([0-9]+(\.[0-9]*)?)|(\.[0-9]+))))?$
                                        x-kubernetes-int-or-string: true
                                      resource:
                                        description: 'Required: resource to select'
                                        type: string
                                    required:
                                    - resource
                                    type: object
                                required:
                                - path
                                type: object
                              type: array
                          type: object
                        emptyDir:
                          description: 'emptyDir represents a temporary directory
                            that shares a pod''s lifetime. More info: https://kubernetes.io/docs/concepts/storage/volumes#emptydir'
                          properties:
                            medium:
                              description: 'medium represents what type of storage
                                medium should back this directory. The default is
                                "" which means to use the node''s default medium.
                                Must be an empty string (default) or Memory. More
                                info: https://kubernetes.io/docs/concepts/storage/volumes#emptydir'
                              type: string
                            sizeLimit:
                              anyOf:
                              - type: integer
                              - type: string
                              description: 'sizeLimit is the total amount of local
                                storage required for this EmptyDir volume. The size
                                limit is also applicable for memory medium. The maximum
                                usage on memory medium EmptyDir would be the minimum
                                value between the SizeLimit specified here and the
                                sum of memory limits of all containers in a pod. The
                                default is nil which means that the limit is undefined.
                                More info: http://kubernetes.io/docs/user-guide/volumes#emptydir'
                              pattern: ^(\+|-)?(([0-9]+(\.[0-9]*)?)|(\.[0-9]+))(([KMGTPE]i)|[numkMGTPE]|([eE](\+|-)?(([0-9]+(\.[0-9]*)?)|(\.[0-9]+))))?$
                              x-kubernetes-int-or-string: true
                          type: object
                        ephemeral:
                          description: "ephemeral represents a volume that is handled
                            by a cluster storage driver. The volume's lifecycle is
                            tied to the pod that defines it - it will be created before
                            the pod starts, and deleted when the pod is removed. \n
                            Use this if: a) the volume is only needed while the pod
                            runs, b) features of normal volumes like restoring from
                            snapshot or capacity    tracking are needed, c) the storage
                            driver is specified through a storage class, and d) the
                            storage driver supports dynamic volume provisioning through
                            \   a PersistentVolumeClaim (see EphemeralVolumeSource
                            for more    information on the connection between this
                            volume type    and PersistentVolumeClaim). \n Use PersistentVolumeClaim
                            or one of the vendor-specific APIs for volumes that persist
                            for longer than the lifecycle of an individual pod. \n
                            Use CSI for light-weight local ephemeral volumes if the
                            CSI driver is meant to be used that way - see the documentation
                            of the driver for more information. \n A pod can use both
                            types of ephemeral volumes and persistent volumes at the
                            same time."
                          properties:
                            volumeClaimTemplate:
                              description: "Will be used to create a stand-alone PVC
                                to provision the volume. The pod in which this EphemeralVolumeSource
                                is embedded will be the owner of the PVC, i.e. the
                                PVC will be deleted together with the pod.  The name
                                of the PVC will be `<pod name>-<volume name>` where
                                `<volume name>` is the name from the `PodSpec.Volumes`
                                array entry. Pod validation will reject the pod if
                                the concatenated name is not valid for a PVC (for
                                example, too long). \n An existing PVC with that name
                                that is not owned by the pod will *not* be used for
                                the pod to avoid using an unrelated volume by mistake.
                                Starting the pod is then blocked until the unrelated
                                PVC is removed. If such a pre-created PVC is meant
                                to be used by the pod, the PVC has to updated with
                                an owner reference to the pod once the pod exists.
                                Normally this should not be necessary, but it may
                                be useful when manually reconstructing a broken cluster.
                                \n This field is read-only and no changes will be
                                made by Kubernetes to the PVC after it has been created.
                                \n Required, must not be nil."
                              properties:
                                metadata:
                                  description: May contain labels and annotations
                                    that will be copied into the PVC when creating
                                    it. No other fields are allowed and will be rejected
                                    during validation.
                                  type: object
                                spec:
                                  description: The specification for the PersistentVolumeClaim.
                                    The entire content is copied unchanged into the
                                    PVC that gets created from this template. The
                                    same fields as in a PersistentVolumeClaim are
                                    also valid here.
                                  properties:
                                    accessModes:
                                      description: 'accessModes contains the desired
                                        access modes the volume should have. More
                                        info: https://kubernetes.io/docs/concepts/storage/persistent-volumes#access-modes-1'
                                      items:
                                        type: string
                                      type: array
                                    dataSource:
                                      description: 'dataSource field can be used to
                                        specify either: * An existing VolumeSnapshot
                                        object (snapshot.storage.k8s.io/VolumeSnapshot)
                                        * An existing PVC (PersistentVolumeClaim)
                                        If the provisioner or an external controller
                                        can support the specified data source, it
                                        will create a new volume based on the contents
                                        of the specified data source. If the AnyVolumeDataSource
                                        feature gate is enabled, this field will always
                                        have the same contents as the DataSourceRef
                                        field.'
                                      properties:
                                        apiGroup:
                                          description: APIGroup is the group for the
                                            resource being referenced. If APIGroup
                                            is not specified, the specified Kind must
                                            be in the core API group. For any other
                                            third-party types, APIGroup is required.
                                          type: string
                                        kind:
                                          description: Kind is the type of resource
                                            being referenced
                                          type: string
                                        name:
                                          description: Name is the name of resource
                                            being referenced
                                          type: string
                                      required:
                                      - kind
                                      - name
                                      type: object
                                    dataSourceRef:
                                      description: 'dataSourceRef specifies the object
                                        from which to populate the volume with data,
                                        if a non-empty volume is desired. This may
                                        be any local object from a non-empty API group
                                        (non core object) or a PersistentVolumeClaim
                                        object. When this field is specified, volume
                                        binding will only succeed if the type of the
                                        specified object matches some installed volume
                                        populator or dynamic provisioner. This field
                                        will replace the functionality of the DataSource
                                        field and as such if both fields are non-empty,
                                        they must have the same value. For backwards
                                        compatibility, both fields (DataSource and
                                        DataSourceRef) will be set to the same value
                                        automatically if one of them is empty and
                                        the other is non-empty. There are two important
                                        differences between DataSource and DataSourceRef:
                                        * While DataSource only allows two specific
                                        types of objects, DataSourceRef   allows any
                                        non-core object, as well as PersistentVolumeClaim
                                        objects. * While DataSource ignores disallowed
                                        values (dropping them), DataSourceRef   preserves
                                        all values, and generates an error if a disallowed
                                        value is   specified. (Beta) Using this field
                                        requires the AnyVolumeDataSource feature gate
                                        to be enabled.'
                                      properties:
                                        apiGroup:
                                          description: APIGroup is the group for the
                                            resource being referenced. If APIGroup
                                            is not specified, the specified Kind must
                                            be in the core API group. For any other
                                            third-party types, APIGroup is required.
                                          type: string
                                        kind:
                                          description: Kind is the type of resource
                                            being referenced
                                          type: string
                                        name:
                                          description: Name is the name of resource
                                            being referenced
                                          type: string
                                      required:
                                      - kind
                                      - name
                                      type: object
                                    resources:
                                      description: 'resources represents the minimum
                                        resources the volume should have. If RecoverVolumeExpansionFailure
                                        feature is enabled users are allowed to specify
                                        resource requirements that are lower than
                                        previous value but must still be higher than
                                        capacity recorded in the status field of the
                                        claim. More info: https://kubernetes.io/docs/concepts/storage/persistent-volumes#resources'
                                      properties:
                                        limits:
                                          additionalProperties:
                                            anyOf:
                                            - type: integer
                                            - type: string
                                            pattern: ^(\+|-)?(([0-9]+(\.[0-9]*)?)|(\.[0-9]+))(([KMGTPE]i)|[numkMGTPE]|([eE](\+|-)?(([0-9]+(\.[0-9]*)?)|(\.[0-9]+))))?$
                                            x-kubernetes-int-or-string: true
                                          description: 'Limits describes the maximum
                                            amount of compute resources allowed. More
                                            info: https://kubernetes.io/docs/concepts/configuration/manage-resources-containers/'
                                          type: object
                                        requests:
                                          additionalProperties:
                                            anyOf:
                                            - type: integer
                                            - type: string
                                            pattern: ^(\+|-)?(([0-9]+(\.[0-9]*)?)|(\.[0-9]+))(([KMGTPE]i)|[numkMGTPE]|([eE](\+|-)?(([0-9]+(\.[0-9]*)?)|(\.[0-9]+))))?$
                                            x-kubernetes-int-or-string: true
                                          description: 'Requests describes the minimum
                                            amount of compute resources required.
                                            If Requests is omitted for a container,
                                            it defaults to Limits if that is explicitly
                                            specified, otherwise to an implementation-defined
                                            value. More info: https://kubernetes.io/docs/concepts/configuration/manage-resources-containers/'
                                          type: object
                                      type: object
                                    selector:
                                      description: selector is a label query over
                                        volumes to consider for binding.
                                      properties:
                                        matchExpressions:
                                          description: matchExpressions is a list
                                            of label selector requirements. The requirements
                                            are ANDed.
                                          items:
                                            description: A label selector requirement
                                              is a selector that contains values,
                                              a key, and an operator that relates
                                              the key and values.
                                            properties:
                                              key:
                                                description: key is the label key
                                                  that the selector applies to.
                                                type: string
                                              operator:
                                                description: operator represents a
                                                  key's relationship to a set of values.
                                                  Valid operators are In, NotIn, Exists
                                                  and DoesNotExist.
                                                type: string
                                              values:
                                                description: values is an array of
                                                  string values. If the operator is
                                                  In or NotIn, the values array must
                                                  be non-empty. If the operator is
                                                  Exists or DoesNotExist, the values
                                                  array must be empty. This array
                                                  is replaced during a strategic merge
                                                  patch.
                                                items:
                                                  type: string
                                                type: array
                                            required:
                                            - key
                                            - operator
                                            type: object
                                          type: array
                                        matchLabels:
                                          additionalProperties:
                                            type: string
                                          description: matchLabels is a map of {key,value}
                                            pairs. A single {key,value} in the matchLabels
                                            map is equivalent to an element of matchExpressions,
                                            whose key field is "key", the operator
                                            is "In", and the values array contains
                                            only "value". The requirements are ANDed.
                                          type: object
                                      type: object
                                    storageClassName:
                                      description: 'storageClassName is the name of
                                        the StorageClass required by the claim. More
                                        info: https://kubernetes.io/docs/concepts/storage/persistent-volumes#class-1'
                                      type: string
                                    volumeMode:
                                      description: volumeMode defines what type of
                                        volume is required by the claim. Value of
                                        Filesystem is implied when not included in
                                        claim spec.
                                      type: string
                                    volumeName:
                                      description: volumeName is the binding reference
                                        to the PersistentVolume backing this claim.
                                      type: string
                                  type: object
                              required:
                              - spec
                              type: object
                          type: object
                        fc:
                          description: fc represents a Fibre Channel resource that
                            is attached to a kubelet's host machine and then exposed
                            to the pod.
                          properties:
                            fsType:
                              description: 'fsType is the filesystem type to mount.
                                Must be a filesystem type supported by the host operating
                                system. Ex. "ext4", "xfs", "ntfs". Implicitly inferred
                                to be "ext4" if unspecified. TODO: how do we prevent
                                errors in the filesystem from compromising the machine'
                              type: string
                            lun:
                              description: 'lun is Optional: FC target lun number'
                              format: int32
                              type: integer
                            readOnly:
                              description: 'readOnly is Optional: Defaults to false
                                (read/write). ReadOnly here will force the ReadOnly
                                setting in VolumeMounts.'
                              type: boolean
                            targetWWNs:
                              description: 'targetWWNs is Optional: FC target worldwide
                                names (WWNs)'
                              items:
                                type: string
                              type: array
                            wwids:
                              description: 'wwids Optional: FC volume world wide identifiers
                                (wwids) Either wwids or combination of targetWWNs
                                and lun must be set, but not both simultaneously.'
                              items:
                                type: string
                              type: array
                          type: object
                        flexVolume:
                          description: flexVolume represents a generic volume resource
                            that is provisioned/attached using an exec based plugin.
                          properties:
                            driver:
                              description: driver is the name of the driver to use
                                for this volume.
                              type: string
                            fsType:
                              description: fsType is the filesystem type to mount.
                                Must be a filesystem type supported by the host operating
                                system. Ex. "ext4", "xfs", "ntfs". The default filesystem
                                depends on FlexVolume script.
                              type: string
                            options:
                              additionalProperties:
                                type: string
                              description: 'options is Optional: this field holds
                                extra command options if any.'
                              type: object
                            readOnly:
                              description: 'readOnly is Optional: defaults to false
                                (read/write). ReadOnly here will force the ReadOnly
                                setting in VolumeMounts.'
                              type: boolean
                            secretRef:
                              description: 'secretRef is Optional: secretRef is reference
                                to the secret object containing sensitive information
                                to pass to the plugin scripts. This may be empty if
                                no secret object is specified. If the secret object
                                contains more than one secret, all secrets are passed
                                to the plugin scripts.'
                              properties:
                                name:
                                  description: 'Name of the referent. More info: https://kubernetes.io/docs/concepts/overview/working-with-objects/names/#names
                                    TODO: Add other useful fields. apiVersion, kind,
                                    uid?'
                                  type: string
                              type: object
                          required:
                          - driver
                          type: object
                        flocker:
                          description: flocker represents a Flocker volume attached
                            to a kubelet's host machine. This depends on the Flocker
                            control service being running
                          properties:
                            datasetName:
                              description: datasetName is Name of the dataset stored
                                as metadata -> name on the dataset for Flocker should
                                be considered as deprecated
                              type: string
                            datasetUUID:
                              description: datasetUUID is the UUID of the dataset.
                                This is unique identifier of a Flocker dataset
                              type: string
                          type: object
                        gcePersistentDisk:
                          description: 'gcePersistentDisk represents a GCE Disk resource
                            that is attached to a kubelet''s host machine and then
                            exposed to the pod. More info: https://kubernetes.io/docs/concepts/storage/volumes#gcepersistentdisk'
                          properties:
                            fsType:
                              description: 'fsType is filesystem type of the volume
                                that you want to mount. Tip: Ensure that the filesystem
                                type is supported by the host operating system. Examples:
                                "ext4", "xfs", "ntfs". Implicitly inferred to be "ext4"
                                if unspecified. More info: https://kubernetes.io/docs/concepts/storage/volumes#gcepersistentdisk
                                TODO: how do we prevent errors in the filesystem from
                                compromising the machine'
                              type: string
                            partition:
                              description: 'partition is the partition in the volume
                                that you want to mount. If omitted, the default is
                                to mount by volume name. Examples: For volume /dev/sda1,
                                you specify the partition as "1". Similarly, the volume
                                partition for /dev/sda is "0" (or you can leave the
                                property empty). More info: https://kubernetes.io/docs/concepts/storage/volumes#gcepersistentdisk'
                              format: int32
                              type: integer
                            pdName:
                              description: 'pdName is unique name of the PD resource
                                in GCE. Used to identify the disk in GCE. More info:
                                https://kubernetes.io/docs/concepts/storage/volumes#gcepersistentdisk'
                              type: string
                            readOnly:
                              description: 'readOnly here will force the ReadOnly
                                setting in VolumeMounts. Defaults to false. More info:
                                https://kubernetes.io/docs/concepts/storage/volumes#gcepersistentdisk'
                              type: boolean
                          required:
                          - pdName
                          type: object
                        gitRepo:
                          description: 'gitRepo represents a git repository at a particular
                            revision. DEPRECATED: GitRepo is deprecated. To provision
                            a container with a git repo, mount an EmptyDir into an
                            InitContainer that clones the repo using git, then mount
                            the EmptyDir into the Pod''s container.'
                          properties:
                            directory:
                              description: directory is the target directory name.
                                Must not contain or start with '..'.  If '.' is supplied,
                                the volume directory will be the git repository.  Otherwise,
                                if specified, the volume will contain the git repository
                                in the subdirectory with the given name.
                              type: string
                            repository:
                              description: repository is the URL
                              type: string
                            revision:
                              description: revision is the commit hash for the specified
                                revision.
                              type: string
                          required:
                          - repository
                          type: object
                        glusterfs:
                          description: 'glusterfs represents a Glusterfs mount on
                            the host that shares a pod''s lifetime. More info: https://examples.k8s.io/volumes/glusterfs/README.md'
                          properties:
                            endpoints:
                              description: 'endpoints is the endpoint name that details
                                Glusterfs topology. More info: https://examples.k8s.io/volumes/glusterfs/README.md#create-a-pod'
                              type: string
                            path:
                              description: 'path is the Glusterfs volume path. More
                                info: https://examples.k8s.io/volumes/glusterfs/README.md#create-a-pod'
                              type: string
                            readOnly:
                              description: 'readOnly here will force the Glusterfs
                                volume to be mounted with read-only permissions. Defaults
                                to false. More info: https://examples.k8s.io/volumes/glusterfs/README.md#create-a-pod'
                              type: boolean
                          required:
                          - endpoints
                          - path
                          type: object
                        hostPath:
                          description: 'hostPath represents a pre-existing file or
                            directory on the host machine that is directly exposed
                            to the container. This is generally used for system agents
                            or other privileged things that are allowed to see the
                            host machine. Most containers will NOT need this. More
                            info: https://kubernetes.io/docs/concepts/storage/volumes#hostpath
                            --- TODO(jonesdl) We need to restrict who can use host
                            directory mounts and who can/can not mount host directories
                            as read/write.'
                          properties:
                            path:
                              description: 'path of the directory on the host. If
                                the path is a symlink, it will follow the link to
                                the real path. More info: https://kubernetes.io/docs/concepts/storage/volumes#hostpath'
                              type: string
                            type:
                              description: 'type for HostPath Volume Defaults to ""
                                More info: https://kubernetes.io/docs/concepts/storage/volumes#hostpath'
                              type: string
                          required:
                          - path
                          type: object
                        iscsi:
                          description: 'iscsi represents an ISCSI Disk resource that
                            is attached to a kubelet''s host machine and then exposed
                            to the pod. More info: https://examples.k8s.io/volumes/iscsi/README.md'
                          properties:
                            chapAuthDiscovery:
                              description: chapAuthDiscovery defines whether support
                                iSCSI Discovery CHAP authentication
                              type: boolean
                            chapAuthSession:
                              description: chapAuthSession defines whether support
                                iSCSI Session CHAP authentication
                              type: boolean
                            fsType:
                              description: 'fsType is the filesystem type of the volume
                                that you want to mount. Tip: Ensure that the filesystem
                                type is supported by the host operating system. Examples:
                                "ext4", "xfs", "ntfs". Implicitly inferred to be "ext4"
                                if unspecified. More info: https://kubernetes.io/docs/concepts/storage/volumes#iscsi
                                TODO: how do we prevent errors in the filesystem from
                                compromising the machine'
                              type: string
                            initiatorName:
                              description: initiatorName is the custom iSCSI Initiator
                                Name. If initiatorName is specified with iscsiInterface
                                simultaneously, new iSCSI interface <target portal>:<volume
                                name> will be created for the connection.
                              type: string
                            iqn:
                              description: iqn is the target iSCSI Qualified Name.
                              type: string
                            iscsiInterface:
                              description: iscsiInterface is the interface Name that
                                uses an iSCSI transport. Defaults to 'default' (tcp).
                              type: string
                            lun:
                              description: lun represents iSCSI Target Lun number.
                              format: int32
                              type: integer
                            portals:
                              description: portals is the iSCSI Target Portal List.
                                The portal is either an IP or ip_addr:port if the
                                port is other than default (typically TCP ports 860
                                and 3260).
                              items:
                                type: string
                              type: array
                            readOnly:
                              description: readOnly here will force the ReadOnly setting
                                in VolumeMounts. Defaults to false.
                              type: boolean
                            secretRef:
                              description: secretRef is the CHAP Secret for iSCSI
                                target and initiator authentication
                              properties:
                                name:
                                  description: 'Name of the referent. More info: https://kubernetes.io/docs/concepts/overview/working-with-objects/names/#names
                                    TODO: Add other useful fields. apiVersion, kind,
                                    uid?'
                                  type: string
                              type: object
                            targetPortal:
                              description: targetPortal is iSCSI Target Portal. The
                                Portal is either an IP or ip_addr:port if the port
                                is other than default (typically TCP ports 860 and
                                3260).
                              type: string
                          required:
                          - iqn
                          - lun
                          - targetPortal
                          type: object
                        name:
                          description: 'name of the volume. Must be a DNS_LABEL and
                            unique within the pod. More info: https://kubernetes.io/docs/concepts/overview/working-with-objects/names/#names'
                          type: string
                        nfs:
                          description: 'nfs represents an NFS mount on the host that
                            shares a pod''s lifetime More info: https://kubernetes.io/docs/concepts/storage/volumes#nfs'
                          properties:
                            path:
                              description: 'path that is exported by the NFS server.
                                More info: https://kubernetes.io/docs/concepts/storage/volumes#nfs'
                              type: string
                            readOnly:
                              description: 'readOnly here will force the NFS export
                                to be mounted with read-only permissions. Defaults
                                to false. More info: https://kubernetes.io/docs/concepts/storage/volumes#nfs'
                              type: boolean
                            server:
                              description: 'server is the hostname or IP address of
                                the NFS server. More info: https://kubernetes.io/docs/concepts/storage/volumes#nfs'
                              type: string
                          required:
                          - path
                          - server
                          type: object
                        persistentVolumeClaim:
                          description: 'persistentVolumeClaimVolumeSource represents
                            a reference to a PersistentVolumeClaim in the same namespace.
                            More info: https://kubernetes.io/docs/concepts/storage/persistent-volumes#persistentvolumeclaims'
                          properties:
                            claimName:
                              description: 'claimName is the name of a PersistentVolumeClaim
                                in the same namespace as the pod using this volume.
                                More info: https://kubernetes.io/docs/concepts/storage/persistent-volumes#persistentvolumeclaims'
                              type: string
                            readOnly:
                              description: readOnly Will force the ReadOnly setting
                                in VolumeMounts. Default false.
                              type: boolean
                          required:
                          - claimName
                          type: object
                        photonPersistentDisk:
                          description: photonPersistentDisk represents a PhotonController
                            persistent disk attached and mounted on kubelets host
                            machine
                          properties:
                            fsType:
                              description: fsType is the filesystem type to mount.
                                Must be a filesystem type supported by the host operating
                                system. Ex. "ext4", "xfs", "ntfs". Implicitly inferred
                                to be "ext4" if unspecified.
                              type: string
                            pdID:
                              description: pdID is the ID that identifies Photon Controller
                                persistent disk
                              type: string
                          required:
                          - pdID
                          type: object
                        portworxVolume:
                          description: portworxVolume represents a portworx volume
                            attached and mounted on kubelets host machine
                          properties:
                            fsType:
                              description: fSType represents the filesystem type to
                                mount Must be a filesystem type supported by the host
                                operating system. Ex. "ext4", "xfs". Implicitly inferred
                                to be "ext4" if unspecified.
                              type: string
                            readOnly:
                              description: readOnly defaults to false (read/write).
                                ReadOnly here will force the ReadOnly setting in VolumeMounts.
                              type: boolean
                            volumeID:
                              description: volumeID uniquely identifies a Portworx
                                volume
                              type: string
                          required:
                          - volumeID
                          type: object
                        projected:
                          description: projected items for all in one resources secrets,
                            configmaps, and downward API
                          properties:
                            defaultMode:
                              description: defaultMode are the mode bits used to set
                                permissions on created files by default. Must be an
                                octal value between 0000 and 0777 or a decimal value
                                between 0 and 511. YAML accepts both octal and decimal
                                values, JSON requires decimal values for mode bits.
                                Directories within the path are not affected by this
                                setting. This might be in conflict with other options
                                that affect the file mode, like fsGroup, and the result
                                can be other mode bits set.
                              format: int32
                              type: integer
                            sources:
                              description: sources is the list of volume projections
                              items:
                                description: Projection that may be projected along
                                  with other supported volume types
                                properties:
                                  configMap:
                                    description: configMap information about the configMap
                                      data to project
                                    properties:
                                      items:
                                        description: items if unspecified, each key-value
                                          pair in the Data field of the referenced
                                          ConfigMap will be projected into the volume
                                          as a file whose name is the key and content
                                          is the value. If specified, the listed keys
                                          will be projected into the specified paths,
                                          and unlisted keys will not be present. If
                                          a key is specified which is not present
                                          in the ConfigMap, the volume setup will
                                          error unless it is marked optional. Paths
                                          must be relative and may not contain the
                                          '..' path or start with '..'.
                                        items:
                                          description: Maps a string key to a path
                                            within a volume.
                                          properties:
                                            key:
                                              description: key is the key to project.
                                              type: string
                                            mode:
                                              description: 'mode is Optional: mode
                                                bits used to set permissions on this
                                                file. Must be an octal value between
                                                0000 and 0777 or a decimal value between
                                                0 and 511. YAML accepts both octal
                                                and decimal values, JSON requires
                                                decimal values for mode bits. If not
                                                specified, the volume defaultMode
                                                will be used. This might be in conflict
                                                with other options that affect the
                                                file mode, like fsGroup, and the result
                                                can be other mode bits set.'
                                              format: int32
                                              type: integer
                                            path:
                                              description: path is the relative path
                                                of the file to map the key to. May
                                                not be an absolute path. May not contain
                                                the path element '..'. May not start
                                                with the string '..'.
                                              type: string
                                          required:
                                          - key
                                          - path
                                          type: object
                                        type: array
                                      name:
                                        description: 'Name of the referent. More info:
                                          https://kubernetes.io/docs/concepts/overview/working-with-objects/names/#names
                                          TODO: Add other useful fields. apiVersion,
                                          kind, uid?'
                                        type: string
                                      optional:
                                        description: optional specify whether the
                                          ConfigMap or its keys must be defined
                                        type: boolean
                                    type: object
                                  downwardAPI:
                                    description: downwardAPI information about the
                                      downwardAPI data to project
                                    properties:
                                      items:
                                        description: Items is a list of DownwardAPIVolume
                                          file
                                        items:
                                          description: DownwardAPIVolumeFile represents
                                            information to create the file containing
                                            the pod field
                                          properties:
                                            fieldRef:
                                              description: 'Required: Selects a field
                                                of the pod: only annotations, labels,
                                                name and namespace are supported.'
                                              properties:
                                                apiVersion:
                                                  description: Version of the schema
                                                    the FieldPath is written in terms
                                                    of, defaults to "v1".
                                                  type: string
                                                fieldPath:
                                                  description: Path of the field to
                                                    select in the specified API version.
                                                  type: string
                                              required:
                                              - fieldPath
                                              type: object
                                            mode:
                                              description: 'Optional: mode bits used
                                                to set permissions on this file, must
                                                be an octal value between 0000 and
                                                0777 or a decimal value between 0
                                                and 511. YAML accepts both octal and
                                                decimal values, JSON requires decimal
                                                values for mode bits. If not specified,
                                                the volume defaultMode will be used.
                                                This might be in conflict with other
                                                options that affect the file mode,
                                                like fsGroup, and the result can be
                                                other mode bits set.'
                                              format: int32
                                              type: integer
                                            path:
                                              description: 'Required: Path is  the
                                                relative path name of the file to
                                                be created. Must not be absolute or
                                                contain the ''..'' path. Must be utf-8
                                                encoded. The first item of the relative
                                                path must not start with ''..'''
                                              type: string
                                            resourceFieldRef:
                                              description: 'Selects a resource of
                                                the container: only resources limits
                                                and requests (limits.cpu, limits.memory,
                                                requests.cpu and requests.memory)
                                                are currently supported.'
                                              properties:
                                                containerName:
                                                  description: 'Container name: required
                                                    for volumes, optional for env
                                                    vars'
                                                  type: string
                                                divisor:
                                                  anyOf:
                                                  - type: integer
                                                  - type: string
                                                  description: Specifies the output
                                                    format of the exposed resources,
                                                    defaults to "1"
                                                  pattern: ^(\+|-)?(([0-9]+(\.[0-9]*)?)|(\.[0-9]+))(([KMGTPE]i)|[numkMGTPE]|([eE](\+|-)?(([0-9]+(\.[0-9]*)?)|(\.[0-9]+))))?$
                                                  x-kubernetes-int-or-string: true
                                                resource:
                                                  description: 'Required: resource
                                                    to select'
                                                  type: string
                                              required:
                                              - resource
                                              type: object
                                          required:
                                          - path
                                          type: object
                                        type: array
                                    type: object
                                  secret:
                                    description: secret information about the secret
                                      data to project
                                    properties:
                                      items:
                                        description: items if unspecified, each key-value
                                          pair in the Data field of the referenced
                                          Secret will be projected into the volume
                                          as a file whose name is the key and content
                                          is the value. If specified, the listed keys
                                          will be projected into the specified paths,
                                          and unlisted keys will not be present. If
                                          a key is specified which is not present
                                          in the Secret, the volume setup will error
                                          unless it is marked optional. Paths must
                                          be relative and may not contain the '..'
                                          path or start with '..'.
                                        items:
                                          description: Maps a string key to a path
                                            within a volume.
                                          properties:
                                            key:
                                              description: key is the key to project.
                                              type: string
                                            mode:
                                              description: 'mode is Optional: mode
                                                bits used to set permissions on this
                                                file. Must be an octal value between
                                                0000 and 0777 or a decimal value between
                                                0 and 511. YAML accepts both octal
                                                and decimal values, JSON requires
                                                decimal values for mode bits. If not
                                                specified, the volume defaultMode
                                                will be used. This might be in conflict
                                                with other options that affect the
                                                file mode, like fsGroup, and the result
                                                can be other mode bits set.'
                                              format: int32
                                              type: integer
                                            path:
                                              description: path is the relative path
                                                of the file to map the key to. May
                                                not be an absolute path. May not contain
                                                the path element '..'. May not start
                                                with the string '..'.
                                              type: string
                                          required:
                                          - key
                                          - path
                                          type: object
                                        type: array
                                      name:
                                        description: 'Name of the referent. More info:
                                          https://kubernetes.io/docs/concepts/overview/working-with-objects/names/#names
                                          TODO: Add other useful fields. apiVersion,
                                          kind, uid?'
                                        type: string
                                      optional:
                                        description: optional field specify whether
                                          the Secret or its key must be defined
                                        type: boolean
                                    type: object
                                  serviceAccountToken:
                                    description: serviceAccountToken is information
                                      about the serviceAccountToken data to project
                                    properties:
                                      audience:
                                        description: audience is the intended audience
                                          of the token. A recipient of a token must
                                          identify itself with an identifier specified
                                          in the audience of the token, and otherwise
                                          should reject the token. The audience defaults
                                          to the identifier of the apiserver.
                                        type: string
                                      expirationSeconds:
                                        description: expirationSeconds is the requested
                                          duration of validity of the service account
                                          token. As the token approaches expiration,
                                          the kubelet volume plugin will proactively
                                          rotate the service account token. The kubelet
                                          will start trying to rotate the token if
                                          the token is older than 80 percent of its
                                          time to live or if the token is older than
                                          24 hours.Defaults to 1 hour and must be
                                          at least 10 minutes.
                                        format: int64
                                        type: integer
                                      path:
                                        description: path is the path relative to
                                          the mount point of the file to project the
                                          token into.
                                        type: string
                                    required:
                                    - path
                                    type: object
                                type: object
                              type: array
                          type: object
                        quobyte:
                          description: quobyte represents a Quobyte mount on the host
                            that shares a pod's lifetime
                          properties:
                            group:
                              description: group to map volume access to Default is
                                no group
                              type: string
                            readOnly:
                              description: readOnly here will force the Quobyte volume
                                to be mounted with read-only permissions. Defaults
                                to false.
                              type: boolean
                            registry:
                              description: registry represents a single or multiple
                                Quobyte Registry services specified as a string as
                                host:port pair (multiple entries are separated with
                                commas) which acts as the central registry for volumes
                              type: string
                            tenant:
                              description: tenant owning the given Quobyte volume
                                in the Backend Used with dynamically provisioned Quobyte
                                volumes, value is set by the plugin
                              type: string
                            user:
                              description: user to map volume access to Defaults to
                                serivceaccount user
                              type: string
                            volume:
                              description: volume is a string that references an already
                                created Quobyte volume by name.
                              type: string
                          required:
                          - registry
                          - volume
                          type: object
                        rbd:
                          description: 'rbd represents a Rados Block Device mount
                            on the host that shares a pod''s lifetime. More info:
                            https://examples.k8s.io/volumes/rbd/README.md'
                          properties:
                            fsType:
                              description: 'fsType is the filesystem type of the volume
                                that you want to mount. Tip: Ensure that the filesystem
                                type is supported by the host operating system. Examples:
                                "ext4", "xfs", "ntfs". Implicitly inferred to be "ext4"
                                if unspecified. More info: https://kubernetes.io/docs/concepts/storage/volumes#rbd
                                TODO: how do we prevent errors in the filesystem from
                                compromising the machine'
                              type: string
                            image:
                              description: 'image is the rados image name. More info:
                                https://examples.k8s.io/volumes/rbd/README.md#how-to-use-it'
                              type: string
                            keyring:
                              description: 'keyring is the path to key ring for RBDUser.
                                Default is /etc/ceph/keyring. More info: https://examples.k8s.io/volumes/rbd/README.md#how-to-use-it'
                              type: string
                            monitors:
                              description: 'monitors is a collection of Ceph monitors.
                                More info: https://examples.k8s.io/volumes/rbd/README.md#how-to-use-it'
                              items:
                                type: string
                              type: array
                            pool:
                              description: 'pool is the rados pool name. Default is
                                rbd. More info: https://examples.k8s.io/volumes/rbd/README.md#how-to-use-it'
                              type: string
                            readOnly:
                              description: 'readOnly here will force the ReadOnly
                                setting in VolumeMounts. Defaults to false. More info:
                                https://examples.k8s.io/volumes/rbd/README.md#how-to-use-it'
                              type: boolean
                            secretRef:
                              description: 'secretRef is name of the authentication
                                secret for RBDUser. If provided overrides keyring.
                                Default is nil. More info: https://examples.k8s.io/volumes/rbd/README.md#how-to-use-it'
                              properties:
                                name:
                                  description: 'Name of the referent. More info: https://kubernetes.io/docs/concepts/overview/working-with-objects/names/#names
                                    TODO: Add other useful fields. apiVersion, kind,
                                    uid?'
                                  type: string
                              type: object
                            user:
                              description: 'user is the rados user name. Default is
                                admin. More info: https://examples.k8s.io/volumes/rbd/README.md#how-to-use-it'
                              type: string
                          required:
                          - image
                          - monitors
                          type: object
                        scaleIO:
                          description: scaleIO represents a ScaleIO persistent volume
                            attached and mounted on Kubernetes nodes.
                          properties:
                            fsType:
                              description: fsType is the filesystem type to mount.
                                Must be a filesystem type supported by the host operating
                                system. Ex. "ext4", "xfs", "ntfs". Default is "xfs".
                              type: string
                            gateway:
                              description: gateway is the host address of the ScaleIO
                                API Gateway.
                              type: string
                            protectionDomain:
                              description: protectionDomain is the name of the ScaleIO
                                Protection Domain for the configured storage.
                              type: string
                            readOnly:
                              description: readOnly Defaults to false (read/write).
                                ReadOnly here will force the ReadOnly setting in VolumeMounts.
                              type: boolean
                            secretRef:
                              description: secretRef references to the secret for
                                ScaleIO user and other sensitive information. If this
                                is not provided, Login operation will fail.
                              properties:
                                name:
                                  description: 'Name of the referent. More info: https://kubernetes.io/docs/concepts/overview/working-with-objects/names/#names
                                    TODO: Add other useful fields. apiVersion, kind,
                                    uid?'
                                  type: string
                              type: object
                            sslEnabled:
                              description: sslEnabled Flag enable/disable SSL communication
                                with Gateway, default false
                              type: boolean
                            storageMode:
                              description: storageMode indicates whether the storage
                                for a volume should be ThickProvisioned or ThinProvisioned.
                                Default is ThinProvisioned.
                              type: string
                            storagePool:
                              description: storagePool is the ScaleIO Storage Pool
                                associated with the protection domain.
                              type: string
                            system:
                              description: system is the name of the storage system
                                as configured in ScaleIO.
                              type: string
                            volumeName:
                              description: volumeName is the name of a volume already
                                created in the ScaleIO system that is associated with
                                this volume source.
                              type: string
                          required:
                          - gateway
                          - secretRef
                          - system
                          type: object
                        secret:
                          description: 'secret represents a secret that should populate
                            this volume. More info: https://kubernetes.io/docs/concepts/storage/volumes#secret'
                          properties:
                            defaultMode:
                              description: 'defaultMode is Optional: mode bits used
                                to set permissions on created files by default. Must
                                be an octal value between 0000 and 0777 or a decimal
                                value between 0 and 511. YAML accepts both octal and
                                decimal values, JSON requires decimal values for mode
                                bits. Defaults to 0644. Directories within the path
                                are not affected by this setting. This might be in
                                conflict with other options that affect the file mode,
                                like fsGroup, and the result can be other mode bits
                                set.'
                              format: int32
                              type: integer
                            items:
                              description: items If unspecified, each key-value pair
                                in the Data field of the referenced Secret will be
                                projected into the volume as a file whose name is
                                the key and content is the value. If specified, the
                                listed keys will be projected into the specified paths,
                                and unlisted keys will not be present. If a key is
                                specified which is not present in the Secret, the
                                volume setup will error unless it is marked optional.
                                Paths must be relative and may not contain the '..'
                                path or start with '..'.
                              items:
                                description: Maps a string key to a path within a
                                  volume.
                                properties:
                                  key:
                                    description: key is the key to project.
                                    type: string
                                  mode:
                                    description: 'mode is Optional: mode bits used
                                      to set permissions on this file. Must be an
                                      octal value between 0000 and 0777 or a decimal
                                      value between 0 and 511. YAML accepts both octal
                                      and decimal values, JSON requires decimal values
                                      for mode bits. If not specified, the volume
                                      defaultMode will be used. This might be in conflict
                                      with other options that affect the file mode,
                                      like fsGroup, and the result can be other mode
                                      bits set.'
                                    format: int32
                                    type: integer
                                  path:
                                    description: path is the relative path of the
                                      file to map the key to. May not be an absolute
                                      path. May not contain the path element '..'.
                                      May not start with the string '..'.
                                    type: string
                                required:
                                - key
                                - path
                                type: object
                              type: array
                            optional:
                              description: optional field specify whether the Secret
                                or its keys must be defined
                              type: boolean
                            secretName:
                              description: 'secretName is the name of the secret in
                                the pod''s namespace to use. More info: https://kubernetes.io/docs/concepts/storage/volumes#secret'
                              type: string
                          type: object
                        storageos:
                          description: storageOS represents a StorageOS volume attached
                            and mounted on Kubernetes nodes.
                          properties:
                            fsType:
                              description: fsType is the filesystem type to mount.
                                Must be a filesystem type supported by the host operating
                                system. Ex. "ext4", "xfs", "ntfs". Implicitly inferred
                                to be "ext4" if unspecified.
                              type: string
                            readOnly:
                              description: readOnly defaults to false (read/write).
                                ReadOnly here will force the ReadOnly setting in VolumeMounts.
                              type: boolean
                            secretRef:
                              description: secretRef specifies the secret to use for
                                obtaining the StorageOS API credentials.  If not specified,
                                default values will be attempted.
                              properties:
                                name:
                                  description: 'Name of the referent. More info: https://kubernetes.io/docs/concepts/overview/working-with-objects/names/#names
                                    TODO: Add other useful fields. apiVersion, kind,
                                    uid?'
                                  type: string
                              type: object
                            volumeName:
                              description: volumeName is the human-readable name of
                                the StorageOS volume.  Volume names are only unique
                                within a namespace.
                              type: string
                            volumeNamespace:
                              description: volumeNamespace specifies the scope of
                                the volume within StorageOS.  If no namespace is specified
                                then the Pod's namespace will be used.  This allows
                                the Kubernetes name scoping to be mirrored within
                                StorageOS for tighter integration. Set VolumeName
                                to any name to override the default behaviour. Set
                                to "default" if you are not using namespaces within
                                StorageOS. Namespaces that do not pre-exist within
                                StorageOS will be created.
                              type: string
                          type: object
                        vsphereVolume:
                          description: vsphereVolume represents a vSphere volume attached
                            and mounted on kubelets host machine
                          properties:
                            fsType:
                              description: fsType is filesystem type to mount. Must
                                be a filesystem type supported by the host operating
                                system. Ex. "ext4", "xfs", "ntfs". Implicitly inferred
                                to be "ext4" if unspecified.
                              type: string
                            storagePolicyID:
                              description: storagePolicyID is the storage Policy Based
                                Management (SPBM) profile ID associated with the StoragePolicyName.
                              type: string
                            storagePolicyName:
                              description: storagePolicyName is the storage Policy
                                Based Management (SPBM) profile name.
                              type: string
                            volumePath:
                              description: volumePath is the path that identifies
                                vSphere volume vmdk
                              type: string
                          required:
                          - volumePath
                          type: object
                      required:
                      - name
                      type: object
                    type: array
                  networkPublishing:
                    description: NetworkPublishing defines how to expose Envoy to
                      a network.
                    properties:
                      serviceAnnotations:
                        additionalProperties:
                          type: string
                        description: ServiceAnnotations is the annotations to add
                          to the provisioned Envoy service.
                        type: object
                      type:
                        description: "NetworkPublishingType is the type of publishing
                          strategy to use. Valid values are: \n * LoadBalancerService
                          \n In this configuration, network endpoints for Envoy use
                          container networking. A Kubernetes LoadBalancer Service
                          is created to publish Envoy network endpoints. \n See: https://kubernetes.io/docs/concepts/services-networking/service/#loadbalancer
                          \n * NodePortService \n Publishes Envoy network endpoints
                          using a Kubernetes NodePort Service. \n In this configuration,
                          Envoy network endpoints use container networking. A Kubernetes
                          NodePort Service is created to publish the network endpoints.
                          \n See: https://kubernetes.io/docs/concepts/services-networking/service/#nodeport
                          \n * ClusterIPService \n Publishes Envoy network endpoints
                          using a Kubernetes ClusterIP Service. \n In this configuration,
                          Envoy network endpoints use container networking. A Kubernetes
                          ClusterIP Service is created to publish the network endpoints.
                          \n See: https://kubernetes.io/docs/concepts/services-networking/service/#publishing-services-service-types
                          \n If unset, defaults to LoadBalancerService."
                        type: string
                    type: object
                  nodePlacement:
                    description: NodePlacement describes node scheduling configuration
                      of Envoy pods.
                    properties:
                      nodeSelector:
                        additionalProperties:
                          type: string
                        description: "NodeSelector is the simplest recommended form
                          of node selection constraint and specifies a map of key-value
                          pairs. For the pod to be eligible to run on a node, the
                          node must have each of the indicated key-value pairs as
                          labels (it can have additional labels as well). \n If unset,
                          the pod(s) will be scheduled to any available node."
                        type: object
                      tolerations:
                        description: "Tolerations work with taints to ensure that
                          pods are not scheduled onto inappropriate nodes. One or
                          more taints are applied to a node; this marks that the node
                          should not accept any pods that do not tolerate the taints.
                          \n The default is an empty list. \n See https://kubernetes.io/docs/concepts/configuration/taint-and-toleration/
                          for additional details."
                        items:
                          description: The pod this Toleration is attached to tolerates
                            any taint that matches the triple <key,value,effect> using
                            the matching operator <operator>.
                          properties:
                            effect:
                              description: Effect indicates the taint effect to match.
                                Empty means match all taint effects. When specified,
                                allowed values are NoSchedule, PreferNoSchedule and
                                NoExecute.
                              type: string
                            key:
                              description: Key is the taint key that the toleration
                                applies to. Empty means match all taint keys. If the
                                key is empty, operator must be Exists; this combination
                                means to match all values and all keys.
                              type: string
                            operator:
                              description: Operator represents a key's relationship
                                to the value. Valid operators are Exists and Equal.
                                Defaults to Equal. Exists is equivalent to wildcard
                                for value, so that a pod can tolerate all taints of
                                a particular category.
                              type: string
                            tolerationSeconds:
                              description: TolerationSeconds represents the period
                                of time the toleration (which must be of effect NoExecute,
                                otherwise this field is ignored) tolerates the taint.
                                By default, it is not set, which means tolerate the
                                taint forever (do not evict). Zero and negative values
                                will be treated as 0 (evict immediately) by the system.
                              format: int64
                              type: integer
                            value:
                              description: Value is the taint value the toleration
                                matches to. If the operator is Exists, the value should
                                be empty, otherwise just a regular string.
                              type: string
                          type: object
                        type: array
                    type: object
                  podAnnotations:
                    additionalProperties:
                      type: string
                    description: PodAnnotations defines annotations to add to the
                      Envoy pods.
                    type: object
                  replicas:
                    description: Replicas is the desired number of Envoy replicas.
                      If WorkloadType is not "Deployment", this field is ignored.
                      Otherwise, if unset, defaults to 2.
                    format: int32
                    minimum: 0
                    type: integer
<<<<<<< HEAD
                  strategy:
                    description: Strategy describes the deployment strategy to use
                      to replace existing Envoy pods with new ones. when envoy be
                      running as a `DaemonSet`,it's must be nil
                    properties:
                      rollingUpdate:
                        description: 'Rolling update config params. Present only if
                          DeploymentStrategyType = RollingUpdate. --- TODO: Update
                          this to follow our convention for oneOf, whatever we decide
                          it to be.'
                        properties:
                          maxSurge:
                            anyOf:
                            - type: integer
                            - type: string
                            description: 'The maximum number of pods that can be scheduled
                              above the desired number of pods. Value can be an absolute
                              number (ex: 5) or a percentage of desired pods (ex:
                              10%). This can not be 0 if MaxUnavailable is 0. Absolute
                              number is calculated from percentage by rounding up.
                              Defaults to 25%. Example: when this is set to 30%, the
                              new ReplicaSet can be scaled up immediately when the
                              rolling update starts, such that the total number of
                              old and new pods do not exceed 130% of desired pods.
                              Once old pods have been killed, new ReplicaSet can be
                              scaled up further, ensuring that total number of pods
                              running at any time during the update is at most 130%
                              of desired pods.'
                            x-kubernetes-int-or-string: true
                          maxUnavailable:
                            anyOf:
                            - type: integer
                            - type: string
                            description: 'The maximum number of pods that can be unavailable
                              during the update. Value can be an absolute number (ex:
                              5) or a percentage of desired pods (ex: 10%). Absolute
                              number is calculated from percentage by rounding down.
                              This can not be 0 if MaxSurge is 0. Defaults to 25%.
                              Example: when this is set to 30%, the old ReplicaSet
                              can be scaled down to 70% of desired pods immediately
                              when the rolling update starts. Once new pods are ready,
                              old ReplicaSet can be scaled down further, followed
                              by scaling up the new ReplicaSet, ensuring that the
                              total number of pods available at all times during the
                              update is at least 70% of desired pods.'
                            x-kubernetes-int-or-string: true
                        type: object
                      type:
                        description: Type of deployment. Can be "Recreate" or "RollingUpdate".
                          Default is RollingUpdate.
                        type: string
                    type: object
                  updateStrategy:
                    description: An update strategy to replace existing Envoy DaemonSet
                      pods with new pods. when envoy be running as a `Deployment`,it's
                      must be nil
                    properties:
                      rollingUpdate:
                        description: 'Rolling update config params. Present only if
                          type = "RollingUpdate". --- TODO: Update this to follow
                          our convention for oneOf, whatever we decide it to be. Same
                          as Deployment `strategy.rollingUpdate`. See https://github.com/kubernetes/kubernetes/issues/35345'
                        properties:
                          maxSurge:
                            anyOf:
                            - type: integer
                            - type: string
                            description: 'The maximum number of nodes with an existing
                              available DaemonSet pod that can have an updated DaemonSet
                              pod during during an update. Value can be an absolute
                              number (ex: 5) or a percentage of desired pods (ex:
                              10%). This can not be 0 if MaxUnavailable is 0. Absolute
                              number is calculated from percentage by rounding up
                              to a minimum of 1. Default value is 0. Example: when
                              this is set to 30%, at most 30% of the total number
                              of nodes that should be running the daemon pod (i.e.
                              status.desiredNumberScheduled) can have their a new
                              pod created before the old pod is marked as deleted.
                              The update starts by launching new pods on 30% of nodes.
                              Once an updated pod is available (Ready for at least
                              minReadySeconds) the old DaemonSet pod on that node
                              is marked deleted. If the old pod becomes unavailable
                              for any reason (Ready transitions to false, is evicted,
                              or is drained) an updated pod is immediatedly created
                              on that node without considering surge limits. Allowing
                              surge implies the possibility that the resources consumed
                              by the daemonset on any given node can double if the
                              readiness check fails, and so resource intensive daemonsets
                              should take into account that they may cause evictions
                              during disruption. This is beta field and enabled/disabled
                              by DaemonSetUpdateSurge feature gate.'
                            x-kubernetes-int-or-string: true
                          maxUnavailable:
                            anyOf:
                            - type: integer
                            - type: string
                            description: 'The maximum number of DaemonSet pods that
                              can be unavailable during the update. Value can be an
                              absolute number (ex: 5) or a percentage of total number
                              of DaemonSet pods at the start of the update (ex: 10%).
                              Absolute number is calculated from percentage by rounding
                              up. This cannot be 0 if MaxSurge is 0 Default value
                              is 1. Example: when this is set to 30%, at most 30%
                              of the total number of nodes that should be running
                              the daemon pod (i.e. status.desiredNumberScheduled)
                              can have their pods stopped for an update at any given
                              time. The update starts by stopping at most 30% of those
                              DaemonSet pods and then brings up new DaemonSet pods
                              in their place. Once the new pods are available, it
                              then proceeds onto other DaemonSet pods, thus ensuring
                              that at least 70% of original number of DaemonSet pods
                              are available at all times during the update.'
                            x-kubernetes-int-or-string: true
                        type: object
                      type:
                        description: Type of daemon set update. Can be "RollingUpdate"
                          or "OnDelete". Default is RollingUpdate.
                        type: string
=======
                  resources:
                    description: 'Compute Resources required by envoy container. Cannot
                      be updated. More info: https://kubernetes.io/docs/concepts/configuration/manage-resources-containers/'
                    properties:
                      limits:
                        additionalProperties:
                          anyOf:
                          - type: integer
                          - type: string
                          pattern: ^(\+|-)?(([0-9]+(\.[0-9]*)?)|(\.[0-9]+))(([KMGTPE]i)|[numkMGTPE]|([eE](\+|-)?(([0-9]+(\.[0-9]*)?)|(\.[0-9]+))))?$
                          x-kubernetes-int-or-string: true
                        description: 'Limits describes the maximum amount of compute
                          resources allowed. More info: https://kubernetes.io/docs/concepts/configuration/manage-resources-containers/'
                        type: object
                      requests:
                        additionalProperties:
                          anyOf:
                          - type: integer
                          - type: string
                          pattern: ^(\+|-)?(([0-9]+(\.[0-9]*)?)|(\.[0-9]+))(([KMGTPE]i)|[numkMGTPE]|([eE](\+|-)?(([0-9]+(\.[0-9]*)?)|(\.[0-9]+))))?$
                          x-kubernetes-int-or-string: true
                        description: 'Requests describes the minimum amount of compute
                          resources required. If Requests is omitted for a container,
                          it defaults to Limits if that is explicitly specified, otherwise
                          to an implementation-defined value. More info: https://kubernetes.io/docs/concepts/configuration/manage-resources-containers/'
                        type: object
>>>>>>> f746c7a1
                    type: object
                  workloadType:
                    description: WorkloadType is the type of workload to install Envoy
                      as. Choices are DaemonSet and Deployment. If unset, defaults
                      to DaemonSet.
                    type: string
                type: object
              resourceLabels:
                additionalProperties:
                  type: string
                description: ResourceLabels is a set of labels to add to the provisioned
                  Contour resources.
                type: object
              runtimeSettings:
                description: RuntimeSettings is a ContourConfiguration spec to be
                  used when provisioning a Contour instance that will influence aspects
                  of the Contour instance's runtime behavior.
                properties:
                  debug:
                    description: Debug contains parameters to enable debug logging
                      and debug interfaces inside Contour.
                    properties:
                      address:
                        description: "Defines the Contour debug address interface.
                          \n Contour's default is \"127.0.0.1\"."
                        type: string
                      port:
                        description: "Defines the Contour debug address port. \n Contour's
                          default is 6060."
                        type: integer
                    type: object
                  enableExternalNameService:
                    description: "EnableExternalNameService allows processing of ExternalNameServices
                      \n Contour's default is false for security reasons."
                    type: boolean
                  envoy:
                    description: Envoy contains parameters for Envoy as well as how
                      to optionally configure a managed Envoy fleet.
                    properties:
                      clientCertificate:
                        description: ClientCertificate defines the namespace/name
                          of the Kubernetes secret containing the client certificate
                          and private key to be used when establishing TLS connection
                          to upstream cluster.
                        properties:
                          name:
                            type: string
                          namespace:
                            type: string
                        required:
                        - name
                        - namespace
                        type: object
                      cluster:
                        description: Cluster holds various configurable Envoy cluster
                          values that can be set in the config file.
                        properties:
                          dnsLookupFamily:
                            description: "DNSLookupFamily defines how external names
                              are looked up When configured as V4, the DNS resolver
                              will only perform a lookup for addresses in the IPv4
                              family. If V6 is configured, the DNS resolver will only
                              perform a lookup for addresses in the IPv6 family. If
                              AUTO is configured, the DNS resolver will first perform
                              a lookup for addresses in the IPv6 family and fallback
                              to a lookup for addresses in the IPv4 family. Note:
                              This only applies to externalName clusters. \n See https://www.envoyproxy.io/docs/envoy/latest/api-v3/config/cluster/v3/cluster.proto.html#envoy-v3-api-enum-config-cluster-v3-cluster-dnslookupfamily
                              for more information. \n Values: `auto` (default), `v4`,
                              `v6`. \n Other values will produce an error."
                            type: string
                        type: object
                      defaultHTTPVersions:
                        description: "DefaultHTTPVersions defines the default set
                          of HTTPS versions the proxy should accept. HTTP versions
                          are strings of the form \"HTTP/xx\". Supported versions
                          are \"HTTP/1.1\" and \"HTTP/2\". \n Values: `HTTP/1.1`,
                          `HTTP/2` (default: both). \n Other values will produce an
                          error."
                        items:
                          description: HTTPVersionType is the name of a supported
                            HTTP version.
                          type: string
                        type: array
                      health:
                        description: "Health defines the endpoint Envoy uses to serve
                          health checks. \n Contour's default is { address: \"0.0.0.0\",
                          port: 8002 }."
                        properties:
                          address:
                            description: Defines the health address interface.
                            minLength: 1
                            type: string
                          port:
                            description: Defines the health port.
                            type: integer
                        type: object
                      http:
                        description: "Defines the HTTP Listener for Envoy. \n Contour's
                          default is { address: \"0.0.0.0\", port: 8080, accessLog:
                          \"/dev/stdout\" }."
                        properties:
                          accessLog:
                            description: AccessLog defines where Envoy logs are outputted
                              for this listener.
                            type: string
                          address:
                            description: Defines an Envoy Listener Address.
                            minLength: 1
                            type: string
                          port:
                            description: Defines an Envoy listener Port.
                            type: integer
                        type: object
                      https:
                        description: "Defines the HTTPS Listener for Envoy. \n Contour's
                          default is { address: \"0.0.0.0\", port: 8443, accessLog:
                          \"/dev/stdout\" }."
                        properties:
                          accessLog:
                            description: AccessLog defines where Envoy logs are outputted
                              for this listener.
                            type: string
                          address:
                            description: Defines an Envoy Listener Address.
                            minLength: 1
                            type: string
                          port:
                            description: Defines an Envoy listener Port.
                            type: integer
                        type: object
                      listener:
                        description: Listener hold various configurable Envoy listener
                          values.
                        properties:
                          connectionBalancer:
                            description: "ConnectionBalancer. If the value is exact,
                              the listener will use the exact connection balancer
                              See https://www.envoyproxy.io/docs/envoy/latest/api-v2/api/v2/listener.proto#envoy-api-msg-listener-connectionbalanceconfig
                              for more information. \n Values: (empty string): use
                              the default ConnectionBalancer, `exact`: use the Exact
                              ConnectionBalancer. \n Other values will produce an
                              error."
                            type: string
                          disableAllowChunkedLength:
                            description: "DisableAllowChunkedLength disables the RFC-compliant
                              Envoy behavior to strip the \"Content-Length\" header
                              if \"Transfer-Encoding: chunked\" is also set. This
                              is an emergency off-switch to revert back to Envoy's
                              default behavior in case of failures. Please file an
                              issue if failures are encountered. See: https://github.com/projectcontour/contour/issues/3221
                              \n Contour's default is false."
                            type: boolean
                          disableMergeSlashes:
                            description: "DisableMergeSlashes disables Envoy's non-standard
                              merge_slashes path transformation option which strips
                              duplicate slashes from request URL paths. \n Contour's
                              default is false."
                            type: boolean
                          tls:
                            description: TLS holds various configurable Envoy TLS
                              listener values.
                            properties:
                              cipherSuites:
                                description: "CipherSuites defines the TLS ciphers
                                  to be supported by Envoy TLS listeners when negotiating
                                  TLS 1.2. Ciphers are validated against the set that
                                  Envoy supports by default. This parameter should
                                  only be used by advanced users. Note that these
                                  will be ignored when TLS 1.3 is in use. \n This
                                  field is optional; when it is undefined, a Contour-managed
                                  ciphersuite list will be used, which may be updated
                                  to keep it secure. \n Contour's default list is:
                                  \  - \"[ECDHE-ECDSA-AES128-GCM-SHA256|ECDHE-ECDSA-CHACHA20-POLY1305]\"
                                  \  - \"[ECDHE-RSA-AES128-GCM-SHA256|ECDHE-RSA-CHACHA20-POLY1305]\"
                                  \  - \"ECDHE-ECDSA-AES256-GCM-SHA384\"   - \"ECDHE-RSA-AES256-GCM-SHA384\"
                                  \n Ciphers provided are validated against the following
                                  list:   - \"[ECDHE-ECDSA-AES128-GCM-SHA256|ECDHE-ECDSA-CHACHA20-POLY1305]\"
                                  \  - \"[ECDHE-RSA-AES128-GCM-SHA256|ECDHE-RSA-CHACHA20-POLY1305]\"
                                  \  - \"ECDHE-ECDSA-AES128-GCM-SHA256\"   - \"ECDHE-RSA-AES128-GCM-SHA256\"
                                  \  - \"ECDHE-ECDSA-AES128-SHA\"   - \"ECDHE-RSA-AES128-SHA\"
                                  \  - \"AES128-GCM-SHA256\"   - \"AES128-SHA\"   -
                                  \"ECDHE-ECDSA-AES256-GCM-SHA384\"   - \"ECDHE-RSA-AES256-GCM-SHA384\"
                                  \  - \"ECDHE-ECDSA-AES256-SHA\"   - \"ECDHE-RSA-AES256-SHA\"
                                  \  - \"AES256-GCM-SHA384\"   - \"AES256-SHA\" \n
                                  Contour recommends leaving this undefined unless
                                  you are sure you must. \n See: https://www.envoyproxy.io/docs/envoy/latest/api-v3/extensions/transport_sockets/tls/v3/common.proto#extensions-transport-sockets-tls-v3-tlsparameters
                                  Note: This list is a superset of what is valid for
                                  stock Envoy builds and those using BoringSSL FIPS."
                                items:
                                  type: string
                                type: array
                              minimumProtocolVersion:
                                description: "MinimumProtocolVersion is the minimum
                                  TLS version this vhost should negotiate. \n Values:
                                  `1.2` (default), `1.3`. \n Other values will produce
                                  an error."
                                type: string
                            type: object
                          useProxyProtocol:
                            description: "Use PROXY protocol for all listeners. \n
                              Contour's default is false."
                            type: boolean
                        type: object
                      logging:
                        description: Logging defines how Envoy's logs can be configured.
                        properties:
                          accessLogFormat:
                            description: "AccessLogFormat sets the global access log
                              format. \n Values: `envoy` (default), `json`. \n Other
                              values will produce an error."
                            type: string
                          accessLogFormatString:
                            description: AccessLogFormatString sets the access log
                              format when format is set to `envoy`. When empty, Envoy's
                              default format is used.
                            type: string
                          accessLogJSONFields:
                            description: AccessLogJSONFields sets the fields that
                              JSON logging will output when AccessLogFormat is json.
                            items:
                              type: string
                            type: array
                          accessLogLevel:
                            description: "AccessLogLevel sets the verbosity level
                              of the access log. \n Values: `info` (default, meaning
                              all requests are logged), `error` and `disabled`. \n
                              Other values will produce an error."
                            type: string
                        type: object
                      metrics:
                        description: "Metrics defines the endpoint Envoy uses to serve
                          metrics. \n Contour's default is { address: \"0.0.0.0\",
                          port: 8002 }."
                        properties:
                          address:
                            description: Defines the metrics address interface.
                            maxLength: 253
                            minLength: 1
                            type: string
                          port:
                            description: Defines the metrics port.
                            type: integer
                          tls:
                            description: TLS holds TLS file config details. Metrics
                              and health endpoints cannot have same port number when
                              metrics is served over HTTPS.
                            properties:
                              caFile:
                                description: CA filename.
                                type: string
                              certFile:
                                description: Client certificate filename.
                                type: string
                              keyFile:
                                description: Client key filename.
                                type: string
                            type: object
                        type: object
                      network:
                        description: Network holds various configurable Envoy network
                          values.
                        properties:
                          adminPort:
                            description: "Configure the port used to access the Envoy
                              Admin interface. If configured to port \"0\" then the
                              admin interface is disabled. \n Contour's default is
                              9001."
                            type: integer
                          numTrustedHops:
                            description: "XffNumTrustedHops defines the number of
                              additional ingress proxy hops from the right side of
                              the x-forwarded-for HTTP header to trust when determining
                              the origin client’s IP address. \n See https://www.envoyproxy.io/docs/envoy/v1.17.0/api-v3/extensions/filters/network/http_connection_manager/v3/http_connection_manager.proto?highlight=xff_num_trusted_hops
                              for more information. \n Contour's default is 0."
                            format: int32
                            type: integer
                        type: object
                      service:
                        description: "Service holds Envoy service parameters for setting
                          Ingress status. \n Contour's default is { namespace: \"projectcontour\",
                          name: \"envoy\" }."
                        properties:
                          name:
                            type: string
                          namespace:
                            type: string
                        required:
                        - name
                        - namespace
                        type: object
                      timeouts:
                        description: Timeouts holds various configurable timeouts
                          that can be set in the config file.
                        properties:
                          connectTimeout:
                            description: "ConnectTimeout defines how long the proxy
                              should wait when establishing connection to upstream
                              service. If not set, a default value of 2 seconds will
                              be used. \n See https://www.envoyproxy.io/docs/envoy/latest/api-v3/config/cluster/v3/cluster.proto#envoy-v3-api-field-config-cluster-v3-cluster-connect-timeout
                              for more information."
                            type: string
                          connectionIdleTimeout:
                            description: "ConnectionIdleTimeout defines how long the
                              proxy should wait while there are no active requests
                              (for HTTP/1.1) or streams (for HTTP/2) before terminating
                              an HTTP connection. Set to \"infinity\" to disable the
                              timeout entirely. \n See https://www.envoyproxy.io/docs/envoy/latest/api-v3/config/core/v3/protocol.proto#envoy-v3-api-field-config-core-v3-httpprotocoloptions-idle-timeout
                              for more information."
                            type: string
                          connectionShutdownGracePeriod:
                            description: "ConnectionShutdownGracePeriod defines how
                              long the proxy will wait between sending an initial
                              GOAWAY frame and a second, final GOAWAY frame when terminating
                              an HTTP/2 connection. During this grace period, the
                              proxy will continue to respond to new streams. After
                              the final GOAWAY frame has been sent, the proxy will
                              refuse new streams. \n See https://www.envoyproxy.io/docs/envoy/latest/api-v3/extensions/filters/network/http_connection_manager/v3/http_connection_manager.proto#envoy-v3-api-field-extensions-filters-network-http-connection-manager-v3-httpconnectionmanager-drain-timeout
                              for more information."
                            type: string
                          delayedCloseTimeout:
                            description: "DelayedCloseTimeout defines how long envoy
                              will wait, once connection close processing has been
                              initiated, for the downstream peer to close the connection
                              before Envoy closes the socket associated with the connection.
                              \n Setting this timeout to 'infinity' will disable it,
                              equivalent to setting it to '0' in Envoy. Leaving it
                              unset will result in the Envoy default value being used.
                              \n See https://www.envoyproxy.io/docs/envoy/latest/api-v3/extensions/filters/network/http_connection_manager/v3/http_connection_manager.proto#envoy-v3-api-field-extensions-filters-network-http-connection-manager-v3-httpconnectionmanager-delayed-close-timeout
                              for more information."
                            type: string
                          maxConnectionDuration:
                            description: "MaxConnectionDuration defines the maximum
                              period of time after an HTTP connection has been established
                              from the client to the proxy before it is closed by
                              the proxy, regardless of whether there has been activity
                              or not. Omit or set to \"infinity\" for no max duration.
                              \n See https://www.envoyproxy.io/docs/envoy/latest/api-v3/config/core/v3/protocol.proto#envoy-v3-api-field-config-core-v3-httpprotocoloptions-max-connection-duration
                              for more information."
                            type: string
                          requestTimeout:
                            description: "RequestTimeout sets the client request timeout
                              globally for Contour. Note that this is a timeout for
                              the entire request, not an idle timeout. Omit or set
                              to \"infinity\" to disable the timeout entirely. \n
                              See https://www.envoyproxy.io/docs/envoy/latest/api-v3/extensions/filters/network/http_connection_manager/v3/http_connection_manager.proto#envoy-v3-api-field-extensions-filters-network-http-connection-manager-v3-httpconnectionmanager-request-timeout
                              for more information."
                            type: string
                          streamIdleTimeout:
                            description: "StreamIdleTimeout defines how long the proxy
                              should wait while there is no request activity (for
                              HTTP/1.1) or stream activity (for HTTP/2) before terminating
                              the HTTP request or stream. Set to \"infinity\" to disable
                              the timeout entirely. \n See https://www.envoyproxy.io/docs/envoy/latest/api-v3/extensions/filters/network/http_connection_manager/v3/http_connection_manager.proto#envoy-v3-api-field-extensions-filters-network-http-connection-manager-v3-httpconnectionmanager-stream-idle-timeout
                              for more information."
                            type: string
                        type: object
                    type: object
                  gateway:
                    description: Gateway contains parameters for the gateway-api Gateway
                      that Contour is configured to serve traffic.
                    properties:
                      controllerName:
                        description: ControllerName is used to determine whether Contour
                          should reconcile a GatewayClass. The string takes the form
                          of "projectcontour.io/<namespace>/contour". If unset, the
                          gatewayclass controller will not be started. Exactly one
                          of ControllerName or GatewayRef must be set.
                        type: string
                      gatewayRef:
                        description: GatewayRef defines a specific Gateway that this
                          Contour instance corresponds to. If set, Contour will reconcile
                          only this gateway, and will not reconcile any gateway classes.
                          Exactly one of ControllerName or GatewayRef must be set.
                        properties:
                          name:
                            type: string
                          namespace:
                            type: string
                        required:
                        - name
                        - namespace
                        type: object
                    type: object
                  health:
                    description: "Health defines the endpoints Contour uses to serve
                      health checks. \n Contour's default is { address: \"0.0.0.0\",
                      port: 8000 }."
                    properties:
                      address:
                        description: Defines the health address interface.
                        minLength: 1
                        type: string
                      port:
                        description: Defines the health port.
                        type: integer
                    type: object
                  httpproxy:
                    description: HTTPProxy defines parameters on HTTPProxy.
                    properties:
                      disablePermitInsecure:
                        description: "DisablePermitInsecure disables the use of the
                          permitInsecure field in HTTPProxy. \n Contour's default
                          is false."
                        type: boolean
                      fallbackCertificate:
                        description: FallbackCertificate defines the namespace/name
                          of the Kubernetes secret to use as fallback when a non-SNI
                          request is received.
                        properties:
                          name:
                            type: string
                          namespace:
                            type: string
                        required:
                        - name
                        - namespace
                        type: object
                      rootNamespaces:
                        description: Restrict Contour to searching these namespaces
                          for root ingress routes.
                        items:
                          type: string
                        type: array
                    type: object
                  ingress:
                    description: Ingress contains parameters for ingress options.
                    properties:
                      classNames:
                        description: Ingress Class Names Contour should use.
                        items:
                          type: string
                        type: array
                      statusAddress:
                        description: Address to set in Ingress object status.
                        type: string
                    type: object
                  metrics:
                    description: "Metrics defines the endpoint Contour uses to serve
                      metrics. \n Contour's default is { address: \"0.0.0.0\", port:
                      8000 }."
                    properties:
                      address:
                        description: Defines the metrics address interface.
                        maxLength: 253
                        minLength: 1
                        type: string
                      port:
                        description: Defines the metrics port.
                        type: integer
                      tls:
                        description: TLS holds TLS file config details. Metrics and
                          health endpoints cannot have same port number when metrics
                          is served over HTTPS.
                        properties:
                          caFile:
                            description: CA filename.
                            type: string
                          certFile:
                            description: Client certificate filename.
                            type: string
                          keyFile:
                            description: Client key filename.
                            type: string
                        type: object
                    type: object
                  policy:
                    description: Policy specifies default policy applied if not overridden
                      by the user
                    properties:
                      applyToIngress:
                        description: "ApplyToIngress determines if the Policies will
                          apply to ingress objects \n Contour's default is false."
                        type: boolean
                      requestHeaders:
                        description: RequestHeadersPolicy defines the request headers
                          set/removed on all routes
                        properties:
                          remove:
                            items:
                              type: string
                            type: array
                          set:
                            additionalProperties:
                              type: string
                            type: object
                        type: object
                      responseHeaders:
                        description: ResponseHeadersPolicy defines the response headers
                          set/removed on all routes
                        properties:
                          remove:
                            items:
                              type: string
                            type: array
                          set:
                            additionalProperties:
                              type: string
                            type: object
                        type: object
                    type: object
                  rateLimitService:
                    description: RateLimitService optionally holds properties of the
                      Rate Limit Service to be used for global rate limiting.
                    properties:
                      domain:
                        description: Domain is passed to the Rate Limit Service.
                        type: string
                      enableXRateLimitHeaders:
                        description: "EnableXRateLimitHeaders defines whether to include
                          the X-RateLimit headers X-RateLimit-Limit, X-RateLimit-Remaining,
                          and X-RateLimit-Reset (as defined by the IETF Internet-Draft
                          linked below), on responses to clients when the Rate Limit
                          Service is consulted for a request. \n ref. https://tools.ietf.org/id/draft-polli-ratelimit-headers-03.html"
                        type: boolean
                      extensionService:
                        description: ExtensionService identifies the extension service
                          defining the RLS.
                        properties:
                          name:
                            type: string
                          namespace:
                            type: string
                        required:
                        - name
                        - namespace
                        type: object
                      failOpen:
                        description: FailOpen defines whether to allow requests to
                          proceed when the Rate Limit Service fails to respond with
                          a valid rate limit decision within the timeout defined on
                          the extension service.
                        type: boolean
                    required:
                    - extensionService
                    type: object
                  xdsServer:
                    description: XDSServer contains parameters for the xDS server.
                    properties:
                      address:
                        description: "Defines the xDS gRPC API address which Contour
                          will serve. \n Contour's default is \"0.0.0.0\"."
                        minLength: 1
                        type: string
                      port:
                        description: "Defines the xDS gRPC API port which Contour
                          will serve. \n Contour's default is 8001."
                        type: integer
                      tls:
                        description: "TLS holds TLS file config details. \n Contour's
                          default is { caFile: \"/certs/ca.crt\", certFile: \"/certs/tls.cert\",
                          keyFile: \"/certs/tls.key\", insecure: false }."
                        properties:
                          caFile:
                            description: CA filename.
                            type: string
                          certFile:
                            description: Client certificate filename.
                            type: string
                          insecure:
                            description: Allow serving the xDS gRPC API without TLS.
                            type: boolean
                          keyFile:
                            description: Client key filename.
                            type: string
                        type: object
                      type:
                        description: "Defines the XDSServer to use for `contour serve`.
                          \n Values: `contour` (default), `envoy`. \n Other values
                          will produce an error."
                        type: string
                    type: object
                type: object
            type: object
          status:
            description: ContourDeploymentStatus defines the observed state of a ContourDeployment
              resource.
            properties:
              conditions:
                description: Conditions describe the current conditions of the ContourDeployment
                  resource.
                items:
                  description: "Condition contains details for one aspect of the current
                    state of this API Resource. --- This struct is intended for direct
                    use as an array at the field path .status.conditions.  For example,
                    \n \ttype FooStatus struct{ \t    // Represents the observations
                    of a foo's current state. \t    // Known .status.conditions.type
                    are: \"Available\", \"Progressing\", and \"Degraded\" \t    //
                    +patchMergeKey=type \t    // +patchStrategy=merge \t    // +listType=map
                    \t    // +listMapKey=type \t    Conditions []metav1.Condition
                    `json:\"conditions,omitempty\" patchStrategy:\"merge\" patchMergeKey:\"type\"
                    protobuf:\"bytes,1,rep,name=conditions\"` \n \t    // other fields
                    \t}"
                  properties:
                    lastTransitionTime:
                      description: lastTransitionTime is the last time the condition
                        transitioned from one status to another. This should be when
                        the underlying condition changed.  If that is not known, then
                        using the time when the API field changed is acceptable.
                      format: date-time
                      type: string
                    message:
                      description: message is a human readable message indicating
                        details about the transition. This may be an empty string.
                      maxLength: 32768
                      type: string
                    observedGeneration:
                      description: observedGeneration represents the .metadata.generation
                        that the condition was set based upon. For instance, if .metadata.generation
                        is currently 12, but the .status.conditions[x].observedGeneration
                        is 9, the condition is out of date with respect to the current
                        state of the instance.
                      format: int64
                      minimum: 0
                      type: integer
                    reason:
                      description: reason contains a programmatic identifier indicating
                        the reason for the condition's last transition. Producers
                        of specific condition types may define expected values and
                        meanings for this field, and whether the values are considered
                        a guaranteed API. The value should be a CamelCase string.
                        This field may not be empty.
                      maxLength: 1024
                      minLength: 1
                      pattern: ^[A-Za-z]([A-Za-z0-9_,:]*[A-Za-z0-9_])?$
                      type: string
                    status:
                      description: status of the condition, one of True, False, Unknown.
                      enum:
                      - "True"
                      - "False"
                      - Unknown
                      type: string
                    type:
                      description: type of condition in CamelCase or in foo.example.com/CamelCase.
                        --- Many .condition.type values are consistent across resources
                        like Available, but because arbitrary conditions can be useful
                        (see .node.status.conditions), the ability to deconflict is
                        important. The regex it matches is (dns1123SubdomainFmt/)?(qualifiedNameFmt)
                      maxLength: 316
                      pattern: ^([a-z0-9]([-a-z0-9]*[a-z0-9])?(\.[a-z0-9]([-a-z0-9]*[a-z0-9])?)*/)?(([A-Za-z0-9][-A-Za-z0-9_.]*)?[A-Za-z0-9])$
                      type: string
                  required:
                  - lastTransitionTime
                  - message
                  - reason
                  - status
                  - type
                  type: object
                type: array
                x-kubernetes-list-map-keys:
                - type
                x-kubernetes-list-type: map
            type: object
        type: object
    served: true
    storage: true
    subresources:
      status: {}
status:
  acceptedNames:
    kind: ""
    plural: ""
  conditions: []
  storedVersions: []
---
apiVersion: apiextensions.k8s.io/v1
kind: CustomResourceDefinition
metadata:
  annotations:
    controller-gen.kubebuilder.io/version: v0.7.0
  creationTimestamp: null
  name: extensionservices.projectcontour.io
spec:
  preserveUnknownFields: false
  group: projectcontour.io
  names:
    kind: ExtensionService
    listKind: ExtensionServiceList
    plural: extensionservices
    shortNames:
    - extensionservice
    - extensionservices
    singular: extensionservice
  scope: Namespaced
  versions:
  - name: v1alpha1
    schema:
      openAPIV3Schema:
        description: ExtensionService is the schema for the Contour extension services
          API. An ExtensionService resource binds a network service to the Contour
          API so that Contour API features can be implemented by collaborating components.
        properties:
          apiVersion:
            description: 'APIVersion defines the versioned schema of this representation
              of an object. Servers should convert recognized schemas to the latest
              internal value, and may reject unrecognized values. More info: https://git.k8s.io/community/contributors/devel/sig-architecture/api-conventions.md#resources'
            type: string
          kind:
            description: 'Kind is a string value representing the REST resource this
              object represents. Servers may infer this from the endpoint the client
              submits requests to. Cannot be updated. In CamelCase. More info: https://git.k8s.io/community/contributors/devel/sig-architecture/api-conventions.md#types-kinds'
            type: string
          metadata:
            type: object
          spec:
            description: ExtensionServiceSpec defines the desired state of an ExtensionService
              resource.
            properties:
              loadBalancerPolicy:
                description: The policy for load balancing GRPC service requests.
                  Note that the `Cookie` and `RequestHash` load balancing strategies
                  cannot be used here.
                properties:
                  requestHashPolicies:
                    description: RequestHashPolicies contains a list of hash policies
                      to apply when the `RequestHash` load balancing strategy is chosen.
                      If an element of the supplied list of hash policies is invalid,
                      it will be ignored. If the list of hash policies is empty after
                      validation, the load balancing strategy will fall back the the
                      default `RoundRobin`.
                    items:
                      description: RequestHashPolicy contains configuration for an
                        individual hash policy on a request attribute.
                      properties:
                        hashSourceIP:
                          description: HashSourceIP should be set to true when request
                            source IP hash based load balancing is desired. It must
                            be the only hash option field set, otherwise this request
                            hash policy object will be ignored.
                          type: boolean
                        headerHashOptions:
                          description: HeaderHashOptions should be set when request
                            header hash based load balancing is desired. It must be
                            the only hash option field set, otherwise this request
                            hash policy object will be ignored.
                          properties:
                            headerName:
                              description: HeaderName is the name of the HTTP request
                                header that will be used to calculate the hash key.
                                If the header specified is not present on a request,
                                no hash will be produced.
                              minLength: 1
                              type: string
                          type: object
                        queryParameterHashOptions:
                          description: QueryParameterHashOptions should be set when
                            request query parameter hash based load balancing is desired.
                            It must be the only hash option field set, otherwise this
                            request hash policy object will be ignored.
                          properties:
                            parameterName:
                              description: ParameterName is the name of the HTTP request
                                query parameter that will be used to calculate the
                                hash key. If the query parameter specified is not
                                present on a request, no hash will be produced.
                              minLength: 1
                              type: string
                          type: object
                        terminal:
                          description: Terminal is a flag that allows for short-circuiting
                            computing of a hash for a given request. If set to true,
                            and the request attribute specified in the attribute hash
                            options is present, no further hash policies will be used
                            to calculate a hash for the request.
                          type: boolean
                      type: object
                    type: array
                  strategy:
                    description: Strategy specifies the policy used to balance requests
                      across the pool of backend pods. Valid policy names are `Random`,
                      `RoundRobin`, `WeightedLeastRequest`, `Cookie`, and `RequestHash`.
                      If an unknown strategy name is specified or no policy is supplied,
                      the default `RoundRobin` policy is used.
                    type: string
                type: object
              protocol:
                description: Protocol may be used to specify (or override) the protocol
                  used to reach this Service. Values may be h2 or h2c. If omitted,
                  protocol-selection falls back on Service annotations.
                enum:
                - h2
                - h2c
                type: string
              protocolVersion:
                description: This field sets the version of the GRPC protocol that
                  Envoy uses to send requests to the extension service. Since Contour
                  always uses the v3 Envoy API, this is currently fixed at "v3". However,
                  other protocol options will be available in future.
                enum:
                - v3
                type: string
              services:
                description: Services specifies the set of Kubernetes Service resources
                  that receive GRPC extension API requests. If no weights are specified
                  for any of the entries in this array, traffic will be spread evenly
                  across all the services. Otherwise, traffic is balanced proportionally
                  to the Weight field in each entry.
                items:
                  description: ExtensionServiceTarget defines an Kubernetes Service
                    to target with extension service traffic.
                  properties:
                    name:
                      description: Name is the name of Kubernetes service that will
                        accept service traffic.
                      type: string
                    port:
                      description: Port (defined as Integer) to proxy traffic to since
                        a service can have multiple defined.
                      exclusiveMaximum: true
                      maximum: 65536
                      minimum: 1
                      type: integer
                    weight:
                      description: Weight defines proportion of traffic to balance
                        to the Kubernetes Service.
                      format: int32
                      type: integer
                  required:
                  - name
                  - port
                  type: object
                minItems: 1
                type: array
              timeoutPolicy:
                description: The timeout policy for requests to the services.
                properties:
                  idle:
                    description: Timeout for how long the proxy should wait while
                      there is no activity during single request/response (for HTTP/1.1)
                      or stream (for HTTP/2). Timeout will not trigger while HTTP/1.1
                      connection is idle between two consecutive requests. If not
                      specified, there is no per-route idle timeout, though a connection
                      manager-wide stream_idle_timeout default of 5m still applies.
                    pattern: ^(((\d*(\.\d*)?h)|(\d*(\.\d*)?m)|(\d*(\.\d*)?s)|(\d*(\.\d*)?ms)|(\d*(\.\d*)?us)|(\d*(\.\d*)?µs)|(\d*(\.\d*)?ns))+|infinity|infinite)$
                    type: string
                  idleConnection:
                    description: Timeout for how long connection from the proxy to
                      the upstream service is kept when there are no active requests.
                      If not supplied, Envoy's default value of 1h applies.
                    pattern: ^(((\d*(\.\d*)?h)|(\d*(\.\d*)?m)|(\d*(\.\d*)?s)|(\d*(\.\d*)?ms)|(\d*(\.\d*)?us)|(\d*(\.\d*)?µs)|(\d*(\.\d*)?ns))+|infinity|infinite)$
                    type: string
                  response:
                    description: Timeout for receiving a response from the server
                      after processing a request from client. If not supplied, Envoy's
                      default value of 15s applies.
                    pattern: ^(((\d*(\.\d*)?h)|(\d*(\.\d*)?m)|(\d*(\.\d*)?s)|(\d*(\.\d*)?ms)|(\d*(\.\d*)?us)|(\d*(\.\d*)?µs)|(\d*(\.\d*)?ns))+|infinity|infinite)$
                    type: string
                type: object
              validation:
                description: UpstreamValidation defines how to verify the backend
                  service's certificate
                properties:
                  caSecret:
                    description: Name or namespaced name of the Kubernetes secret
                      used to validate the certificate presented by the backend. The
                      secret must contain key named ca.crt.
                    type: string
                  subjectName:
                    description: Key which is expected to be present in the 'subjectAltName'
                      of the presented certificate.
                    type: string
                required:
                - caSecret
                - subjectName
                type: object
            required:
            - services
            type: object
          status:
            description: ExtensionServiceStatus defines the observed state of an ExtensionService
              resource.
            properties:
              conditions:
                description: "Conditions contains the current status of the ExtensionService
                  resource. \n Contour will update a single condition, `Valid`, that
                  is in normal-true polarity. \n Contour will not modify any other
                  Conditions set in this block, in case some other controller wants
                  to add a Condition."
                items:
                  description: "DetailedCondition is an extension of the normal Kubernetes
                    conditions, with two extra fields to hold sub-conditions, which
                    provide more detailed reasons for the state (True or False) of
                    the condition. \n `errors` holds information about sub-conditions
                    which are fatal to that condition and render its state False.
                    \n `warnings` holds information about sub-conditions which are
                    not fatal to that condition and do not force the state to be False.
                    \n Remember that Conditions have a type, a status, and a reason.
                    \n The type is the type of the condition, the most important one
                    in this CRD set is `Valid`. `Valid` is a positive-polarity condition:
                    when it is `status: true` there are no problems. \n In more detail,
                    `status: true` means that the object is has been ingested into
                    Contour with no errors. `warnings` may still be present, and will
                    be indicated in the Reason field. There must be zero entries in
                    the `errors` slice in this case. \n `Valid`, `status: false` means
                    that the object has had one or more fatal errors during processing
                    into Contour. The details of the errors will be present under
                    the `errors` field. There must be at least one error in the `errors`
                    slice if `status` is `false`. \n For DetailedConditions of types
                    other than `Valid`, the Condition must be in the negative polarity.
                    When they have `status` `true`, there is an error. There must
                    be at least one entry in the `errors` Subcondition slice. When
                    they have `status` `false`, there are no serious errors, and there
                    must be zero entries in the `errors` slice. In either case, there
                    may be entries in the `warnings` slice. \n Regardless of the polarity,
                    the `reason` and `message` fields must be updated with either
                    the detail of the reason (if there is one and only one entry in
                    total across both the `errors` and `warnings` slices), or `MultipleReasons`
                    if there is more than one entry."
                  properties:
                    errors:
                      description: "Errors contains a slice of relevant error subconditions
                        for this object. \n Subconditions are expected to appear when
                        relevant (when there is a error), and disappear when not relevant.
                        An empty slice here indicates no errors."
                      items:
                        description: "SubCondition is a Condition-like type intended
                          for use as a subcondition inside a DetailedCondition. \n
                          It contains a subset of the Condition fields. \n It is intended
                          for warnings and errors, so `type` names should use abnormal-true
                          polarity, that is, they should be of the form \"ErrorPresent:
                          true\". \n The expected lifecycle for these errors is that
                          they should only be present when the error or warning is,
                          and should be removed when they are not relevant."
                        properties:
                          message:
                            description: "Message is a human readable message indicating
                              details about the transition. \n This may be an empty
                              string."
                            maxLength: 32768
                            type: string
                          reason:
                            description: "Reason contains a programmatic identifier
                              indicating the reason for the condition's last transition.
                              Producers of specific condition types may define expected
                              values and meanings for this field, and whether the
                              values are considered a guaranteed API. \n The value
                              should be a CamelCase string. \n This field may not
                              be empty."
                            maxLength: 1024
                            minLength: 1
                            pattern: ^[A-Za-z]([A-Za-z0-9_,:]*[A-Za-z0-9_])?$
                            type: string
                          status:
                            description: Status of the condition, one of True, False,
                              Unknown.
                            enum:
                            - "True"
                            - "False"
                            - Unknown
                            type: string
                          type:
                            description: "Type of condition in `CamelCase` or in `foo.example.com/CamelCase`.
                              \n This must be in abnormal-true polarity, that is,
                              `ErrorFound` or `controller.io/ErrorFound`. \n The regex
                              it matches is (dns1123SubdomainFmt/)?(qualifiedNameFmt)"
                            maxLength: 316
                            pattern: ^([a-z0-9]([-a-z0-9]*[a-z0-9])?(\.[a-z0-9]([-a-z0-9]*[a-z0-9])?)*/)?(([A-Za-z0-9][-A-Za-z0-9_.]*)?[A-Za-z0-9])$
                            type: string
                        required:
                        - message
                        - reason
                        - status
                        - type
                        type: object
                      type: array
                    lastTransitionTime:
                      description: lastTransitionTime is the last time the condition
                        transitioned from one status to another. This should be when
                        the underlying condition changed.  If that is not known, then
                        using the time when the API field changed is acceptable.
                      format: date-time
                      type: string
                    message:
                      description: message is a human readable message indicating
                        details about the transition. This may be an empty string.
                      maxLength: 32768
                      type: string
                    observedGeneration:
                      description: observedGeneration represents the .metadata.generation
                        that the condition was set based upon. For instance, if .metadata.generation
                        is currently 12, but the .status.conditions[x].observedGeneration
                        is 9, the condition is out of date with respect to the current
                        state of the instance.
                      format: int64
                      minimum: 0
                      type: integer
                    reason:
                      description: reason contains a programmatic identifier indicating
                        the reason for the condition's last transition. Producers
                        of specific condition types may define expected values and
                        meanings for this field, and whether the values are considered
                        a guaranteed API. The value should be a CamelCase string.
                        This field may not be empty.
                      maxLength: 1024
                      minLength: 1
                      pattern: ^[A-Za-z]([A-Za-z0-9_,:]*[A-Za-z0-9_])?$
                      type: string
                    status:
                      description: status of the condition, one of True, False, Unknown.
                      enum:
                      - "True"
                      - "False"
                      - Unknown
                      type: string
                    type:
                      description: type of condition in CamelCase or in foo.example.com/CamelCase.
                        --- Many .condition.type values are consistent across resources
                        like Available, but because arbitrary conditions can be useful
                        (see .node.status.conditions), the ability to deconflict is
                        important. The regex it matches is (dns1123SubdomainFmt/)?(qualifiedNameFmt)
                      maxLength: 316
                      pattern: ^([a-z0-9]([-a-z0-9]*[a-z0-9])?(\.[a-z0-9]([-a-z0-9]*[a-z0-9])?)*/)?(([A-Za-z0-9][-A-Za-z0-9_.]*)?[A-Za-z0-9])$
                      type: string
                    warnings:
                      description: "Warnings contains a slice of relevant warning
                        subconditions for this object. \n Subconditions are expected
                        to appear when relevant (when there is a warning), and disappear
                        when not relevant. An empty slice here indicates no warnings."
                      items:
                        description: "SubCondition is a Condition-like type intended
                          for use as a subcondition inside a DetailedCondition. \n
                          It contains a subset of the Condition fields. \n It is intended
                          for warnings and errors, so `type` names should use abnormal-true
                          polarity, that is, they should be of the form \"ErrorPresent:
                          true\". \n The expected lifecycle for these errors is that
                          they should only be present when the error or warning is,
                          and should be removed when they are not relevant."
                        properties:
                          message:
                            description: "Message is a human readable message indicating
                              details about the transition. \n This may be an empty
                              string."
                            maxLength: 32768
                            type: string
                          reason:
                            description: "Reason contains a programmatic identifier
                              indicating the reason for the condition's last transition.
                              Producers of specific condition types may define expected
                              values and meanings for this field, and whether the
                              values are considered a guaranteed API. \n The value
                              should be a CamelCase string. \n This field may not
                              be empty."
                            maxLength: 1024
                            minLength: 1
                            pattern: ^[A-Za-z]([A-Za-z0-9_,:]*[A-Za-z0-9_])?$
                            type: string
                          status:
                            description: Status of the condition, one of True, False,
                              Unknown.
                            enum:
                            - "True"
                            - "False"
                            - Unknown
                            type: string
                          type:
                            description: "Type of condition in `CamelCase` or in `foo.example.com/CamelCase`.
                              \n This must be in abnormal-true polarity, that is,
                              `ErrorFound` or `controller.io/ErrorFound`. \n The regex
                              it matches is (dns1123SubdomainFmt/)?(qualifiedNameFmt)"
                            maxLength: 316
                            pattern: ^([a-z0-9]([-a-z0-9]*[a-z0-9])?(\.[a-z0-9]([-a-z0-9]*[a-z0-9])?)*/)?(([A-Za-z0-9][-A-Za-z0-9_.]*)?[A-Za-z0-9])$
                            type: string
                        required:
                        - message
                        - reason
                        - status
                        - type
                        type: object
                      type: array
                  required:
                  - lastTransitionTime
                  - message
                  - reason
                  - status
                  - type
                  type: object
                type: array
                x-kubernetes-list-map-keys:
                - type
                x-kubernetes-list-type: map
            type: object
        type: object
    served: true
    storage: true
    subresources:
      status: {}
status:
  acceptedNames:
    kind: ""
    plural: ""
  conditions: []
  storedVersions: []
---
apiVersion: apiextensions.k8s.io/v1
kind: CustomResourceDefinition
metadata:
  annotations:
    controller-gen.kubebuilder.io/version: v0.7.0
  creationTimestamp: null
  name: httpproxies.projectcontour.io
spec:
  preserveUnknownFields: false
  group: projectcontour.io
  names:
    kind: HTTPProxy
    listKind: HTTPProxyList
    plural: httpproxies
    shortNames:
    - proxy
    - proxies
    singular: httpproxy
  scope: Namespaced
  versions:
  - additionalPrinterColumns:
    - description: Fully qualified domain name
      jsonPath: .spec.virtualhost.fqdn
      name: FQDN
      type: string
    - description: Secret with TLS credentials
      jsonPath: .spec.virtualhost.tls.secretName
      name: TLS Secret
      type: string
    - description: The current status of the HTTPProxy
      jsonPath: .status.currentStatus
      name: Status
      type: string
    - description: Description of the current status
      jsonPath: .status.description
      name: Status Description
      type: string
    name: v1
    schema:
      openAPIV3Schema:
        description: HTTPProxy is an Ingress CRD specification.
        properties:
          apiVersion:
            description: 'APIVersion defines the versioned schema of this representation
              of an object. Servers should convert recognized schemas to the latest
              internal value, and may reject unrecognized values. More info: https://git.k8s.io/community/contributors/devel/sig-architecture/api-conventions.md#resources'
            type: string
          kind:
            description: 'Kind is a string value representing the REST resource this
              object represents. Servers may infer this from the endpoint the client
              submits requests to. Cannot be updated. In CamelCase. More info: https://git.k8s.io/community/contributors/devel/sig-architecture/api-conventions.md#types-kinds'
            type: string
          metadata:
            type: object
          spec:
            description: HTTPProxySpec defines the spec of the CRD.
            properties:
              includes:
                description: Includes allow for specific routing configuration to
                  be included from another HTTPProxy, possibly in another namespace.
                items:
                  description: Include describes a set of policies that can be applied
                    to an HTTPProxy in a namespace.
                  properties:
                    conditions:
                      description: 'Conditions are a set of rules that are applied
                        to included HTTPProxies. In effect, they are added onto the
                        Conditions of included HTTPProxy Route structs. When applied,
                        they are merged using AND, with one exception: There can be
                        only one Prefix MatchCondition per Conditions slice. More
                        than one Prefix, or contradictory Conditions, will make the
                        include invalid.'
                      items:
                        description: MatchCondition are a general holder for matching
                          rules for HTTPProxies. One of Prefix or Header must be provided.
                        properties:
                          header:
                            description: Header specifies the header condition to
                              match.
                            properties:
                              contains:
                                description: Contains specifies a substring that must
                                  be present in the header value.
                                type: string
                              exact:
                                description: Exact specifies a string that the header
                                  value must be equal to.
                                type: string
                              name:
                                description: Name is the name of the header to match
                                  against. Name is required. Header names are case
                                  insensitive.
                                type: string
                              notcontains:
                                description: NotContains specifies a substring that
                                  must not be present in the header value.
                                type: string
                              notexact:
                                description: NoExact specifies a string that the header
                                  value must not be equal to. The condition is true
                                  if the header has any other value.
                                type: string
                              notpresent:
                                description: NotPresent specifies that condition is
                                  true when the named header is not present. Note
                                  that setting NotPresent to false does not make the
                                  condition true if the named header is present.
                                type: boolean
                              present:
                                description: Present specifies that condition is true
                                  when the named header is present, regardless of
                                  its value. Note that setting Present to false does
                                  not make the condition true if the named header
                                  is absent.
                                type: boolean
                            required:
                            - name
                            type: object
                          prefix:
                            description: Prefix defines a prefix match for a request.
                            type: string
                        type: object
                      type: array
                    name:
                      description: Name of the HTTPProxy
                      type: string
                    namespace:
                      description: Namespace of the HTTPProxy to include. Defaults
                        to the current namespace if not supplied.
                      type: string
                  required:
                  - name
                  type: object
                type: array
              ingressClassName:
                description: IngressClassName optionally specifies the ingress class
                  to use for this HTTPProxy. This replaces the deprecated `kubernetes.io/ingress.class`
                  annotation. For backwards compatibility, when that annotation is
                  set, it is given precedence over this field.
                type: string
              routes:
                description: Routes are the ingress routes. If TCPProxy is present,
                  Routes is ignored.
                items:
                  description: Route contains the set of routes for a virtual host.
                  properties:
                    authPolicy:
                      description: AuthPolicy updates the authorization policy that
                        was set on the root HTTPProxy object for client requests that
                        match this route.
                      properties:
                        context:
                          additionalProperties:
                            type: string
                          description: Context is a set of key/value pairs that are
                            sent to the authentication server in the check request.
                            If a context is provided at an enclosing scope, the entries
                            are merged such that the inner scope overrides matching
                            keys from the outer scope.
                          type: object
                        disabled:
                          description: When true, this field disables client request
                            authentication for the scope of the policy.
                          type: boolean
                      type: object
                    conditions:
                      description: 'Conditions are a set of rules that are applied
                        to a Route. When applied, they are merged using AND, with
                        one exception: There can be only one Prefix MatchCondition
                        per Conditions slice. More than one Prefix, or contradictory
                        Conditions, will make the route invalid.'
                      items:
                        description: MatchCondition are a general holder for matching
                          rules for HTTPProxies. One of Prefix or Header must be provided.
                        properties:
                          header:
                            description: Header specifies the header condition to
                              match.
                            properties:
                              contains:
                                description: Contains specifies a substring that must
                                  be present in the header value.
                                type: string
                              exact:
                                description: Exact specifies a string that the header
                                  value must be equal to.
                                type: string
                              name:
                                description: Name is the name of the header to match
                                  against. Name is required. Header names are case
                                  insensitive.
                                type: string
                              notcontains:
                                description: NotContains specifies a substring that
                                  must not be present in the header value.
                                type: string
                              notexact:
                                description: NoExact specifies a string that the header
                                  value must not be equal to. The condition is true
                                  if the header has any other value.
                                type: string
                              notpresent:
                                description: NotPresent specifies that condition is
                                  true when the named header is not present. Note
                                  that setting NotPresent to false does not make the
                                  condition true if the named header is present.
                                type: boolean
                              present:
                                description: Present specifies that condition is true
                                  when the named header is present, regardless of
                                  its value. Note that setting Present to false does
                                  not make the condition true if the named header
                                  is absent.
                                type: boolean
                            required:
                            - name
                            type: object
                          prefix:
                            description: Prefix defines a prefix match for a request.
                            type: string
                        type: object
                      type: array
                    cookieRewritePolicies:
                      description: The policies for rewriting Set-Cookie header attributes.
                        Note that rewritten cookie names must be unique in this list.
                        Order rewrite policies are specified in does not matter.
                      items:
                        properties:
                          domainRewrite:
                            description: DomainRewrite enables rewriting the Set-Cookie
                              Domain element. If not set, Domain will not be rewritten.
                            properties:
                              value:
                                description: Value is the value to rewrite the Domain
                                  attribute to. For now this is required.
                                maxLength: 4096
                                minLength: 1
                                pattern: ^[a-z0-9]([-a-z0-9]*[a-z0-9])?(\.[a-z0-9]([-a-z0-9]*[a-z0-9])?)*$
                                type: string
                            required:
                            - value
                            type: object
                          name:
                            description: Name is the name of the cookie for which
                              attributes will be rewritten.
                            maxLength: 4096
                            minLength: 1
                            pattern: ^[^()<>@,;:\\"\/[\]?={} \t\x7f\x00\x01\x02\x03\x04\x05\x06\x07\x08\x09\x0a\x0b\x0c\x0d\x0e\x0f\x10\x11\x12\x13\x14\x15\x16\x17\x18\x19\x1a\x1b\x1c\x1d\x1e\x1f]+$
                            type: string
                          pathRewrite:
                            description: PathRewrite enables rewriting the Set-Cookie
                              Path element. If not set, Path will not be rewritten.
                            properties:
                              value:
                                description: Value is the value to rewrite the Path
                                  attribute to. For now this is required.
                                maxLength: 4096
                                minLength: 1
                                pattern: ^[^;\x7f\x00\x01\x02\x03\x04\x05\x06\x07\x08\x09\x0a\x0b\x0c\x0d\x0e\x0f\x10\x11\x12\x13\x14\x15\x16\x17\x18\x19\x1a\x1b\x1c\x1d\x1e\x1f]+$
                                type: string
                            required:
                            - value
                            type: object
                          sameSite:
                            description: SameSite enables rewriting the Set-Cookie
                              SameSite element. If not set, SameSite attribute will
                              not be rewritten.
                            enum:
                            - Strict
                            - Lax
                            - None
                            type: string
                          secure:
                            description: Secure enables rewriting the Set-Cookie Secure
                              element. If not set, Secure attribute will not be rewritten.
                            type: boolean
                        required:
                        - name
                        type: object
                      type: array
                    directResponsePolicy:
                      description: DirectResponsePolicy returns an arbitrary HTTP
                        response directly.
                      properties:
                        body:
                          description: "Body is the content of the response body.
                            If this setting is omitted, no body is included in the
                            generated response. \n Note: Body is not recommended to
                            set too long otherwise it can have significant resource
                            usage impacts."
                          type: string
                        statusCode:
                          description: StatusCode is the HTTP response status to be
                            returned.
                          maximum: 599
                          minimum: 200
                          type: integer
                      required:
                      - statusCode
                      type: object
                    enableWebsockets:
                      description: Enables websocket support for the route.
                      type: boolean
                    healthCheckPolicy:
                      description: The health check policy for this route.
                      properties:
                        healthyThresholdCount:
                          description: The number of healthy health checks required
                            before a host is marked healthy
                          format: int64
                          minimum: 0
                          type: integer
                        host:
                          description: The value of the host header in the HTTP health
                            check request. If left empty (default value), the name
                            "contour-envoy-healthcheck" will be used.
                          type: string
                        intervalSeconds:
                          description: The interval (seconds) between health checks
                          format: int64
                          type: integer
                        path:
                          description: HTTP endpoint used to perform health checks
                            on upstream service
                          type: string
                        timeoutSeconds:
                          description: The time to wait (seconds) for a health check
                            response
                          format: int64
                          type: integer
                        unhealthyThresholdCount:
                          description: The number of unhealthy health checks required
                            before a host is marked unhealthy
                          format: int64
                          minimum: 0
                          type: integer
                      required:
                      - path
                      type: object
                    jwtVerificationPolicy:
                      description: The policy for verifying JWTs for requests to this
                        route.
                      properties:
                        disabled:
                          description: Disabled defines whether to disable all JWT
                            verification for this route. This can be used to opt specific
                            routes out of the default JWT provider for the HTTPProxy.
                            At most one of this field or the "require" field can be
                            specified.
                          type: boolean
                        require:
                          description: Require names a specific JWT provider (defined
                            in the virtual host) to require for the route. If specified,
                            this field overrides the default provider if one exists.
                            If this field is not specified, the default provider will
                            be required if one exists. At most one of this field or
                            the "disabled" field can be specified.
                          type: string
                      type: object
                    loadBalancerPolicy:
                      description: The load balancing policy for this route.
                      properties:
                        requestHashPolicies:
                          description: RequestHashPolicies contains a list of hash
                            policies to apply when the `RequestHash` load balancing
                            strategy is chosen. If an element of the supplied list
                            of hash policies is invalid, it will be ignored. If the
                            list of hash policies is empty after validation, the load
                            balancing strategy will fall back the the default `RoundRobin`.
                          items:
                            description: RequestHashPolicy contains configuration
                              for an individual hash policy on a request attribute.
                            properties:
                              hashSourceIP:
                                description: HashSourceIP should be set to true when
                                  request source IP hash based load balancing is desired.
                                  It must be the only hash option field set, otherwise
                                  this request hash policy object will be ignored.
                                type: boolean
                              headerHashOptions:
                                description: HeaderHashOptions should be set when
                                  request header hash based load balancing is desired.
                                  It must be the only hash option field set, otherwise
                                  this request hash policy object will be ignored.
                                properties:
                                  headerName:
                                    description: HeaderName is the name of the HTTP
                                      request header that will be used to calculate
                                      the hash key. If the header specified is not
                                      present on a request, no hash will be produced.
                                    minLength: 1
                                    type: string
                                type: object
                              queryParameterHashOptions:
                                description: QueryParameterHashOptions should be set
                                  when request query parameter hash based load balancing
                                  is desired. It must be the only hash option field
                                  set, otherwise this request hash policy object will
                                  be ignored.
                                properties:
                                  parameterName:
                                    description: ParameterName is the name of the
                                      HTTP request query parameter that will be used
                                      to calculate the hash key. If the query parameter
                                      specified is not present on a request, no hash
                                      will be produced.
                                    minLength: 1
                                    type: string
                                type: object
                              terminal:
                                description: Terminal is a flag that allows for short-circuiting
                                  computing of a hash for a given request. If set
                                  to true, and the request attribute specified in
                                  the attribute hash options is present, no further
                                  hash policies will be used to calculate a hash for
                                  the request.
                                type: boolean
                            type: object
                          type: array
                        strategy:
                          description: Strategy specifies the policy used to balance
                            requests across the pool of backend pods. Valid policy
                            names are `Random`, `RoundRobin`, `WeightedLeastRequest`,
                            `Cookie`, and `RequestHash`. If an unknown strategy name
                            is specified or no policy is supplied, the default `RoundRobin`
                            policy is used.
                          type: string
                      type: object
                    pathRewritePolicy:
                      description: The policy for rewriting the path of the request
                        URL after the request has been routed to a Service.
                      properties:
                        replacePrefix:
                          description: ReplacePrefix describes how the path prefix
                            should be replaced.
                          items:
                            description: ReplacePrefix describes a path prefix replacement.
                            properties:
                              prefix:
                                description: "Prefix specifies the URL path prefix
                                  to be replaced. \n If Prefix is specified, it must
                                  exactly match the MatchCondition prefix that is
                                  rendered by the chain of including HTTPProxies and
                                  only that path prefix will be replaced by Replacement.
                                  This allows HTTPProxies that are included through
                                  multiple roots to only replace specific path prefixes,
                                  leaving others unmodified. \n If Prefix is not specified,
                                  all routing prefixes rendered by the include chain
                                  will be replaced."
                                minLength: 1
                                type: string
                              replacement:
                                description: Replacement is the string that the routing
                                  path prefix will be replaced with. This must not
                                  be empty.
                                minLength: 1
                                type: string
                            required:
                            - replacement
                            type: object
                          type: array
                      type: object
                    permitInsecure:
                      description: Allow this path to respond to insecure requests
                        over HTTP which are normally not permitted when a `virtualhost.tls`
                        block is present.
                      type: boolean
                    rateLimitPolicy:
                      description: The policy for rate limiting on the route.
                      properties:
                        global:
                          description: Global defines global rate limiting parameters,
                            i.e. parameters defining descriptors that are sent to
                            an external rate limit service (RLS) for a rate limit
                            decision on each request.
                          properties:
                            descriptors:
                              description: Descriptors defines the list of descriptors
                                that will be generated and sent to the rate limit
                                service. Each descriptor contains 1+ key-value pair
                                entries.
                              items:
                                description: RateLimitDescriptor defines a list of
                                  key-value pair generators.
                                properties:
                                  entries:
                                    description: Entries is the list of key-value
                                      pair generators.
                                    items:
                                      description: RateLimitDescriptorEntry is a key-value
                                        pair generator. Exactly one field on this
                                        struct must be non-nil.
                                      properties:
                                        genericKey:
                                          description: GenericKey defines a descriptor
                                            entry with a static key and value.
                                          properties:
                                            key:
                                              description: Key defines the key of
                                                the descriptor entry. If not set,
                                                the key is set to "generic_key".
                                              type: string
                                            value:
                                              description: Value defines the value
                                                of the descriptor entry.
                                              minLength: 1
                                              type: string
                                          type: object
                                        remoteAddress:
                                          description: RemoteAddress defines a descriptor
                                            entry with a key of "remote_address" and
                                            a value equal to the client's IP address
                                            (from x-forwarded-for).
                                          type: object
                                        requestHeader:
                                          description: RequestHeader defines a descriptor
                                            entry that's populated only if a given
                                            header is present on the request. The
                                            descriptor key is static, and the descriptor
                                            value is equal to the value of the header.
                                          properties:
                                            descriptorKey:
                                              description: DescriptorKey defines the
                                                key to use on the descriptor entry.
                                              minLength: 1
                                              type: string
                                            headerName:
                                              description: HeaderName defines the
                                                name of the header to look for on
                                                the request.
                                              minLength: 1
                                              type: string
                                          type: object
                                        requestHeaderValueMatch:
                                          description: RequestHeaderValueMatch defines
                                            a descriptor entry that's populated if
                                            the request's headers match a set of 1+
                                            match criteria. The descriptor key is
                                            "header_match", and the descriptor value
                                            is static.
                                          properties:
                                            expectMatch:
                                              default: true
                                              description: ExpectMatch defines whether
                                                the request must positively match
                                                the match criteria in order to generate
                                                a descriptor entry (i.e. true), or
                                                not match the match criteria in order
                                                to generate a descriptor entry (i.e.
                                                false). The default is true.
                                              type: boolean
                                            headers:
                                              description: Headers is a list of 1+
                                                match criteria to apply against the
                                                request to determine whether to populate
                                                the descriptor entry or not.
                                              items:
                                                description: HeaderMatchCondition
                                                  specifies how to conditionally match
                                                  against HTTP headers. The Name field
                                                  is required, but only one of the
                                                  remaining fields should be be provided.
                                                properties:
                                                  contains:
                                                    description: Contains specifies
                                                      a substring that must be present
                                                      in the header value.
                                                    type: string
                                                  exact:
                                                    description: Exact specifies a
                                                      string that the header value
                                                      must be equal to.
                                                    type: string
                                                  name:
                                                    description: Name is the name
                                                      of the header to match against.
                                                      Name is required. Header names
                                                      are case insensitive.
                                                    type: string
                                                  notcontains:
                                                    description: NotContains specifies
                                                      a substring that must not be
                                                      present in the header value.
                                                    type: string
                                                  notexact:
                                                    description: NoExact specifies
                                                      a string that the header value
                                                      must not be equal to. The condition
                                                      is true if the header has any
                                                      other value.
                                                    type: string
                                                  notpresent:
                                                    description: NotPresent specifies
                                                      that condition is true when
                                                      the named header is not present.
                                                      Note that setting NotPresent
                                                      to false does not make the condition
                                                      true if the named header is
                                                      present.
                                                    type: boolean
                                                  present:
                                                    description: Present specifies
                                                      that condition is true when
                                                      the named header is present,
                                                      regardless of its value. Note
                                                      that setting Present to false
                                                      does not make the condition
                                                      true if the named header is
                                                      absent.
                                                    type: boolean
                                                required:
                                                - name
                                                type: object
                                              minItems: 1
                                              type: array
                                            value:
                                              description: Value defines the value
                                                of the descriptor entry.
                                              minLength: 1
                                              type: string
                                          type: object
                                      type: object
                                    minItems: 1
                                    type: array
                                type: object
                              minItems: 1
                              type: array
                          type: object
                        local:
                          description: Local defines local rate limiting parameters,
                            i.e. parameters for rate limiting that occurs within each
                            Envoy pod as requests are handled.
                          properties:
                            burst:
                              description: Burst defines the number of requests above
                                the requests per unit that should be allowed within
                                a short period of time.
                              format: int32
                              type: integer
                            requests:
                              description: Requests defines how many requests per
                                unit of time should be allowed before rate limiting
                                occurs.
                              format: int32
                              minimum: 1
                              type: integer
                            responseHeadersToAdd:
                              description: ResponseHeadersToAdd is an optional list
                                of response headers to set when a request is rate-limited.
                              items:
                                description: HeaderValue represents a header name/value
                                  pair
                                properties:
                                  name:
                                    description: Name represents a key of a header
                                    minLength: 1
                                    type: string
                                  value:
                                    description: Value represents the value of a header
                                      specified by a key
                                    minLength: 1
                                    type: string
                                required:
                                - name
                                - value
                                type: object
                              type: array
                            responseStatusCode:
                              description: ResponseStatusCode is the HTTP status code
                                to use for responses to rate-limited requests. Codes
                                must be in the 400-599 range (inclusive). If not specified,
                                the Envoy default of 429 (Too Many Requests) is used.
                              format: int32
                              maximum: 599
                              minimum: 400
                              type: integer
                            unit:
                              description: Unit defines the period of time within
                                which requests over the limit will be rate limited.
                                Valid values are "second", "minute" and "hour".
                              enum:
                              - second
                              - minute
                              - hour
                              type: string
                          required:
                          - requests
                          - unit
                          type: object
                      type: object
                    requestHeadersPolicy:
                      description: The policy for managing request headers during
                        proxying.
                      properties:
                        remove:
                          description: Remove specifies a list of HTTP header names
                            to remove.
                          items:
                            type: string
                          type: array
                        set:
                          description: Set specifies a list of HTTP header values
                            that will be set in the HTTP header. If the header does
                            not exist it will be added, otherwise it will be overwritten
                            with the new value.
                          items:
                            description: HeaderValue represents a header name/value
                              pair
                            properties:
                              name:
                                description: Name represents a key of a header
                                minLength: 1
                                type: string
                              value:
                                description: Value represents the value of a header
                                  specified by a key
                                minLength: 1
                                type: string
                            required:
                            - name
                            - value
                            type: object
                          type: array
                      type: object
                    requestRedirectPolicy:
                      description: RequestRedirectPolicy defines an HTTP redirection.
                      properties:
                        hostname:
                          description: Hostname is the precise hostname to be used
                            in the value of the `Location` header in the response.
                            When empty, the hostname of the request is used. No wildcards
                            are allowed.
                          maxLength: 253
                          minLength: 1
                          pattern: ^[a-z0-9]([-a-z0-9]*[a-z0-9])?(\.[a-z0-9]([-a-z0-9]*[a-z0-9])?)*$
                          type: string
                        path:
                          description: "Path allows for redirection to a different
                            path from the original on the request. The path must start
                            with a leading slash. \n Note: Only one of Path or Prefix
                            can be defined."
                          pattern: ^\/.*$
                          type: string
                        port:
                          description: Port is the port to be used in the value of
                            the `Location` header in the response. When empty, port
                            (if specified) of the request is used.
                          format: int32
                          maximum: 65535
                          minimum: 1
                          type: integer
                        prefix:
                          description: "Prefix defines the value to swap the matched
                            prefix or path with. The prefix must start with a leading
                            slash. \n Note: Only one of Path or Prefix can be defined."
                          pattern: ^\/.*$
                          type: string
                        scheme:
                          description: Scheme is the scheme to be used in the value
                            of the `Location` header in the response. When empty,
                            the scheme of the request is used.
                          enum:
                          - http
                          - https
                          type: string
                        statusCode:
                          default: 302
                          description: StatusCode is the HTTP status code to be used
                            in response.
                          enum:
                          - 301
                          - 302
                          type: integer
                      type: object
                    responseHeadersPolicy:
                      description: The policy for managing response headers during
                        proxying. Rewriting the 'Host' header is not supported.
                      properties:
                        remove:
                          description: Remove specifies a list of HTTP header names
                            to remove.
                          items:
                            type: string
                          type: array
                        set:
                          description: Set specifies a list of HTTP header values
                            that will be set in the HTTP header. If the header does
                            not exist it will be added, otherwise it will be overwritten
                            with the new value.
                          items:
                            description: HeaderValue represents a header name/value
                              pair
                            properties:
                              name:
                                description: Name represents a key of a header
                                minLength: 1
                                type: string
                              value:
                                description: Value represents the value of a header
                                  specified by a key
                                minLength: 1
                                type: string
                            required:
                            - name
                            - value
                            type: object
                          type: array
                      type: object
                    retryPolicy:
                      description: The retry policy for this route.
                      properties:
                        count:
                          default: 1
                          description: NumRetries is maximum allowed number of retries.
                            If set to -1, then retries are disabled. If set to 0 or
                            not supplied, the value is set to the Envoy default of
                            1.
                          format: int64
                          minimum: -1
                          type: integer
                        perTryTimeout:
                          description: PerTryTimeout specifies the timeout per retry
                            attempt. Ignored if NumRetries is not supplied.
                          pattern: ^(((\d*(\.\d*)?h)|(\d*(\.\d*)?m)|(\d*(\.\d*)?s)|(\d*(\.\d*)?ms)|(\d*(\.\d*)?us)|(\d*(\.\d*)?µs)|(\d*(\.\d*)?ns))+|infinity|infinite)$
                          type: string
                        retriableStatusCodes:
                          description: "RetriableStatusCodes specifies the HTTP status
                            codes that should be retried. \n This field is only respected
                            when you include `retriable-status-codes` in the `RetryOn`
                            field."
                          items:
                            format: int32
                            type: integer
                          type: array
                        retryOn:
                          description: "RetryOn specifies the conditions on which
                            to retry a request. \n Supported [HTTP conditions](https://www.envoyproxy.io/docs/envoy/latest/configuration/http/http_filters/router_filter#x-envoy-retry-on):
                            \n - `5xx` - `gateway-error` - `reset` - `connect-failure`
                            - `retriable-4xx` - `refused-stream` - `retriable-status-codes`
                            - `retriable-headers` \n Supported [gRPC conditions](https://www.envoyproxy.io/docs/envoy/latest/configuration/http/http_filters/router_filter#x-envoy-retry-grpc-on):
                            \n - `cancelled` - `deadline-exceeded` - `internal` -
                            `resource-exhausted` - `unavailable`"
                          items:
                            description: RetryOn is a string type alias with validation
                              to ensure that the value is valid.
                            enum:
                            - 5xx
                            - gateway-error
                            - reset
                            - connect-failure
                            - retriable-4xx
                            - refused-stream
                            - retriable-status-codes
                            - retriable-headers
                            - cancelled
                            - deadline-exceeded
                            - internal
                            - resource-exhausted
                            - unavailable
                            type: string
                          type: array
                      type: object
                    services:
                      description: Services are the services to proxy traffic.
                      items:
                        description: Service defines an Kubernetes Service to proxy
                          traffic.
                        properties:
                          cookieRewritePolicies:
                            description: The policies for rewriting Set-Cookie header
                              attributes.
                            items:
                              properties:
                                domainRewrite:
                                  description: DomainRewrite enables rewriting the
                                    Set-Cookie Domain element. If not set, Domain
                                    will not be rewritten.
                                  properties:
                                    value:
                                      description: Value is the value to rewrite the
                                        Domain attribute to. For now this is required.
                                      maxLength: 4096
                                      minLength: 1
                                      pattern: ^[a-z0-9]([-a-z0-9]*[a-z0-9])?(\.[a-z0-9]([-a-z0-9]*[a-z0-9])?)*$
                                      type: string
                                  required:
                                  - value
                                  type: object
                                name:
                                  description: Name is the name of the cookie for
                                    which attributes will be rewritten.
                                  maxLength: 4096
                                  minLength: 1
                                  pattern: ^[^()<>@,;:\\"\/[\]?={} \t\x7f\x00\x01\x02\x03\x04\x05\x06\x07\x08\x09\x0a\x0b\x0c\x0d\x0e\x0f\x10\x11\x12\x13\x14\x15\x16\x17\x18\x19\x1a\x1b\x1c\x1d\x1e\x1f]+$
                                  type: string
                                pathRewrite:
                                  description: PathRewrite enables rewriting the Set-Cookie
                                    Path element. If not set, Path will not be rewritten.
                                  properties:
                                    value:
                                      description: Value is the value to rewrite the
                                        Path attribute to. For now this is required.
                                      maxLength: 4096
                                      minLength: 1
                                      pattern: ^[^;\x7f\x00\x01\x02\x03\x04\x05\x06\x07\x08\x09\x0a\x0b\x0c\x0d\x0e\x0f\x10\x11\x12\x13\x14\x15\x16\x17\x18\x19\x1a\x1b\x1c\x1d\x1e\x1f]+$
                                      type: string
                                  required:
                                  - value
                                  type: object
                                sameSite:
                                  description: SameSite enables rewriting the Set-Cookie
                                    SameSite element. If not set, SameSite attribute
                                    will not be rewritten.
                                  enum:
                                  - Strict
                                  - Lax
                                  - None
                                  type: string
                                secure:
                                  description: Secure enables rewriting the Set-Cookie
                                    Secure element. If not set, Secure attribute will
                                    not be rewritten.
                                  type: boolean
                              required:
                              - name
                              type: object
                            type: array
                          mirror:
                            description: If Mirror is true the Service will receive
                              a read only mirror of the traffic for this route.
                            type: boolean
                          name:
                            description: Name is the name of Kubernetes service to
                              proxy traffic. Names defined here will be used to look
                              up corresponding endpoints which contain the ips to
                              route.
                            type: string
                          port:
                            description: Port (defined as Integer) to proxy traffic
                              to since a service can have multiple defined.
                            exclusiveMaximum: true
                            maximum: 65536
                            minimum: 1
                            type: integer
                          protocol:
                            description: Protocol may be used to specify (or override)
                              the protocol used to reach this Service. Values may
                              be tls, h2, h2c. If omitted, protocol-selection falls
                              back on Service annotations.
                            enum:
                            - h2
                            - h2c
                            - tls
                            type: string
                          requestHeadersPolicy:
                            description: The policy for managing request headers during
                              proxying. Rewriting the 'Host' header is not supported.
                            properties:
                              remove:
                                description: Remove specifies a list of HTTP header
                                  names to remove.
                                items:
                                  type: string
                                type: array
                              set:
                                description: Set specifies a list of HTTP header values
                                  that will be set in the HTTP header. If the header
                                  does not exist it will be added, otherwise it will
                                  be overwritten with the new value.
                                items:
                                  description: HeaderValue represents a header name/value
                                    pair
                                  properties:
                                    name:
                                      description: Name represents a key of a header
                                      minLength: 1
                                      type: string
                                    value:
                                      description: Value represents the value of a
                                        header specified by a key
                                      minLength: 1
                                      type: string
                                  required:
                                  - name
                                  - value
                                  type: object
                                type: array
                            type: object
                          responseHeadersPolicy:
                            description: The policy for managing response headers
                              during proxying. Rewriting the 'Host' header is not
                              supported.
                            properties:
                              remove:
                                description: Remove specifies a list of HTTP header
                                  names to remove.
                                items:
                                  type: string
                                type: array
                              set:
                                description: Set specifies a list of HTTP header values
                                  that will be set in the HTTP header. If the header
                                  does not exist it will be added, otherwise it will
                                  be overwritten with the new value.
                                items:
                                  description: HeaderValue represents a header name/value
                                    pair
                                  properties:
                                    name:
                                      description: Name represents a key of a header
                                      minLength: 1
                                      type: string
                                    value:
                                      description: Value represents the value of a
                                        header specified by a key
                                      minLength: 1
                                      type: string
                                  required:
                                  - name
                                  - value
                                  type: object
                                type: array
                            type: object
                          slowStartPolicy:
                            description: Slow start will gradually increase amount
                              of traffic to a newly added endpoint.
                            properties:
                              aggression:
                                default: "1.0"
                                description: "The speed of traffic increase over the
                                  slow start window. Defaults to 1.0, so that endpoint
                                  would get linearly increasing amount of traffic.
                                  When increasing the value for this parameter, the
                                  speed of traffic ramp-up increases non-linearly.
                                  The value of aggression parameter should be greater
                                  than 0.0. \n More info: https://www.envoyproxy.io/docs/envoy/latest/intro/arch_overview/upstream/load_balancing/slow_start"
                                pattern: ^([0-9]+([.][0-9]+)?|[.][0-9]+)$
                                type: string
                              minWeightPercent:
                                default: 10
                                description: The minimum or starting percentage of
                                  traffic to send to new endpoints. A non-zero value
                                  helps avoid a too small initial weight, which may
                                  cause endpoints in slow start mode to receive no
                                  traffic in the beginning of the slow start window.
                                  If not specified, the default is 10%.
                                format: int32
                                maximum: 100
                                minimum: 0
                                type: integer
                              window:
                                description: The duration of slow start window. Duration
                                  is expressed in the Go [Duration format](https://godoc.org/time#ParseDuration).
                                  Valid time units are "ns", "us" (or "µs"), "ms",
                                  "s", "m", "h".
                                pattern: ^(((\d*(\.\d*)?h)|(\d*(\.\d*)?m)|(\d*(\.\d*)?s)|(\d*(\.\d*)?ms)|(\d*(\.\d*)?us)|(\d*(\.\d*)?µs)|(\d*(\.\d*)?ns))+)$
                                type: string
                            required:
                            - window
                            type: object
                          validation:
                            description: UpstreamValidation defines how to verify
                              the backend service's certificate
                            properties:
                              caSecret:
                                description: Name or namespaced name of the Kubernetes
                                  secret used to validate the certificate presented
                                  by the backend. The secret must contain key named
                                  ca.crt.
                                type: string
                              subjectName:
                                description: Key which is expected to be present in
                                  the 'subjectAltName' of the presented certificate.
                                type: string
                            required:
                            - caSecret
                            - subjectName
                            type: object
                          weight:
                            description: Weight defines percentage of traffic to balance
                              traffic
                            format: int64
                            minimum: 0
                            type: integer
                        required:
                        - name
                        - port
                        type: object
                      type: array
                    timeoutPolicy:
                      description: The timeout policy for this route.
                      properties:
                        idle:
                          description: Timeout for how long the proxy should wait
                            while there is no activity during single request/response
                            (for HTTP/1.1) or stream (for HTTP/2). Timeout will not
                            trigger while HTTP/1.1 connection is idle between two
                            consecutive requests. If not specified, there is no per-route
                            idle timeout, though a connection manager-wide stream_idle_timeout
                            default of 5m still applies.
                          pattern: ^(((\d*(\.\d*)?h)|(\d*(\.\d*)?m)|(\d*(\.\d*)?s)|(\d*(\.\d*)?ms)|(\d*(\.\d*)?us)|(\d*(\.\d*)?µs)|(\d*(\.\d*)?ns))+|infinity|infinite)$
                          type: string
                        idleConnection:
                          description: Timeout for how long connection from the proxy
                            to the upstream service is kept when there are no active
                            requests. If not supplied, Envoy's default value of 1h
                            applies.
                          pattern: ^(((\d*(\.\d*)?h)|(\d*(\.\d*)?m)|(\d*(\.\d*)?s)|(\d*(\.\d*)?ms)|(\d*(\.\d*)?us)|(\d*(\.\d*)?µs)|(\d*(\.\d*)?ns))+|infinity|infinite)$
                          type: string
                        response:
                          description: Timeout for receiving a response from the server
                            after processing a request from client. If not supplied,
                            Envoy's default value of 15s applies.
                          pattern: ^(((\d*(\.\d*)?h)|(\d*(\.\d*)?m)|(\d*(\.\d*)?s)|(\d*(\.\d*)?ms)|(\d*(\.\d*)?us)|(\d*(\.\d*)?µs)|(\d*(\.\d*)?ns))+|infinity|infinite)$
                          type: string
                      type: object
                  type: object
                type: array
              tcpproxy:
                description: TCPProxy holds TCP proxy information.
                properties:
                  healthCheckPolicy:
                    description: The health check policy for this tcp proxy
                    properties:
                      healthyThresholdCount:
                        description: The number of healthy health checks required
                          before a host is marked healthy
                        format: int32
                        type: integer
                      intervalSeconds:
                        description: The interval (seconds) between health checks
                        format: int64
                        type: integer
                      timeoutSeconds:
                        description: The time to wait (seconds) for a health check
                          response
                        format: int64
                        type: integer
                      unhealthyThresholdCount:
                        description: The number of unhealthy health checks required
                          before a host is marked unhealthy
                        format: int32
                        type: integer
                    type: object
                  include:
                    description: Include specifies that this tcpproxy should be delegated
                      to another HTTPProxy.
                    properties:
                      name:
                        description: Name of the child HTTPProxy
                        type: string
                      namespace:
                        description: Namespace of the HTTPProxy to include. Defaults
                          to the current namespace if not supplied.
                        type: string
                    required:
                    - name
                    type: object
                  includes:
                    description: "IncludesDeprecated allow for specific routing configuration
                      to be appended to another HTTPProxy in another namespace. \n
                      Exists due to a mistake when developing HTTPProxy and the field
                      was marked plural when it should have been singular. This field
                      should stay to not break backwards compatibility to v1 users."
                    properties:
                      name:
                        description: Name of the child HTTPProxy
                        type: string
                      namespace:
                        description: Namespace of the HTTPProxy to include. Defaults
                          to the current namespace if not supplied.
                        type: string
                    required:
                    - name
                    type: object
                  loadBalancerPolicy:
                    description: The load balancing policy for the backend services.
                      Note that the `Cookie` and `RequestHash` load balancing strategies
                      cannot be used here.
                    properties:
                      requestHashPolicies:
                        description: RequestHashPolicies contains a list of hash policies
                          to apply when the `RequestHash` load balancing strategy
                          is chosen. If an element of the supplied list of hash policies
                          is invalid, it will be ignored. If the list of hash policies
                          is empty after validation, the load balancing strategy will
                          fall back the the default `RoundRobin`.
                        items:
                          description: RequestHashPolicy contains configuration for
                            an individual hash policy on a request attribute.
                          properties:
                            hashSourceIP:
                              description: HashSourceIP should be set to true when
                                request source IP hash based load balancing is desired.
                                It must be the only hash option field set, otherwise
                                this request hash policy object will be ignored.
                              type: boolean
                            headerHashOptions:
                              description: HeaderHashOptions should be set when request
                                header hash based load balancing is desired. It must
                                be the only hash option field set, otherwise this
                                request hash policy object will be ignored.
                              properties:
                                headerName:
                                  description: HeaderName is the name of the HTTP
                                    request header that will be used to calculate
                                    the hash key. If the header specified is not present
                                    on a request, no hash will be produced.
                                  minLength: 1
                                  type: string
                              type: object
                            queryParameterHashOptions:
                              description: QueryParameterHashOptions should be set
                                when request query parameter hash based load balancing
                                is desired. It must be the only hash option field
                                set, otherwise this request hash policy object will
                                be ignored.
                              properties:
                                parameterName:
                                  description: ParameterName is the name of the HTTP
                                    request query parameter that will be used to calculate
                                    the hash key. If the query parameter specified
                                    is not present on a request, no hash will be produced.
                                  minLength: 1
                                  type: string
                              type: object
                            terminal:
                              description: Terminal is a flag that allows for short-circuiting
                                computing of a hash for a given request. If set to
                                true, and the request attribute specified in the attribute
                                hash options is present, no further hash policies
                                will be used to calculate a hash for the request.
                              type: boolean
                          type: object
                        type: array
                      strategy:
                        description: Strategy specifies the policy used to balance
                          requests across the pool of backend pods. Valid policy names
                          are `Random`, `RoundRobin`, `WeightedLeastRequest`, `Cookie`,
                          and `RequestHash`. If an unknown strategy name is specified
                          or no policy is supplied, the default `RoundRobin` policy
                          is used.
                        type: string
                    type: object
                  services:
                    description: Services are the services to proxy traffic
                    items:
                      description: Service defines an Kubernetes Service to proxy
                        traffic.
                      properties:
                        cookieRewritePolicies:
                          description: The policies for rewriting Set-Cookie header
                            attributes.
                          items:
                            properties:
                              domainRewrite:
                                description: DomainRewrite enables rewriting the Set-Cookie
                                  Domain element. If not set, Domain will not be rewritten.
                                properties:
                                  value:
                                    description: Value is the value to rewrite the
                                      Domain attribute to. For now this is required.
                                    maxLength: 4096
                                    minLength: 1
                                    pattern: ^[a-z0-9]([-a-z0-9]*[a-z0-9])?(\.[a-z0-9]([-a-z0-9]*[a-z0-9])?)*$
                                    type: string
                                required:
                                - value
                                type: object
                              name:
                                description: Name is the name of the cookie for which
                                  attributes will be rewritten.
                                maxLength: 4096
                                minLength: 1
                                pattern: ^[^()<>@,;:\\"\/[\]?={} \t\x7f\x00\x01\x02\x03\x04\x05\x06\x07\x08\x09\x0a\x0b\x0c\x0d\x0e\x0f\x10\x11\x12\x13\x14\x15\x16\x17\x18\x19\x1a\x1b\x1c\x1d\x1e\x1f]+$
                                type: string
                              pathRewrite:
                                description: PathRewrite enables rewriting the Set-Cookie
                                  Path element. If not set, Path will not be rewritten.
                                properties:
                                  value:
                                    description: Value is the value to rewrite the
                                      Path attribute to. For now this is required.
                                    maxLength: 4096
                                    minLength: 1
                                    pattern: ^[^;\x7f\x00\x01\x02\x03\x04\x05\x06\x07\x08\x09\x0a\x0b\x0c\x0d\x0e\x0f\x10\x11\x12\x13\x14\x15\x16\x17\x18\x19\x1a\x1b\x1c\x1d\x1e\x1f]+$
                                    type: string
                                required:
                                - value
                                type: object
                              sameSite:
                                description: SameSite enables rewriting the Set-Cookie
                                  SameSite element. If not set, SameSite attribute
                                  will not be rewritten.
                                enum:
                                - Strict
                                - Lax
                                - None
                                type: string
                              secure:
                                description: Secure enables rewriting the Set-Cookie
                                  Secure element. If not set, Secure attribute will
                                  not be rewritten.
                                type: boolean
                            required:
                            - name
                            type: object
                          type: array
                        mirror:
                          description: If Mirror is true the Service will receive
                            a read only mirror of the traffic for this route.
                          type: boolean
                        name:
                          description: Name is the name of Kubernetes service to proxy
                            traffic. Names defined here will be used to look up corresponding
                            endpoints which contain the ips to route.
                          type: string
                        port:
                          description: Port (defined as Integer) to proxy traffic
                            to since a service can have multiple defined.
                          exclusiveMaximum: true
                          maximum: 65536
                          minimum: 1
                          type: integer
                        protocol:
                          description: Protocol may be used to specify (or override)
                            the protocol used to reach this Service. Values may be
                            tls, h2, h2c. If omitted, protocol-selection falls back
                            on Service annotations.
                          enum:
                          - h2
                          - h2c
                          - tls
                          type: string
                        requestHeadersPolicy:
                          description: The policy for managing request headers during
                            proxying. Rewriting the 'Host' header is not supported.
                          properties:
                            remove:
                              description: Remove specifies a list of HTTP header
                                names to remove.
                              items:
                                type: string
                              type: array
                            set:
                              description: Set specifies a list of HTTP header values
                                that will be set in the HTTP header. If the header
                                does not exist it will be added, otherwise it will
                                be overwritten with the new value.
                              items:
                                description: HeaderValue represents a header name/value
                                  pair
                                properties:
                                  name:
                                    description: Name represents a key of a header
                                    minLength: 1
                                    type: string
                                  value:
                                    description: Value represents the value of a header
                                      specified by a key
                                    minLength: 1
                                    type: string
                                required:
                                - name
                                - value
                                type: object
                              type: array
                          type: object
                        responseHeadersPolicy:
                          description: The policy for managing response headers during
                            proxying. Rewriting the 'Host' header is not supported.
                          properties:
                            remove:
                              description: Remove specifies a list of HTTP header
                                names to remove.
                              items:
                                type: string
                              type: array
                            set:
                              description: Set specifies a list of HTTP header values
                                that will be set in the HTTP header. If the header
                                does not exist it will be added, otherwise it will
                                be overwritten with the new value.
                              items:
                                description: HeaderValue represents a header name/value
                                  pair
                                properties:
                                  name:
                                    description: Name represents a key of a header
                                    minLength: 1
                                    type: string
                                  value:
                                    description: Value represents the value of a header
                                      specified by a key
                                    minLength: 1
                                    type: string
                                required:
                                - name
                                - value
                                type: object
                              type: array
                          type: object
                        slowStartPolicy:
                          description: Slow start will gradually increase amount of
                            traffic to a newly added endpoint.
                          properties:
                            aggression:
                              default: "1.0"
                              description: "The speed of traffic increase over the
                                slow start window. Defaults to 1.0, so that endpoint
                                would get linearly increasing amount of traffic. When
                                increasing the value for this parameter, the speed
                                of traffic ramp-up increases non-linearly. The value
                                of aggression parameter should be greater than 0.0.
                                \n More info: https://www.envoyproxy.io/docs/envoy/latest/intro/arch_overview/upstream/load_balancing/slow_start"
                              pattern: ^([0-9]+([.][0-9]+)?|[.][0-9]+)$
                              type: string
                            minWeightPercent:
                              default: 10
                              description: The minimum or starting percentage of traffic
                                to send to new endpoints. A non-zero value helps avoid
                                a too small initial weight, which may cause endpoints
                                in slow start mode to receive no traffic in the beginning
                                of the slow start window. If not specified, the default
                                is 10%.
                              format: int32
                              maximum: 100
                              minimum: 0
                              type: integer
                            window:
                              description: The duration of slow start window. Duration
                                is expressed in the Go [Duration format](https://godoc.org/time#ParseDuration).
                                Valid time units are "ns", "us" (or "µs"), "ms", "s",
                                "m", "h".
                              pattern: ^(((\d*(\.\d*)?h)|(\d*(\.\d*)?m)|(\d*(\.\d*)?s)|(\d*(\.\d*)?ms)|(\d*(\.\d*)?us)|(\d*(\.\d*)?µs)|(\d*(\.\d*)?ns))+)$
                              type: string
                          required:
                          - window
                          type: object
                        validation:
                          description: UpstreamValidation defines how to verify the
                            backend service's certificate
                          properties:
                            caSecret:
                              description: Name or namespaced name of the Kubernetes
                                secret used to validate the certificate presented
                                by the backend. The secret must contain key named
                                ca.crt.
                              type: string
                            subjectName:
                              description: Key which is expected to be present in
                                the 'subjectAltName' of the presented certificate.
                              type: string
                          required:
                          - caSecret
                          - subjectName
                          type: object
                        weight:
                          description: Weight defines percentage of traffic to balance
                            traffic
                          format: int64
                          minimum: 0
                          type: integer
                      required:
                      - name
                      - port
                      type: object
                    type: array
                type: object
              virtualhost:
                description: Virtualhost appears at most once. If it is present, the
                  object is considered to be a "root" HTTPProxy.
                properties:
                  authorization:
                    description: This field configures an extension service to perform
                      authorization for this virtual host. Authorization can only
                      be configured on virtual hosts that have TLS enabled. If the
                      TLS configuration requires client certificate validation, the
                      client certificate is always included in the authentication
                      check request.
                    properties:
                      authPolicy:
                        description: AuthPolicy sets a default authorization policy
                          for client requests. This policy will be used unless overridden
                          by individual routes.
                        properties:
                          context:
                            additionalProperties:
                              type: string
                            description: Context is a set of key/value pairs that
                              are sent to the authentication server in the check request.
                              If a context is provided at an enclosing scope, the
                              entries are merged such that the inner scope overrides
                              matching keys from the outer scope.
                            type: object
                          disabled:
                            description: When true, this field disables client request
                              authentication for the scope of the policy.
                            type: boolean
                        type: object
                      extensionRef:
                        description: ExtensionServiceRef specifies the extension resource
                          that will authorize client requests.
                        properties:
                          apiVersion:
                            description: API version of the referent. If this field
                              is not specified, the default "projectcontour.io/v1alpha1"
                              will be used
                            minLength: 1
                            type: string
                          name:
                            description: "Name of the referent. \n More info: https://kubernetes.io/docs/concepts/overview/working-with-objects/names/#names"
                            minLength: 1
                            type: string
                          namespace:
                            description: "Namespace of the referent. If this field
                              is not specifies, the namespace of the resource that
                              targets the referent will be used. \n More info: https://kubernetes.io/docs/concepts/overview/working-with-objects/namespaces/"
                            minLength: 1
                            type: string
                        type: object
                      failOpen:
                        description: If FailOpen is true, the client request is forwarded
                          to the upstream service even if the authorization server
                          fails to respond. This field should not be set in most cases.
                          It is intended for use only while migrating applications
                          from internal authorization to Contour external authorization.
                        type: boolean
                      responseTimeout:
                        description: ResponseTimeout configures maximum time to wait
                          for a check response from the authorization server. Timeout
                          durations are expressed in the Go [Duration format](https://godoc.org/time#ParseDuration).
                          Valid time units are "ns", "us" (or "µs"), "ms", "s", "m",
                          "h". The string "infinity" is also a valid input and specifies
                          no timeout.
                        pattern: ^(((\d*(\.\d*)?h)|(\d*(\.\d*)?m)|(\d*(\.\d*)?s)|(\d*(\.\d*)?ms)|(\d*(\.\d*)?us)|(\d*(\.\d*)?µs)|(\d*(\.\d*)?ns))+|infinity|infinite)$
                        type: string
                      withRequestBody:
                        description: WithRequestBody specifies configuration for sending
                          the client request's body to authorization server.
                        properties:
                          allowPartialMessage:
                            description: If AllowPartialMessage is true, then Envoy
                              will buffer the body until MaxRequestBytes are reached.
                            type: boolean
                          maxRequestBytes:
                            default: 1024
                            description: MaxRequestBytes sets the maximum size of
                              message body ExtAuthz filter will hold in-memory.
                            format: int32
                            minimum: 1
                            type: integer
                          packAsBytes:
                            description: If PackAsBytes is true, the body sent to
                              Authorization Server is in raw bytes.
                            type: boolean
                        type: object
                    required:
                    - extensionRef
                    type: object
                  corsPolicy:
                    description: Specifies the cross-origin policy to apply to the
                      VirtualHost.
                    properties:
                      allowCredentials:
                        description: Specifies whether the resource allows credentials.
                        type: boolean
                      allowHeaders:
                        description: AllowHeaders specifies the content for the *access-control-allow-headers*
                          header.
                        items:
                          description: CORSHeaderValue specifies the value of the
                            string headers returned by a cross-domain request.
                          pattern: ^[a-zA-Z0-9!#$%&'*+.^_`|~-]+$
                          type: string
                        minItems: 1
                        type: array
                      allowMethods:
                        description: AllowMethods specifies the content for the *access-control-allow-methods*
                          header.
                        items:
                          description: CORSHeaderValue specifies the value of the
                            string headers returned by a cross-domain request.
                          pattern: ^[a-zA-Z0-9!#$%&'*+.^_`|~-]+$
                          type: string
                        minItems: 1
                        type: array
                      allowOrigin:
                        description: AllowOrigin specifies the origins that will be
                          allowed to do CORS requests. Allowed values include "*"
                          which signifies any origin is allowed, an exact origin of
                          the form "scheme://host[:port]" (where port is optional),
                          or a valid regex pattern. Note that regex patterns are validated
                          and a simple "glob" pattern (e.g. *.foo.com) will be rejected
                          or produce unexpected matches when applied as a regex.
                        items:
                          type: string
                        minItems: 1
                        type: array
                      exposeHeaders:
                        description: ExposeHeaders Specifies the content for the *access-control-expose-headers*
                          header.
                        items:
                          description: CORSHeaderValue specifies the value of the
                            string headers returned by a cross-domain request.
                          pattern: ^[a-zA-Z0-9!#$%&'*+.^_`|~-]+$
                          type: string
                        minItems: 1
                        type: array
                      maxAge:
                        description: MaxAge indicates for how long the results of
                          a preflight request can be cached. MaxAge durations are
                          expressed in the Go [Duration format](https://godoc.org/time#ParseDuration).
                          Valid time units are "ns", "us" (or "µs"), "ms", "s", "m",
                          "h". Only positive values are allowed while 0 disables the
                          cache requiring a preflight OPTIONS check for all cross-origin
                          requests.
                        pattern: ^(((\d*(\.\d*)?h)|(\d*(\.\d*)?m)|(\d*(\.\d*)?s)|(\d*(\.\d*)?ms)|(\d*(\.\d*)?us)|(\d*(\.\d*)?µs)|(\d*(\.\d*)?ns))+|0)$
                        type: string
                    required:
                    - allowMethods
                    - allowOrigin
                    type: object
                  fqdn:
                    description: The fully qualified domain name of the root of the
                      ingress tree all leaves of the DAG rooted at this object relate
                      to the fqdn.
                    pattern: ^(\*\.)?[a-z0-9]([-a-z0-9]*[a-z0-9])?(\.[a-z0-9]([-a-z0-9]*[a-z0-9])?)*$
                    type: string
                  jwtProviders:
                    description: Providers to use for verifying JSON Web Tokens (JWTs)
                      on the virtual host.
                    items:
                      description: JWTProvider defines how to verify JWTs on requests.
                      properties:
                        audiences:
                          description: Audiences that JWTs are allowed to have in
                            the "aud" field. If not provided, JWT audiences are not
                            checked.
                          items:
                            type: string
                          type: array
                        default:
                          description: Whether the provider should apply to all routes
                            in the HTTPProxy/its includes by default. At most one
                            provider can be marked as the default. If no provider
                            is marked as the default, individual routes must explicitly
                            identify the provider they require.
                          type: boolean
                        forwardJWT:
                          description: Whether the JWT should be forwarded to the
                            backend service after successful verification. By default,
                            the JWT is not forwarded.
                          type: boolean
                        issuer:
                          description: Issuer that JWTs are required to have in the
                            "iss" field. If not provided, JWT issuers are not checked.
                          type: string
                        name:
                          description: Unique name for the provider.
                          minLength: 1
                          type: string
                        remoteJWKS:
                          description: Remote JWKS to use for verifying JWT signatures.
                          properties:
                            cacheDuration:
                              description: How long to cache the JWKS locally. If
                                not specified, Envoy's default of 5m applies.
                              pattern: ^(((\d*(\.\d*)?h)|(\d*(\.\d*)?m)|(\d*(\.\d*)?s)|(\d*(\.\d*)?ms)|(\d*(\.\d*)?us)|(\d*(\.\d*)?µs)|(\d*(\.\d*)?ns))+)$
                              type: string
                            dnsLookupFamily:
                              description: "The DNS IP address resolution policy for
                                the JWKS URI. When configured as \"v4\", the DNS resolver
                                will only perform a lookup for addresses in the IPv4
                                family. If \"v6\" is configured, the DNS resolver
                                will only perform a lookup for addresses in the IPv6
                                family. If \"auto\" is configured, the DNS resolver
                                will first perform a lookup for addresses in the IPv6
                                family and fallback to a lookup for addresses in the
                                IPv4 family. If not specified, the Contour-wide setting
                                defined in the config file or ContourConfiguration
                                applies (defaults to \"auto\"). \n See https://www.envoyproxy.io/docs/envoy/latest/api-v3/config/cluster/v3/cluster.proto.html#envoy-v3-api-enum-config-cluster-v3-cluster-dnslookupfamily
                                for more information."
                              enum:
                              - auto
                              - v4
                              - v6
                              type: string
                            timeout:
                              description: How long to wait for a response from the
                                URI. If not specified, a default of 1s applies.
                              pattern: ^(((\d*(\.\d*)?h)|(\d*(\.\d*)?m)|(\d*(\.\d*)?s)|(\d*(\.\d*)?ms)|(\d*(\.\d*)?us)|(\d*(\.\d*)?µs)|(\d*(\.\d*)?ns))+)$
                              type: string
                            uri:
                              description: The URI for the JWKS.
                              minLength: 1
                              type: string
                            validation:
                              description: UpstreamValidation defines how to verify
                                the JWKS's TLS certificate.
                              properties:
                                caSecret:
                                  description: Name or namespaced name of the Kubernetes
                                    secret used to validate the certificate presented
                                    by the backend. The secret must contain key named
                                    ca.crt.
                                  type: string
                                subjectName:
                                  description: Key which is expected to be present
                                    in the 'subjectAltName' of the presented certificate.
                                  type: string
                              required:
                              - caSecret
                              - subjectName
                              type: object
                          required:
                          - uri
                          type: object
                      required:
                      - name
                      - remoteJWKS
                      type: object
                    type: array
                  rateLimitPolicy:
                    description: The policy for rate limiting on the virtual host.
                    properties:
                      global:
                        description: Global defines global rate limiting parameters,
                          i.e. parameters defining descriptors that are sent to an
                          external rate limit service (RLS) for a rate limit decision
                          on each request.
                        properties:
                          descriptors:
                            description: Descriptors defines the list of descriptors
                              that will be generated and sent to the rate limit service.
                              Each descriptor contains 1+ key-value pair entries.
                            items:
                              description: RateLimitDescriptor defines a list of key-value
                                pair generators.
                              properties:
                                entries:
                                  description: Entries is the list of key-value pair
                                    generators.
                                  items:
                                    description: RateLimitDescriptorEntry is a key-value
                                      pair generator. Exactly one field on this struct
                                      must be non-nil.
                                    properties:
                                      genericKey:
                                        description: GenericKey defines a descriptor
                                          entry with a static key and value.
                                        properties:
                                          key:
                                            description: Key defines the key of the
                                              descriptor entry. If not set, the key
                                              is set to "generic_key".
                                            type: string
                                          value:
                                            description: Value defines the value of
                                              the descriptor entry.
                                            minLength: 1
                                            type: string
                                        type: object
                                      remoteAddress:
                                        description: RemoteAddress defines a descriptor
                                          entry with a key of "remote_address" and
                                          a value equal to the client's IP address
                                          (from x-forwarded-for).
                                        type: object
                                      requestHeader:
                                        description: RequestHeader defines a descriptor
                                          entry that's populated only if a given header
                                          is present on the request. The descriptor
                                          key is static, and the descriptor value
                                          is equal to the value of the header.
                                        properties:
                                          descriptorKey:
                                            description: DescriptorKey defines the
                                              key to use on the descriptor entry.
                                            minLength: 1
                                            type: string
                                          headerName:
                                            description: HeaderName defines the name
                                              of the header to look for on the request.
                                            minLength: 1
                                            type: string
                                        type: object
                                      requestHeaderValueMatch:
                                        description: RequestHeaderValueMatch defines
                                          a descriptor entry that's populated if the
                                          request's headers match a set of 1+ match
                                          criteria. The descriptor key is "header_match",
                                          and the descriptor value is static.
                                        properties:
                                          expectMatch:
                                            default: true
                                            description: ExpectMatch defines whether
                                              the request must positively match the
                                              match criteria in order to generate
                                              a descriptor entry (i.e. true), or not
                                              match the match criteria in order to
                                              generate a descriptor entry (i.e. false).
                                              The default is true.
                                            type: boolean
                                          headers:
                                            description: Headers is a list of 1+ match
                                              criteria to apply against the request
                                              to determine whether to populate the
                                              descriptor entry or not.
                                            items:
                                              description: HeaderMatchCondition specifies
                                                how to conditionally match against
                                                HTTP headers. The Name field is required,
                                                but only one of the remaining fields
                                                should be be provided.
                                              properties:
                                                contains:
                                                  description: Contains specifies
                                                    a substring that must be present
                                                    in the header value.
                                                  type: string
                                                exact:
                                                  description: Exact specifies a string
                                                    that the header value must be
                                                    equal to.
                                                  type: string
                                                name:
                                                  description: Name is the name of
                                                    the header to match against. Name
                                                    is required. Header names are
                                                    case insensitive.
                                                  type: string
                                                notcontains:
                                                  description: NotContains specifies
                                                    a substring that must not be present
                                                    in the header value.
                                                  type: string
                                                notexact:
                                                  description: NoExact specifies a
                                                    string that the header value must
                                                    not be equal to. The condition
                                                    is true if the header has any
                                                    other value.
                                                  type: string
                                                notpresent:
                                                  description: NotPresent specifies
                                                    that condition is true when the
                                                    named header is not present. Note
                                                    that setting NotPresent to false
                                                    does not make the condition true
                                                    if the named header is present.
                                                  type: boolean
                                                present:
                                                  description: Present specifies that
                                                    condition is true when the named
                                                    header is present, regardless
                                                    of its value. Note that setting
                                                    Present to false does not make
                                                    the condition true if the named
                                                    header is absent.
                                                  type: boolean
                                              required:
                                              - name
                                              type: object
                                            minItems: 1
                                            type: array
                                          value:
                                            description: Value defines the value of
                                              the descriptor entry.
                                            minLength: 1
                                            type: string
                                        type: object
                                    type: object
                                  minItems: 1
                                  type: array
                              type: object
                            minItems: 1
                            type: array
                        type: object
                      local:
                        description: Local defines local rate limiting parameters,
                          i.e. parameters for rate limiting that occurs within each
                          Envoy pod as requests are handled.
                        properties:
                          burst:
                            description: Burst defines the number of requests above
                              the requests per unit that should be allowed within
                              a short period of time.
                            format: int32
                            type: integer
                          requests:
                            description: Requests defines how many requests per unit
                              of time should be allowed before rate limiting occurs.
                            format: int32
                            minimum: 1
                            type: integer
                          responseHeadersToAdd:
                            description: ResponseHeadersToAdd is an optional list
                              of response headers to set when a request is rate-limited.
                            items:
                              description: HeaderValue represents a header name/value
                                pair
                              properties:
                                name:
                                  description: Name represents a key of a header
                                  minLength: 1
                                  type: string
                                value:
                                  description: Value represents the value of a header
                                    specified by a key
                                  minLength: 1
                                  type: string
                              required:
                              - name
                              - value
                              type: object
                            type: array
                          responseStatusCode:
                            description: ResponseStatusCode is the HTTP status code
                              to use for responses to rate-limited requests. Codes
                              must be in the 400-599 range (inclusive). If not specified,
                              the Envoy default of 429 (Too Many Requests) is used.
                            format: int32
                            maximum: 599
                            minimum: 400
                            type: integer
                          unit:
                            description: Unit defines the period of time within which
                              requests over the limit will be rate limited. Valid
                              values are "second", "minute" and "hour".
                            enum:
                            - second
                            - minute
                            - hour
                            type: string
                        required:
                        - requests
                        - unit
                        type: object
                    type: object
                  tls:
                    description: If present the fields describes TLS properties of
                      the virtual host. The SNI names that will be matched on are
                      described in fqdn, the tls.secretName secret must contain a
                      certificate that itself contains a name that matches the FQDN.
                    properties:
                      clientValidation:
                        description: "ClientValidation defines how to verify the client
                          certificate when an external client establishes a TLS connection
                          to Envoy. \n This setting: \n 1. Enables TLS client certificate
                          validation. 2. Specifies how the client certificate will
                          be validated (i.e.    validation required or skipped). \n
                          Note: Setting client certificate validation to be skipped
                          should be only used in conjunction with an external authorization
                          server that performs client validation as Contour will ensure
                          client certificates are passed along."
                        properties:
                          caSecret:
                            description: Name of a Kubernetes secret that contains
                              a CA certificate bundle. The secret must contain key
                              named ca.crt. The client certificate must validate against
                              the certificates in the bundle. If specified and SkipClientCertValidation
                              is true, client certificates will be required on requests.
                            minLength: 1
                            type: string
                          crlOnlyVerifyLeafCert:
                            description: If this option is set to true, only the certificate
                              at the end of the certificate chain will be subject
                              to validation by CRL.
                            type: boolean
                          crlSecret:
                            description: Name of a Kubernetes opaque secret that contains
                              a concatenated list of PEM encoded CRLs. The secret
                              must contain key named crl.pem. This field will be used
                              to verify that a client certificate has not been revoked.
                              CRLs must be available from all CAs, unless crlOnlyVerifyLeafCert
                              is true. Large CRL lists are not supported since individual
                              secrets are limited to 1MiB in size.
                            minLength: 1
                            type: string
                          skipClientCertValidation:
                            description: SkipClientCertValidation disables downstream
                              client certificate validation. Defaults to false. This
                              field is intended to be used in conjunction with external
                              authorization in order to enable the external authorization
                              server to validate client certificates. When this field
                              is set to true, client certificates are requested but
                              not verified by Envoy. If CACertificate is specified,
                              client certificates are required on requests, but not
                              verified. If external authorization is in use, they
                              are presented to the external authorization server.
                            type: boolean
                        type: object
                      enableFallbackCertificate:
                        description: EnableFallbackCertificate defines if the vhost
                          should allow a default certificate to be applied which handles
                          all requests which don't match the SNI defined in this vhost.
                        type: boolean
                      minimumProtocolVersion:
                        description: MinimumProtocolVersion is the minimum TLS version
                          this vhost should negotiate. Valid options are `1.2` (default)
                          and `1.3`. Any other value defaults to TLS 1.2.
                        type: string
                      passthrough:
                        description: Passthrough defines whether the encrypted TLS
                          handshake will be passed through to the backing cluster.
                          Either Passthrough or SecretName must be specified, but
                          not both.
                        type: boolean
                      secretName:
                        description: SecretName is the name of a TLS secret in the
                          current namespace. Either SecretName or Passthrough must
                          be specified, but not both. If specified, the named secret
                          must contain a matching certificate for the virtual host's
                          FQDN.
                        type: string
                    type: object
                required:
                - fqdn
                type: object
            type: object
          status:
            default:
              currentStatus: NotReconciled
              description: Waiting for controller
            description: Status is a container for computed information about the
              HTTPProxy.
            properties:
              conditions:
                description: "Conditions contains information about the current status
                  of the HTTPProxy, in an upstream-friendly container. \n Contour
                  will update a single condition, `Valid`, that is in normal-true
                  polarity. That is, when `currentStatus` is `valid`, the `Valid`
                  condition will be `status: true`, and vice versa. \n Contour will
                  leave untouched any other Conditions set in this block, in case
                  some other controller wants to add a Condition. \n If you are another
                  controller owner and wish to add a condition, you *should* namespace
                  your condition with a label, like `controller.domain.com/ConditionName`."
                items:
                  description: "DetailedCondition is an extension of the normal Kubernetes
                    conditions, with two extra fields to hold sub-conditions, which
                    provide more detailed reasons for the state (True or False) of
                    the condition. \n `errors` holds information about sub-conditions
                    which are fatal to that condition and render its state False.
                    \n `warnings` holds information about sub-conditions which are
                    not fatal to that condition and do not force the state to be False.
                    \n Remember that Conditions have a type, a status, and a reason.
                    \n The type is the type of the condition, the most important one
                    in this CRD set is `Valid`. `Valid` is a positive-polarity condition:
                    when it is `status: true` there are no problems. \n In more detail,
                    `status: true` means that the object is has been ingested into
                    Contour with no errors. `warnings` may still be present, and will
                    be indicated in the Reason field. There must be zero entries in
                    the `errors` slice in this case. \n `Valid`, `status: false` means
                    that the object has had one or more fatal errors during processing
                    into Contour. The details of the errors will be present under
                    the `errors` field. There must be at least one error in the `errors`
                    slice if `status` is `false`. \n For DetailedConditions of types
                    other than `Valid`, the Condition must be in the negative polarity.
                    When they have `status` `true`, there is an error. There must
                    be at least one entry in the `errors` Subcondition slice. When
                    they have `status` `false`, there are no serious errors, and there
                    must be zero entries in the `errors` slice. In either case, there
                    may be entries in the `warnings` slice. \n Regardless of the polarity,
                    the `reason` and `message` fields must be updated with either
                    the detail of the reason (if there is one and only one entry in
                    total across both the `errors` and `warnings` slices), or `MultipleReasons`
                    if there is more than one entry."
                  properties:
                    errors:
                      description: "Errors contains a slice of relevant error subconditions
                        for this object. \n Subconditions are expected to appear when
                        relevant (when there is a error), and disappear when not relevant.
                        An empty slice here indicates no errors."
                      items:
                        description: "SubCondition is a Condition-like type intended
                          for use as a subcondition inside a DetailedCondition. \n
                          It contains a subset of the Condition fields. \n It is intended
                          for warnings and errors, so `type` names should use abnormal-true
                          polarity, that is, they should be of the form \"ErrorPresent:
                          true\". \n The expected lifecycle for these errors is that
                          they should only be present when the error or warning is,
                          and should be removed when they are not relevant."
                        properties:
                          message:
                            description: "Message is a human readable message indicating
                              details about the transition. \n This may be an empty
                              string."
                            maxLength: 32768
                            type: string
                          reason:
                            description: "Reason contains a programmatic identifier
                              indicating the reason for the condition's last transition.
                              Producers of specific condition types may define expected
                              values and meanings for this field, and whether the
                              values are considered a guaranteed API. \n The value
                              should be a CamelCase string. \n This field may not
                              be empty."
                            maxLength: 1024
                            minLength: 1
                            pattern: ^[A-Za-z]([A-Za-z0-9_,:]*[A-Za-z0-9_])?$
                            type: string
                          status:
                            description: Status of the condition, one of True, False,
                              Unknown.
                            enum:
                            - "True"
                            - "False"
                            - Unknown
                            type: string
                          type:
                            description: "Type of condition in `CamelCase` or in `foo.example.com/CamelCase`.
                              \n This must be in abnormal-true polarity, that is,
                              `ErrorFound` or `controller.io/ErrorFound`. \n The regex
                              it matches is (dns1123SubdomainFmt/)?(qualifiedNameFmt)"
                            maxLength: 316
                            pattern: ^([a-z0-9]([-a-z0-9]*[a-z0-9])?(\.[a-z0-9]([-a-z0-9]*[a-z0-9])?)*/)?(([A-Za-z0-9][-A-Za-z0-9_.]*)?[A-Za-z0-9])$
                            type: string
                        required:
                        - message
                        - reason
                        - status
                        - type
                        type: object
                      type: array
                    lastTransitionTime:
                      description: lastTransitionTime is the last time the condition
                        transitioned from one status to another. This should be when
                        the underlying condition changed.  If that is not known, then
                        using the time when the API field changed is acceptable.
                      format: date-time
                      type: string
                    message:
                      description: message is a human readable message indicating
                        details about the transition. This may be an empty string.
                      maxLength: 32768
                      type: string
                    observedGeneration:
                      description: observedGeneration represents the .metadata.generation
                        that the condition was set based upon. For instance, if .metadata.generation
                        is currently 12, but the .status.conditions[x].observedGeneration
                        is 9, the condition is out of date with respect to the current
                        state of the instance.
                      format: int64
                      minimum: 0
                      type: integer
                    reason:
                      description: reason contains a programmatic identifier indicating
                        the reason for the condition's last transition. Producers
                        of specific condition types may define expected values and
                        meanings for this field, and whether the values are considered
                        a guaranteed API. The value should be a CamelCase string.
                        This field may not be empty.
                      maxLength: 1024
                      minLength: 1
                      pattern: ^[A-Za-z]([A-Za-z0-9_,:]*[A-Za-z0-9_])?$
                      type: string
                    status:
                      description: status of the condition, one of True, False, Unknown.
                      enum:
                      - "True"
                      - "False"
                      - Unknown
                      type: string
                    type:
                      description: type of condition in CamelCase or in foo.example.com/CamelCase.
                        --- Many .condition.type values are consistent across resources
                        like Available, but because arbitrary conditions can be useful
                        (see .node.status.conditions), the ability to deconflict is
                        important. The regex it matches is (dns1123SubdomainFmt/)?(qualifiedNameFmt)
                      maxLength: 316
                      pattern: ^([a-z0-9]([-a-z0-9]*[a-z0-9])?(\.[a-z0-9]([-a-z0-9]*[a-z0-9])?)*/)?(([A-Za-z0-9][-A-Za-z0-9_.]*)?[A-Za-z0-9])$
                      type: string
                    warnings:
                      description: "Warnings contains a slice of relevant warning
                        subconditions for this object. \n Subconditions are expected
                        to appear when relevant (when there is a warning), and disappear
                        when not relevant. An empty slice here indicates no warnings."
                      items:
                        description: "SubCondition is a Condition-like type intended
                          for use as a subcondition inside a DetailedCondition. \n
                          It contains a subset of the Condition fields. \n It is intended
                          for warnings and errors, so `type` names should use abnormal-true
                          polarity, that is, they should be of the form \"ErrorPresent:
                          true\". \n The expected lifecycle for these errors is that
                          they should only be present when the error or warning is,
                          and should be removed when they are not relevant."
                        properties:
                          message:
                            description: "Message is a human readable message indicating
                              details about the transition. \n This may be an empty
                              string."
                            maxLength: 32768
                            type: string
                          reason:
                            description: "Reason contains a programmatic identifier
                              indicating the reason for the condition's last transition.
                              Producers of specific condition types may define expected
                              values and meanings for this field, and whether the
                              values are considered a guaranteed API. \n The value
                              should be a CamelCase string. \n This field may not
                              be empty."
                            maxLength: 1024
                            minLength: 1
                            pattern: ^[A-Za-z]([A-Za-z0-9_,:]*[A-Za-z0-9_])?$
                            type: string
                          status:
                            description: Status of the condition, one of True, False,
                              Unknown.
                            enum:
                            - "True"
                            - "False"
                            - Unknown
                            type: string
                          type:
                            description: "Type of condition in `CamelCase` or in `foo.example.com/CamelCase`.
                              \n This must be in abnormal-true polarity, that is,
                              `ErrorFound` or `controller.io/ErrorFound`. \n The regex
                              it matches is (dns1123SubdomainFmt/)?(qualifiedNameFmt)"
                            maxLength: 316
                            pattern: ^([a-z0-9]([-a-z0-9]*[a-z0-9])?(\.[a-z0-9]([-a-z0-9]*[a-z0-9])?)*/)?(([A-Za-z0-9][-A-Za-z0-9_.]*)?[A-Za-z0-9])$
                            type: string
                        required:
                        - message
                        - reason
                        - status
                        - type
                        type: object
                      type: array
                  required:
                  - lastTransitionTime
                  - message
                  - reason
                  - status
                  - type
                  type: object
                type: array
                x-kubernetes-list-map-keys:
                - type
                x-kubernetes-list-type: map
              currentStatus:
                type: string
              description:
                type: string
              loadBalancer:
                description: LoadBalancer contains the current status of the load
                  balancer.
                properties:
                  ingress:
                    description: Ingress is a list containing ingress points for the
                      load-balancer. Traffic intended for the service should be sent
                      to these ingress points.
                    items:
                      description: 'LoadBalancerIngress represents the status of a
                        load-balancer ingress point: traffic intended for the service
                        should be sent to an ingress point.'
                      properties:
                        hostname:
                          description: Hostname is set for load-balancer ingress points
                            that are DNS based (typically AWS load-balancers)
                          type: string
                        ip:
                          description: IP is set for load-balancer ingress points
                            that are IP based (typically GCE or OpenStack load-balancers)
                          type: string
                        ports:
                          description: Ports is a list of records of service ports
                            If used, every port defined in the service should have
                            an entry in it
                          items:
                            properties:
                              error:
                                description: 'Error is to record the problem with
                                  the service port The format of the error shall comply
                                  with the following rules: - built-in error values
                                  shall be specified in this file and those shall
                                  use   CamelCase names - cloud provider specific
                                  error values must have names that comply with the   format
                                  foo.example.com/CamelCase. --- The regex it matches
                                  is (dns1123SubdomainFmt/)?(qualifiedNameFmt)'
                                maxLength: 316
                                pattern: ^([a-z0-9]([-a-z0-9]*[a-z0-9])?(\.[a-z0-9]([-a-z0-9]*[a-z0-9])?)*/)?(([A-Za-z0-9][-A-Za-z0-9_.]*)?[A-Za-z0-9])$
                                type: string
                              port:
                                description: Port is the port number of the service
                                  port of which status is recorded here
                                format: int32
                                type: integer
                              protocol:
                                default: TCP
                                description: 'Protocol is the protocol of the service
                                  port of which status is recorded here The supported
                                  values are: "TCP", "UDP", "SCTP"'
                                type: string
                            required:
                            - port
                            - protocol
                            type: object
                          type: array
                          x-kubernetes-list-type: atomic
                      type: object
                    type: array
                type: object
            type: object
        required:
        - metadata
        - spec
        type: object
    served: true
    storage: true
    subresources:
      status: {}
status:
  acceptedNames:
    kind: ""
    plural: ""
  conditions: []
  storedVersions: []
---
apiVersion: apiextensions.k8s.io/v1
kind: CustomResourceDefinition
metadata:
  annotations:
    controller-gen.kubebuilder.io/version: v0.7.0
  creationTimestamp: null
  name: tlscertificatedelegations.projectcontour.io
spec:
  preserveUnknownFields: false
  group: projectcontour.io
  names:
    kind: TLSCertificateDelegation
    listKind: TLSCertificateDelegationList
    plural: tlscertificatedelegations
    shortNames:
    - tlscerts
    singular: tlscertificatedelegation
  scope: Namespaced
  versions:
  - name: v1
    schema:
      openAPIV3Schema:
        description: TLSCertificateDelegation is an TLS Certificate Delegation CRD
          specification. See design/tls-certificate-delegation.md for details.
        properties:
          apiVersion:
            description: 'APIVersion defines the versioned schema of this representation
              of an object. Servers should convert recognized schemas to the latest
              internal value, and may reject unrecognized values. More info: https://git.k8s.io/community/contributors/devel/sig-architecture/api-conventions.md#resources'
            type: string
          kind:
            description: 'Kind is a string value representing the REST resource this
              object represents. Servers may infer this from the endpoint the client
              submits requests to. Cannot be updated. In CamelCase. More info: https://git.k8s.io/community/contributors/devel/sig-architecture/api-conventions.md#types-kinds'
            type: string
          metadata:
            type: object
          spec:
            description: TLSCertificateDelegationSpec defines the spec of the CRD
            properties:
              delegations:
                items:
                  description: CertificateDelegation maps the authority to reference
                    a secret in the current namespace to a set of namespaces.
                  properties:
                    secretName:
                      description: required, the name of a secret in the current namespace.
                      type: string
                    targetNamespaces:
                      description: required, the namespaces the authority to reference
                        the the secret will be delegated to. If TargetNamespaces is
                        nil or empty, the CertificateDelegation' is ignored. If the
                        TargetNamespace list contains the character, "*" the secret
                        will be delegated to all namespaces.
                      items:
                        type: string
                      type: array
                  required:
                  - secretName
                  - targetNamespaces
                  type: object
                type: array
            required:
            - delegations
            type: object
          status:
            description: TLSCertificateDelegationStatus allows for the status of the
              delegation to be presented to the user.
            properties:
              conditions:
                description: "Conditions contains information about the current status
                  of the HTTPProxy, in an upstream-friendly container. \n Contour
                  will update a single condition, `Valid`, that is in normal-true
                  polarity. That is, when `currentStatus` is `valid`, the `Valid`
                  condition will be `status: true`, and vice versa. \n Contour will
                  leave untouched any other Conditions set in this block, in case
                  some other controller wants to add a Condition. \n If you are another
                  controller owner and wish to add a condition, you *should* namespace
                  your condition with a label, like `controller.domain.com\\ConditionName`."
                items:
                  description: "DetailedCondition is an extension of the normal Kubernetes
                    conditions, with two extra fields to hold sub-conditions, which
                    provide more detailed reasons for the state (True or False) of
                    the condition. \n `errors` holds information about sub-conditions
                    which are fatal to that condition and render its state False.
                    \n `warnings` holds information about sub-conditions which are
                    not fatal to that condition and do not force the state to be False.
                    \n Remember that Conditions have a type, a status, and a reason.
                    \n The type is the type of the condition, the most important one
                    in this CRD set is `Valid`. `Valid` is a positive-polarity condition:
                    when it is `status: true` there are no problems. \n In more detail,
                    `status: true` means that the object is has been ingested into
                    Contour with no errors. `warnings` may still be present, and will
                    be indicated in the Reason field. There must be zero entries in
                    the `errors` slice in this case. \n `Valid`, `status: false` means
                    that the object has had one or more fatal errors during processing
                    into Contour. The details of the errors will be present under
                    the `errors` field. There must be at least one error in the `errors`
                    slice if `status` is `false`. \n For DetailedConditions of types
                    other than `Valid`, the Condition must be in the negative polarity.
                    When they have `status` `true`, there is an error. There must
                    be at least one entry in the `errors` Subcondition slice. When
                    they have `status` `false`, there are no serious errors, and there
                    must be zero entries in the `errors` slice. In either case, there
                    may be entries in the `warnings` slice. \n Regardless of the polarity,
                    the `reason` and `message` fields must be updated with either
                    the detail of the reason (if there is one and only one entry in
                    total across both the `errors` and `warnings` slices), or `MultipleReasons`
                    if there is more than one entry."
                  properties:
                    errors:
                      description: "Errors contains a slice of relevant error subconditions
                        for this object. \n Subconditions are expected to appear when
                        relevant (when there is a error), and disappear when not relevant.
                        An empty slice here indicates no errors."
                      items:
                        description: "SubCondition is a Condition-like type intended
                          for use as a subcondition inside a DetailedCondition. \n
                          It contains a subset of the Condition fields. \n It is intended
                          for warnings and errors, so `type` names should use abnormal-true
                          polarity, that is, they should be of the form \"ErrorPresent:
                          true\". \n The expected lifecycle for these errors is that
                          they should only be present when the error or warning is,
                          and should be removed when they are not relevant."
                        properties:
                          message:
                            description: "Message is a human readable message indicating
                              details about the transition. \n This may be an empty
                              string."
                            maxLength: 32768
                            type: string
                          reason:
                            description: "Reason contains a programmatic identifier
                              indicating the reason for the condition's last transition.
                              Producers of specific condition types may define expected
                              values and meanings for this field, and whether the
                              values are considered a guaranteed API. \n The value
                              should be a CamelCase string. \n This field may not
                              be empty."
                            maxLength: 1024
                            minLength: 1
                            pattern: ^[A-Za-z]([A-Za-z0-9_,:]*[A-Za-z0-9_])?$
                            type: string
                          status:
                            description: Status of the condition, one of True, False,
                              Unknown.
                            enum:
                            - "True"
                            - "False"
                            - Unknown
                            type: string
                          type:
                            description: "Type of condition in `CamelCase` or in `foo.example.com/CamelCase`.
                              \n This must be in abnormal-true polarity, that is,
                              `ErrorFound` or `controller.io/ErrorFound`. \n The regex
                              it matches is (dns1123SubdomainFmt/)?(qualifiedNameFmt)"
                            maxLength: 316
                            pattern: ^([a-z0-9]([-a-z0-9]*[a-z0-9])?(\.[a-z0-9]([-a-z0-9]*[a-z0-9])?)*/)?(([A-Za-z0-9][-A-Za-z0-9_.]*)?[A-Za-z0-9])$
                            type: string
                        required:
                        - message
                        - reason
                        - status
                        - type
                        type: object
                      type: array
                    lastTransitionTime:
                      description: lastTransitionTime is the last time the condition
                        transitioned from one status to another. This should be when
                        the underlying condition changed.  If that is not known, then
                        using the time when the API field changed is acceptable.
                      format: date-time
                      type: string
                    message:
                      description: message is a human readable message indicating
                        details about the transition. This may be an empty string.
                      maxLength: 32768
                      type: string
                    observedGeneration:
                      description: observedGeneration represents the .metadata.generation
                        that the condition was set based upon. For instance, if .metadata.generation
                        is currently 12, but the .status.conditions[x].observedGeneration
                        is 9, the condition is out of date with respect to the current
                        state of the instance.
                      format: int64
                      minimum: 0
                      type: integer
                    reason:
                      description: reason contains a programmatic identifier indicating
                        the reason for the condition's last transition. Producers
                        of specific condition types may define expected values and
                        meanings for this field, and whether the values are considered
                        a guaranteed API. The value should be a CamelCase string.
                        This field may not be empty.
                      maxLength: 1024
                      minLength: 1
                      pattern: ^[A-Za-z]([A-Za-z0-9_,:]*[A-Za-z0-9_])?$
                      type: string
                    status:
                      description: status of the condition, one of True, False, Unknown.
                      enum:
                      - "True"
                      - "False"
                      - Unknown
                      type: string
                    type:
                      description: type of condition in CamelCase or in foo.example.com/CamelCase.
                        --- Many .condition.type values are consistent across resources
                        like Available, but because arbitrary conditions can be useful
                        (see .node.status.conditions), the ability to deconflict is
                        important. The regex it matches is (dns1123SubdomainFmt/)?(qualifiedNameFmt)
                      maxLength: 316
                      pattern: ^([a-z0-9]([-a-z0-9]*[a-z0-9])?(\.[a-z0-9]([-a-z0-9]*[a-z0-9])?)*/)?(([A-Za-z0-9][-A-Za-z0-9_.]*)?[A-Za-z0-9])$
                      type: string
                    warnings:
                      description: "Warnings contains a slice of relevant warning
                        subconditions for this object. \n Subconditions are expected
                        to appear when relevant (when there is a warning), and disappear
                        when not relevant. An empty slice here indicates no warnings."
                      items:
                        description: "SubCondition is a Condition-like type intended
                          for use as a subcondition inside a DetailedCondition. \n
                          It contains a subset of the Condition fields. \n It is intended
                          for warnings and errors, so `type` names should use abnormal-true
                          polarity, that is, they should be of the form \"ErrorPresent:
                          true\". \n The expected lifecycle for these errors is that
                          they should only be present when the error or warning is,
                          and should be removed when they are not relevant."
                        properties:
                          message:
                            description: "Message is a human readable message indicating
                              details about the transition. \n This may be an empty
                              string."
                            maxLength: 32768
                            type: string
                          reason:
                            description: "Reason contains a programmatic identifier
                              indicating the reason for the condition's last transition.
                              Producers of specific condition types may define expected
                              values and meanings for this field, and whether the
                              values are considered a guaranteed API. \n The value
                              should be a CamelCase string. \n This field may not
                              be empty."
                            maxLength: 1024
                            minLength: 1
                            pattern: ^[A-Za-z]([A-Za-z0-9_,:]*[A-Za-z0-9_])?$
                            type: string
                          status:
                            description: Status of the condition, one of True, False,
                              Unknown.
                            enum:
                            - "True"
                            - "False"
                            - Unknown
                            type: string
                          type:
                            description: "Type of condition in `CamelCase` or in `foo.example.com/CamelCase`.
                              \n This must be in abnormal-true polarity, that is,
                              `ErrorFound` or `controller.io/ErrorFound`. \n The regex
                              it matches is (dns1123SubdomainFmt/)?(qualifiedNameFmt)"
                            maxLength: 316
                            pattern: ^([a-z0-9]([-a-z0-9]*[a-z0-9])?(\.[a-z0-9]([-a-z0-9]*[a-z0-9])?)*/)?(([A-Za-z0-9][-A-Za-z0-9_.]*)?[A-Za-z0-9])$
                            type: string
                        required:
                        - message
                        - reason
                        - status
                        - type
                        type: object
                      type: array
                  required:
                  - lastTransitionTime
                  - message
                  - reason
                  - status
                  - type
                  type: object
                type: array
                x-kubernetes-list-map-keys:
                - type
                x-kubernetes-list-type: map
            type: object
        required:
        - metadata
        - spec
        type: object
    served: true
    storage: true
    subresources:
      status: {}
status:
  acceptedNames:
    kind: ""
    plural: ""
  conditions: []
  storedVersions: []<|MERGE_RESOLUTION|>--- conflicted
+++ resolved
@@ -932,7 +932,33 @@
                     format: int32
                     minimum: 0
                     type: integer
-<<<<<<< HEAD
+                  resources:
+                    description: 'Compute Resources required by contour container.
+                      Cannot be updated. More info: https://kubernetes.io/docs/concepts/configuration/manage-resources-containers/'
+                    properties:
+                      limits:
+                        additionalProperties:
+                          anyOf:
+                          - type: integer
+                          - type: string
+                          pattern: ^(\+|-)?(([0-9]+(\.[0-9]*)?)|(\.[0-9]+))(([KMGTPE]i)|[numkMGTPE]|([eE](\+|-)?(([0-9]+(\.[0-9]*)?)|(\.[0-9]+))))?$
+                          x-kubernetes-int-or-string: true
+                        description: 'Limits describes the maximum amount of compute
+                          resources allowed. More info: https://kubernetes.io/docs/concepts/configuration/manage-resources-containers/'
+                        type: object
+                      requests:
+                        additionalProperties:
+                          anyOf:
+                          - type: integer
+                          - type: string
+                          pattern: ^(\+|-)?(([0-9]+(\.[0-9]*)?)|(\.[0-9]+))(([KMGTPE]i)|[numkMGTPE]|([eE](\+|-)?(([0-9]+(\.[0-9]*)?)|(\.[0-9]+))))?$
+                          x-kubernetes-int-or-string: true
+                        description: 'Requests describes the minimum amount of compute
+                          resources required. If Requests is omitted for a container,
+                          it defaults to Limits if that is explicitly specified, otherwise
+                          to an implementation-defined value. More info: https://kubernetes.io/docs/concepts/configuration/manage-resources-containers/'
+                        type: object
+                    type: object
                   strategy:
                     description: Strategy describes the deployment strategy to use
                       to replace existing Contour pods with new ones.
@@ -983,34 +1009,6 @@
                         description: Type of deployment. Can be "Recreate" or "RollingUpdate".
                           Default is RollingUpdate.
                         type: string
-=======
-                  resources:
-                    description: 'Compute Resources required by contour container.
-                      Cannot be updated. More info: https://kubernetes.io/docs/concepts/configuration/manage-resources-containers/'
-                    properties:
-                      limits:
-                        additionalProperties:
-                          anyOf:
-                          - type: integer
-                          - type: string
-                          pattern: ^(\+|-)?(([0-9]+(\.[0-9]*)?)|(\.[0-9]+))(([KMGTPE]i)|[numkMGTPE]|([eE](\+|-)?(([0-9]+(\.[0-9]*)?)|(\.[0-9]+))))?$
-                          x-kubernetes-int-or-string: true
-                        description: 'Limits describes the maximum amount of compute
-                          resources allowed. More info: https://kubernetes.io/docs/concepts/configuration/manage-resources-containers/'
-                        type: object
-                      requests:
-                        additionalProperties:
-                          anyOf:
-                          - type: integer
-                          - type: string
-                          pattern: ^(\+|-)?(([0-9]+(\.[0-9]*)?)|(\.[0-9]+))(([KMGTPE]i)|[numkMGTPE]|([eE](\+|-)?(([0-9]+(\.[0-9]*)?)|(\.[0-9]+))))?$
-                          x-kubernetes-int-or-string: true
-                        description: 'Requests describes the minimum amount of compute
-                          resources required. If Requests is omitted for a container,
-                          it defaults to Limits if that is explicitly specified, otherwise
-                          to an implementation-defined value. More info: https://kubernetes.io/docs/concepts/configuration/manage-resources-containers/'
-                        type: object
->>>>>>> f746c7a1
                     type: object
                 type: object
               envoy:
@@ -2720,7 +2718,33 @@
                     format: int32
                     minimum: 0
                     type: integer
-<<<<<<< HEAD
+                  resources:
+                    description: 'Compute Resources required by envoy container. Cannot
+                      be updated. More info: https://kubernetes.io/docs/concepts/configuration/manage-resources-containers/'
+                    properties:
+                      limits:
+                        additionalProperties:
+                          anyOf:
+                          - type: integer
+                          - type: string
+                          pattern: ^(\+|-)?(([0-9]+(\.[0-9]*)?)|(\.[0-9]+))(([KMGTPE]i)|[numkMGTPE]|([eE](\+|-)?(([0-9]+(\.[0-9]*)?)|(\.[0-9]+))))?$
+                          x-kubernetes-int-or-string: true
+                        description: 'Limits describes the maximum amount of compute
+                          resources allowed. More info: https://kubernetes.io/docs/concepts/configuration/manage-resources-containers/'
+                        type: object
+                      requests:
+                        additionalProperties:
+                          anyOf:
+                          - type: integer
+                          - type: string
+                          pattern: ^(\+|-)?(([0-9]+(\.[0-9]*)?)|(\.[0-9]+))(([KMGTPE]i)|[numkMGTPE]|([eE](\+|-)?(([0-9]+(\.[0-9]*)?)|(\.[0-9]+))))?$
+                          x-kubernetes-int-or-string: true
+                        description: 'Requests describes the minimum amount of compute
+                          resources required. If Requests is omitted for a container,
+                          it defaults to Limits if that is explicitly specified, otherwise
+                          to an implementation-defined value. More info: https://kubernetes.io/docs/concepts/configuration/manage-resources-containers/'
+                        type: object
+                    type: object
                   strategy:
                     description: Strategy describes the deployment strategy to use
                       to replace existing Envoy pods with new ones. when envoy be
@@ -2810,8 +2834,7 @@
                               by the daemonset on any given node can double if the
                               readiness check fails, and so resource intensive daemonsets
                               should take into account that they may cause evictions
-                              during disruption. This is beta field and enabled/disabled
-                              by DaemonSetUpdateSurge feature gate.'
+                              during disruption.'
                             x-kubernetes-int-or-string: true
                           maxUnavailable:
                             anyOf:
@@ -2839,34 +2862,6 @@
                         description: Type of daemon set update. Can be "RollingUpdate"
                           or "OnDelete". Default is RollingUpdate.
                         type: string
-=======
-                  resources:
-                    description: 'Compute Resources required by envoy container. Cannot
-                      be updated. More info: https://kubernetes.io/docs/concepts/configuration/manage-resources-containers/'
-                    properties:
-                      limits:
-                        additionalProperties:
-                          anyOf:
-                          - type: integer
-                          - type: string
-                          pattern: ^(\+|-)?(([0-9]+(\.[0-9]*)?)|(\.[0-9]+))(([KMGTPE]i)|[numkMGTPE]|([eE](\+|-)?(([0-9]+(\.[0-9]*)?)|(\.[0-9]+))))?$
-                          x-kubernetes-int-or-string: true
-                        description: 'Limits describes the maximum amount of compute
-                          resources allowed. More info: https://kubernetes.io/docs/concepts/configuration/manage-resources-containers/'
-                        type: object
-                      requests:
-                        additionalProperties:
-                          anyOf:
-                          - type: integer
-                          - type: string
-                          pattern: ^(\+|-)?(([0-9]+(\.[0-9]*)?)|(\.[0-9]+))(([KMGTPE]i)|[numkMGTPE]|([eE](\+|-)?(([0-9]+(\.[0-9]*)?)|(\.[0-9]+))))?$
-                          x-kubernetes-int-or-string: true
-                        description: 'Requests describes the minimum amount of compute
-                          resources required. If Requests is omitted for a container,
-                          it defaults to Limits if that is explicitly specified, otherwise
-                          to an implementation-defined value. More info: https://kubernetes.io/docs/concepts/configuration/manage-resources-containers/'
-                        type: object
->>>>>>> f746c7a1
                     type: object
                   workloadType:
                     description: WorkloadType is the type of workload to install Envoy

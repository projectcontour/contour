// Copyright Project Contour Authors
// Licensed under the Apache License, Version 2.0 (the "License");
// you may not use this file except in compliance with the License.
// You may obtain a copy of the License at
//
//     http://www.apache.org/licenses/LICENSE-2.0
//
// Unless required by applicable law or agreed to in writing, software
// distributed under the License is distributed on an "AS IS" BASIS,
// WITHOUT WARRANTIES OR CONDITIONS OF ANY KIND, either express or implied.
// See the License for the specific language governing permissions and
// limitations under the License.

package config

import (
	"errors"
	"fmt"
	"io"
	"os"
	"path/filepath"
	"regexp"
	"strings"
	"time"

	"gopkg.in/yaml.v2"
	"k8s.io/apimachinery/pkg/util/validation"
)

// ServerType is the name of a xDS server implementation.
type ServerType string

const ContourServerType ServerType = "contour"
const EnvoyServerType ServerType = "envoy"

// Validate the xDS server type.
func (s ServerType) Validate() error {
	switch s {
	case ContourServerType, EnvoyServerType:
		return nil
	default:
		return fmt.Errorf("invalid xDS server type %q", s)
	}
}

// Validate the GatewayConfig.
func (g *GatewayParameters) Validate() error {

	var errorString string
	if g == nil {
		return nil
	}

	if len(g.ControllerName) == 0 {
		if len(errorString) > 0 {
			errorString += ","
		}
		errorString = strings.TrimSpace(fmt.Sprintf("%s controllerName required", errorString))
	}

	if len(errorString) > 0 {
		return fmt.Errorf("invalid Gateway parameters specified: %s", errorString)
	}
	return nil
}

// ResourceVersion is a version of an xDS server.
type ResourceVersion string

const XDSv3 ResourceVersion = "v3"

// Validate the xDS server versions.
func (s ResourceVersion) Validate() error {
	switch s {
	case XDSv3:
		return nil
	default:
		return fmt.Errorf("invalid xDS version %q", s)
	}
}

// ClusterDNSFamilyType is the Ip family to use for resolving DNS
// names in an Envoy cluster configuration.
type ClusterDNSFamilyType string

func (c ClusterDNSFamilyType) Validate() error {
	switch c {
	case AutoClusterDNSFamily, IPv4ClusterDNSFamily, IPv6ClusterDNSFamily:
		return nil
	default:
		return fmt.Errorf("invalid cluster DNS lookup family %q", c)
	}
}

const AutoClusterDNSFamily ClusterDNSFamilyType = "auto"
const IPv4ClusterDNSFamily ClusterDNSFamilyType = "v4"
const IPv6ClusterDNSFamily ClusterDNSFamilyType = "v6"

// AccessLogType is the name of a supported access logging mechanism.
type AccessLogType string

func (a AccessLogType) Validate() error {
	switch a {
	case EnvoyAccessLog, JSONAccessLog:
		return nil
	default:
		return fmt.Errorf("invalid access log format %q", a)
	}
}

const EnvoyAccessLog AccessLogType = "envoy"
const JSONAccessLog AccessLogType = "json"

type AccessLogFields []string

func (a AccessLogFields) Validate() error {

	for key, val := range a.AsFieldMap() {
		if val == "" {
			return fmt.Errorf("invalid JSON log field name %s", key)
		}

		if jsonFields[key] == val {
			continue
		}

		err := parseAccessLogFormat(val)
		if err != nil {
			return fmt.Errorf("invalid JSON field: %s", err)
		}
	}

	return nil
}

func (a AccessLogFields) AsFieldMap() map[string]string {
	fieldMap := map[string]string{}

	for _, val := range a {
		parts := strings.SplitN(val, "=", 2)

		if len(parts) == 1 {
			operator, foundInFieldMapping := jsonFields[val]
			_, isSimpleOperator := envoySimpleOperators[strings.ToUpper(val)]

			switch {
			case isSimpleOperator && !foundInFieldMapping:
				// Operator name is known to be simple, upcase and wrap it in percents.
				fieldMap[val] = fmt.Sprintf("%%%s%%", strings.ToUpper(val))
			case foundInFieldMapping:
				// Operator name has a known mapping, store the result of the mapping.
				fieldMap[val] = operator
			default:
				// Operator name not found, save as emptystring and let validation catch it later.
				fieldMap[val] = ""
			}
		} else {
			// Value is a full key:value pair, store it as is.
			fieldMap[parts[0]] = parts[1]
		}
	}

	return fieldMap
}

func validateAccessLogFormatString(format string) error {
	// Empty format means use default format, defined by Envoy.
	if format == "" {
		return nil
	}
	err := parseAccessLogFormat(format)
	if err != nil {
		return fmt.Errorf("invalid access log format: %s", err)
	}
	if !strings.HasSuffix(format, "\n") {
		return fmt.Errorf("invalid access log format: must end in newline")
	}
	return nil
}

// commandOperatorRegexp parses the command operators used in Envoy access log configuration
//
// Capture Groups:
// Given string "the start time is %START_TIME(%s):3% wow!"
//
//   0. Whole match "%START_TIME(%s):3%"
//   1. Full operator: "START_TIME(%s):3%"
//   2. Operator Name: "START_TIME"
//   3. Arguments: "(%s)"
//   4. Truncation length: ":3"
var commandOperatorRegexp = regexp.MustCompile(`%(([A-Z_]+)(\([^)]+\)(:[0-9]+)?)?%)?`)

func parseAccessLogFormat(format string) error {

	// FindAllStringSubmatch will always return a slice with matches where every slice is a slice
	// of submatches with length of 5 (number of capture groups + 1).
	tokens := commandOperatorRegexp.FindAllStringSubmatch(format, -1)
	if len(tokens) == 0 {
		return nil
	}

	for _, f := range tokens {
		op := f[2]
		if op == "" {
			return fmt.Errorf("invalid Envoy format: %s", f)
		}

		_, okSimple := envoySimpleOperators[op]
		_, okComplex := envoyComplexOperators[op]
		if !okSimple && !okComplex {
			return fmt.Errorf("invalid Envoy format: %s, invalid Envoy operator: %s", f, op)
		}

		if (op == "REQ" || op == "RESP" || op == "TRAILER" || op == "REQ_WITHOUT_QUERY") && f[3] == "" {
			return fmt.Errorf("invalid Envoy format: %s, arguments required for operator: %s", f, op)
		}

		// START_TIME cannot not have truncation length.
		if op == "START_TIME" && f[4] != "" {
			return fmt.Errorf("invalid Envoy format: %s, operator %s cannot have truncation length", f, op)
		}
	}

	return nil
}

// AccessLogFormatterExtensions returns a list of formatter extension names required by the access log format.
//
// Note: When adding support for new formatter, update the list of extensions here and
// add corresponding configuration in internal/envoy/v3/accesslog.go extensionConfig().
// Currently only one extension exist in Envoy.
func (p Parameters) AccessLogFormatterExtensions() []string {
	// Function that finds out if command operator is present in a format string.
	contains := func(format, command string) bool {
		tokens := commandOperatorRegexp.FindAllStringSubmatch(format, -1)
		for _, t := range tokens {
			if t[2] == command {
				return true
			}
		}
		return false
	}

	extensionsMap := make(map[string]bool)
	switch p.AccessLogFormat {
	case EnvoyAccessLog:
		if contains(p.AccessLogFormatString, "REQ_WITHOUT_QUERY") {
			extensionsMap["envoy.formatter.req_without_query"] = true
		}
	case JSONAccessLog:
		for _, f := range p.AccessLogFields.AsFieldMap() {
			if contains(f, "REQ_WITHOUT_QUERY") {
				extensionsMap["envoy.formatter.req_without_query"] = true
			}
		}
	}

	var extensions []string
	for k := range extensionsMap {
		extensions = append(extensions, k)
	}

	return extensions
}

// HTTPVersionType is the name of a supported HTTP version.
type HTTPVersionType string

func (h HTTPVersionType) Validate() error {
	switch h {
	case HTTPVersion1, HTTPVersion2:
		return nil
	default:
		return fmt.Errorf("invalid HTTP version %q", h)
	}
}

const HTTPVersion1 HTTPVersionType = "http/1.1"
const HTTPVersion2 HTTPVersionType = "http/2"

// NamespacedName defines the namespace/name of the Kubernetes resource referred from the configuration file.
// Used for Contour configuration YAML file parsing, otherwise we could use K8s types.NamespacedName.
type NamespacedName struct {
	Name      string `yaml:"name"`
	Namespace string `yaml:"namespace"`
}

// Validate that both name fields are present, or neither are.
func (n NamespacedName) Validate() error {
	if len(strings.TrimSpace(n.Name)) == 0 && len(strings.TrimSpace(n.Namespace)) == 0 {
		return nil
	}

	if len(strings.TrimSpace(n.Namespace)) == 0 {
		return errors.New("namespace must be defined")
	}

	if len(strings.TrimSpace(n.Name)) == 0 {
		return errors.New("name must be defined")
	}

	return nil
}

// TLSParameters holds configuration file TLS configuration details.
type TLSParameters struct {
	MinimumProtocolVersion string `yaml:"minimum-protocol-version"`

	// FallbackCertificate defines the namespace/name of the Kubernetes secret to
	// use as fallback when a non-SNI request is received.
	FallbackCertificate NamespacedName `yaml:"fallback-certificate,omitempty"`

	// ClientCertificate defines the namespace/name of the Kubernetes
	// secret containing the client certificate and private key
	// to be used when establishing TLS connection to upstream
	// cluster.
	ClientCertificate NamespacedName `yaml:"envoy-client-certificate,omitempty"`

	// CipherSuites defines the TLS ciphers to be supported by Envoy TLS
	// listeners when negotiating TLS 1.2. Ciphers are validated against the
	// set that Envoy supports by default. This parameter should only be used
	// by advanced users. Note that these will be ignored when TLS 1.3 is in
	// use.
	CipherSuites TLSCiphers `yaml:"cipher-suites,omitempty"`
}

// Validate TLS fallback certificate, client certificate, and cipher suites
func (t TLSParameters) Validate() error {
	// Check TLS secret names.
	if err := t.FallbackCertificate.Validate(); err != nil {
		return fmt.Errorf("invalid TLS fallback certificate: %w", err)
	}

	if err := t.ClientCertificate.Validate(); err != nil {
		return fmt.Errorf("invalid TLS client certificate: %w", err)
	}

	if err := t.CipherSuites.Validate(); err != nil {
		return fmt.Errorf("invalid TLS cipher suites: %w", err)
	}

	return nil
}

// ServerParameters holds the configuration for the Contour xDS server.
type ServerParameters struct {
	// Defines the XDSServer to use for `contour serve`.
	// Defaults to "contour"
	XDSServerType ServerType `yaml:"xds-server-type,omitempty"`
}

// GatewayParameters holds the configuration for Gateway API controllers.
type GatewayParameters struct {
	// ControllerName is used to determine whether Contour should reconcile a
	// GatewayClass. The string takes the form of "projectcontour.io/<namespace>/contour".
	// If unset, the gatewayclass controller will not be started.
	ControllerName string `yaml:"controllerName,omitempty"`
}

// LeaderElectionParameters holds the config bits for leader election
// inside the  configuration file.
type LeaderElectionParameters struct {
	LeaseDuration time.Duration `yaml:"lease-duration,omitempty"`
	RenewDeadline time.Duration `yaml:"renew-deadline,omitempty"`
	RetryPeriod   time.Duration `yaml:"retry-period,omitempty"`
	Namespace     string        `yaml:"configmap-namespace,omitempty"`
	Name          string        `yaml:"configmap-name,omitempty"`
}

// TimeoutParameters holds various configurable proxy timeout values.
type TimeoutParameters struct {
	// RequestTimeout sets the client request timeout globally for Contour. Note that
	// this is a timeout for the entire request, not an idle timeout. Omit or set to
	// "infinity" to disable the timeout entirely.
	//
	// See https://www.envoyproxy.io/docs/envoy/latest/api-v3/extensions/filters/network/http_connection_manager/v3/http_connection_manager.proto#envoy-v3-api-field-extensions-filters-network-http-connection-manager-v3-httpconnectionmanager-request-timeout
	// for more information.
	RequestTimeout string `yaml:"request-timeout,omitempty"`

	// ConnectionIdleTimeout defines how long the proxy should wait while there are
	// no active requests (for HTTP/1.1) or streams (for HTTP/2) before terminating
	// an HTTP connection. Set to "infinity" to disable the timeout entirely.
	//
	// See https://www.envoyproxy.io/docs/envoy/latest/api-v3/config/core/v3/protocol.proto#envoy-v3-api-field-config-core-v3-httpprotocoloptions-idle-timeout
	// for more information.
	ConnectionIdleTimeout string `yaml:"connection-idle-timeout,omitempty"`

	// StreamIdleTimeout defines how long the proxy should wait while there is no
	// request activity (for HTTP/1.1) or stream activity (for HTTP/2) before
	// terminating the HTTP request or stream. Set to "infinity" to disable the
	// timeout entirely.
	//
	// See https://www.envoyproxy.io/docs/envoy/latest/api-v3/extensions/filters/network/http_connection_manager/v3/http_connection_manager.proto#envoy-v3-api-field-extensions-filters-network-http-connection-manager-v3-httpconnectionmanager-stream-idle-timeout
	// for more information.
	StreamIdleTimeout string `yaml:"stream-idle-timeout,omitempty"`

	// MaxConnectionDuration defines the maximum period of time after an HTTP connection
	// has been established from the client to the proxy before it is closed by the proxy,
	// regardless of whether there has been activity or not. Omit or set to "infinity" for
	// no max duration.
	//
	// See https://www.envoyproxy.io/docs/envoy/latest/api-v3/config/core/v3/protocol.proto#envoy-v3-api-field-config-core-v3-httpprotocoloptions-max-connection-duration
	// for more information.
	MaxConnectionDuration string `yaml:"max-connection-duration,omitempty"`

	// DelayedCloseTimeout defines how long envoy will wait, once connection
	// close processing has been initiated, for the downstream peer to close
	// the connection before Envoy closes the socket associated with the connection.
	//
	// Setting this timeout to 'infinity' will disable it, equivalent to setting it to '0'
	// in Envoy. Leaving it unset will result in the Envoy default value being used.
	//
	// See https://www.envoyproxy.io/docs/envoy/latest/api-v3/extensions/filters/network/http_connection_manager/v3/http_connection_manager.proto#envoy-v3-api-field-extensions-filters-network-http-connection-manager-v3-httpconnectionmanager-delayed-close-timeout
	// for more information.
	DelayedCloseTimeout string `yaml:"delayed-close-timeout,omitempty"`

	// ConnectionShutdownGracePeriod defines how long the proxy will wait between sending an
	// initial GOAWAY frame and a second, final GOAWAY frame when terminating an HTTP/2 connection.
	// During this grace period, the proxy will continue to respond to new streams. After the final
	// GOAWAY frame has been sent, the proxy will refuse new streams.
	//
	// See https://www.envoyproxy.io/docs/envoy/latest/api-v3/extensions/filters/network/http_connection_manager/v3/http_connection_manager.proto#envoy-v3-api-field-extensions-filters-network-http-connection-manager-v3-httpconnectionmanager-drain-timeout
	// for more information.
	ConnectionShutdownGracePeriod string `yaml:"connection-shutdown-grace-period,omitempty"`
}

// Validate the timeout parameters.
func (t TimeoutParameters) Validate() error {
	// We can't use `timeout.Parse` for validation here because
	// that would make an exported package depend on an internal
	// package.
	v := func(str string) error {
		switch str {
		case "", "infinity", "infinite":
			return nil
		default:
			_, err := time.ParseDuration(str)
			return err
		}
	}

	if err := v(t.RequestTimeout); err != nil {
		return fmt.Errorf("invalid request timeout %q: %w", t.RequestTimeout, err)
	}

	if err := v(t.ConnectionIdleTimeout); err != nil {
		return fmt.Errorf("connection idle timeout %q: %w", t.ConnectionIdleTimeout, err)
	}

	if err := v(t.StreamIdleTimeout); err != nil {
		return fmt.Errorf("stream idle timeout %q: %w", t.StreamIdleTimeout, err)
	}

	if err := v(t.MaxConnectionDuration); err != nil {
		return fmt.Errorf("max connection duration %q: %w", t.MaxConnectionDuration, err)
	}

	if err := v(t.DelayedCloseTimeout); err != nil {
		return fmt.Errorf("delayed close timeout %q: %w", t.DelayedCloseTimeout, err)
	}

	if err := v(t.ConnectionShutdownGracePeriod); err != nil {
		return fmt.Errorf("connection shutdown grace period %q: %w", t.ConnectionShutdownGracePeriod, err)
	}

	return nil
}

type HeadersPolicy struct {
	Set    map[string]string `yaml:"set,omitempty"`
	Remove []string          `yaml:"remove,omitempty"`
}

func (h HeadersPolicy) Validate() error {
	for key := range h.Set {
		if msgs := validation.IsHTTPHeaderName(key); len(msgs) != 0 {
			return fmt.Errorf("invalid header name %q: %v", key, msgs)
		}
	}
	for _, val := range h.Remove {
		if msgs := validation.IsHTTPHeaderName(val); len(msgs) != 0 {
			return fmt.Errorf("invalid header name %q: %v", val, msgs)
		}
	}
	return nil
}

// PolicyParameters holds default policy used if not explicitly set by the user
type PolicyParameters struct {
	// RequestHeadersPolicy defines the request headers set/removed on all routes
	RequestHeadersPolicy HeadersPolicy `yaml:"request-headers,omitempty"`

	// ResponseHeadersPolicy defines the response headers set/removed on all routes
	ResponseHeadersPolicy HeadersPolicy `yaml:"response-headers,omitempty"`

	// ApplyToIngress determines if the Policies will apply to ingress objects
	ApplyToIngress bool `yaml:"applyToIngress,omitempty"`
}

// Validate the header parameters.
func (h PolicyParameters) Validate() error {
	if err := h.RequestHeadersPolicy.Validate(); err != nil {
		return err
	}
	return h.ResponseHeadersPolicy.Validate()
}

// ClusterParameters holds various configurable cluster values.
type ClusterParameters struct {
	// DNSLookupFamily defines how external names are looked up
	// When configured as V4, the DNS resolver will only perform a lookup
	// for addresses in the IPv4 family. If V6 is configured, the DNS resolver
	// will only perform a lookup for addresses in the IPv6 family.
	// If AUTO is configured, the DNS resolver will first perform a lookup
	// for addresses in the IPv6 family and fallback to a lookup for addresses
	// in the IPv4 family.
	// Note: This only applies to externalName clusters.
	//
	// See https://www.envoyproxy.io/docs/envoy/latest/api-v3/config/cluster/v3/cluster.proto.html#envoy-v3-api-enum-config-cluster-v3-cluster-dnslookupfamily
	// for more information.
	DNSLookupFamily ClusterDNSFamilyType `yaml:"dns-lookup-family"`
}

// NetworkParameters hold various configurable network values.
type NetworkParameters struct {
	// XffNumTrustedHops defines the number of additional ingress proxy hops from the
	// right side of the x-forwarded-for HTTP header to trust when determining the origin
	// client’s IP address.
	//
	// See https://www.envoyproxy.io/docs/envoy/v1.17.0/api-v3/extensions/filters/network/http_connection_manager/v3/http_connection_manager.proto?highlight=xff_num_trusted_hops
	// for more information.
	XffNumTrustedHops uint32 `yaml:"num-trusted-hops,omitempty"`

	// Configure the port used to access the Envoy Admin interface.
	// If configured to port "0" then the admin interface is disabled.
	EnvoyAdminPort int `yaml:"admin-port,omitempty"`
}

// ListenerParameters hold various configurable listener values.
type ListenerParameters struct {
	// ConnectionBalancer. If the value is exact, the listener will use the exact connection balancer
	// See https://www.envoyproxy.io/docs/envoy/latest/api-v2/api/v2/listener.proto#envoy-api-msg-listener-connectionbalanceconfig
	// for more information.
	ConnectionBalancer string `yaml:"connection-balancer"`
}

func (p *ListenerParameters) Validate() error {
	if p == nil {
		return nil
	}

	if p.ConnectionBalancer != "" && p.ConnectionBalancer != "exact" {
		return fmt.Errorf("invalid listener connection balancer value %q, only 'exact' connection balancing is supported for now", p.ConnectionBalancer)
	}
	return nil
}

// Parameters contains the configuration file parameters for the
// Contour ingress controller.
type Parameters struct {
	// Enable debug logging
	Debug bool

	// Kubernetes client parameters.
	InCluster  bool   `yaml:"incluster,omitempty"`
	Kubeconfig string `yaml:"kubeconfig,omitempty"`

	// Server contains parameters for the xDS server.
	Server ServerParameters `yaml:"server,omitempty"`

	// GatewayConfig contains parameters for the gateway-api Gateway that Contour
	// is configured to serve traffic.
	GatewayConfig *GatewayParameters `yaml:"gateway,omitempty"`

	// Address to be placed in status.loadbalancer field of Ingress objects.
	// May be either a literal IP address or a host name.
	// The value will be placed directly into the relevant field inside the status.loadBalancer struct.
	IngressStatusAddress string `yaml:"ingress-status-address,omitempty"`

	// AccessLogFormat sets the global access log format.
	// Valid options are 'envoy' or 'json'
	AccessLogFormat AccessLogType `yaml:"accesslog-format,omitempty"`

	// AccessLogFormatString sets the access log format when format is set to `envoy`.
	// When empty, Envoy's default format is used.
	AccessLogFormatString string `yaml:"accesslog-format-string,omitempty"`

	// AccessLogFields sets the fields that JSON logging will
	// output when AccessLogFormat is json.
	AccessLogFields AccessLogFields `yaml:"json-fields,omitempty"`

	// TLS contains TLS policy parameters.
	TLS TLSParameters `yaml:"tls,omitempty"`

	// DisablePermitInsecure disables the use of the
	// permitInsecure field in HTTPProxy.
	DisablePermitInsecure bool `yaml:"disablePermitInsecure,omitempty"`

	// DisableAllowChunkedLength disables the RFC-compliant Envoy behavior to
	// strip the "Content-Length" header if "Transfer-Encoding: chunked" is
	// also set. This is an emergency off-switch to revert back to Envoy's
	// default behavior in case of failures. Please file an issue if failures
	// are encountered.
	// See: https://github.com/projectcontour/contour/issues/3221
	DisableAllowChunkedLength bool `yaml:"disableAllowChunkedLength,omitempty"`

	// EnableExternalNameService allows processing of ExternalNameServices
	// Defaults to disabled for security reasons.
	// TODO(youngnick): put a link to the issue and CVE here.
	EnableExternalNameService bool `yaml:"enableExternalNameService,omitempty"`

	// LeaderElection contains leader election parameters.
	// Note: This method of configuring leader election is deprecated,
	// please use command line flags instead.
	LeaderElection LeaderElectionParameters `yaml:"leaderelection,omitempty"`

	// Timeouts holds various configurable timeouts that can
	// be set in the config file.
	Timeouts TimeoutParameters `yaml:"timeouts,omitempty"`

	// Policy specifies default policy applied if not overridden by the user
	Policy PolicyParameters `yaml:"policy,omitempty"`

	// Namespace of the envoy service to inspect for Ingress status details.
	EnvoyServiceNamespace string `yaml:"envoy-service-namespace,omitempty"`

	// Name of the envoy service to inspect for Ingress status details.
	EnvoyServiceName string `yaml:"envoy-service-name,omitempty"`

	// DefaultHTTPVersions defines the default set of HTTPS
	// versions the proxy should accept. HTTP versions are
	// strings of the form "HTTP/xx". Supported versions are
	// "HTTP/1.1" and "HTTP/2".
	//
	// If this field not specified, all supported versions are accepted.
	DefaultHTTPVersions []HTTPVersionType `yaml:"default-http-versions"`

	// Cluster holds various configurable Envoy cluster values that can
	// be set in the config file.
	Cluster ClusterParameters `yaml:"cluster,omitempty"`

	// Network holds various configurable Envoy network values.
	Network NetworkParameters `yaml:"network,omitempty"`

	// Listener holds various configurable Envoy Listener values.
	Listener ListenerParameters `yaml:"listener,omitempty"`

	// RateLimitService optionally holds properties of the Rate Limit Service
	// to be used for global rate limiting.
	RateLimitService RateLimitService `yaml:"rateLimitService,omitempty"`

	// MetricsParameters holds configurable parameters for Contour and Envoy metrics.
	Metrics MetricsParameters `yaml:"metrics,omitempty"`
}

// RateLimitService defines properties of a global Rate Limit Service.
type RateLimitService struct {
	// ExtensionService identifies the extension service defining the RLS,
	// formatted as <namespace>/<name>.
	ExtensionService string `yaml:"extensionService,omitempty"`

	// Domain is passed to the Rate Limit Service.
	Domain string `yaml:"domain,omitempty"`

	// FailOpen defines whether to allow requests to proceed when the
	// Rate Limit Service fails to respond with a valid rate limit
	// decision within the timeout defined on the extension service.
	FailOpen bool `yaml:"failOpen,omitempty"`

	// EnableXRateLimitHeaders defines whether to include the X-RateLimit
	// headers X-RateLimit-Limit, X-RateLimit-Remaining, and X-RateLimit-Reset
	// (as defined by the IETF Internet-Draft linked below), on responses
	// to clients when the Rate Limit Service is consulted for a request.
	//
	// ref. https://tools.ietf.org/id/draft-polli-ratelimit-headers-03.html
	EnableXRateLimitHeaders bool `yaml:"enableXRateLimitHeaders,omitempty"`
}

// MetricsParameters defines configuration for metrics server endpoints in both
// Contour and Envoy.
type MetricsParameters struct {
	Contour MetricsServerParameters `yaml:"contour,omitempty"`
	Envoy   MetricsServerParameters `yaml:"envoy,omitempty"`
}

// MetricsServerParameters defines configuration for metrics server.
type MetricsServerParameters struct {
	// Address that metrics server will bind to.
	Address string `yaml:"address,omitempty"`

	// Port that metrics server will bind to.
	Port int `yaml:"port,omitempty"`

	// ServerCert is the file path for server certificate.
	// Optional: required only if HTTPS is used to protect the metrics endpoint.
	ServerCert string `yaml:"server-certificate-path,omitempty"`

	// ServerKey is the file path for the private key which corresponds to the server certificate.
	// Optional: required only if HTTPS is used to protect the metrics endpoint.
	ServerKey string `yaml:"server-key-path,omitempty"`

	// CABundle is the file path for CA certificate(s) used for validating the client certificate.
	// Optional: required only if client certificates shall be validated to protect the metrics endpoint.
	CABundle string `yaml:"ca-certificate-path,omitempty"`
}

func (p *MetricsParameters) Validate() error {
	if err := p.Contour.Validate(); err != nil {
		return fmt.Errorf("metrics.contour: %v", err)
	}
	if err := p.Envoy.Validate(); err != nil {
		return fmt.Errorf("metrics.envoy: %v", err)
	}

	return nil
}

func (p *MetricsServerParameters) Validate() error {
	// Check that both certificate and key are provided if either one is provided.
	if (p.ServerCert != "") != (p.ServerKey != "") {
		return fmt.Errorf("you must supply at least server-certificate-path and server-key-path or none of them")
	}

	// Optional client certificate validation can be enabled if server certificate (and consequently also key) is also provided.
	if (p.CABundle != "") && (p.ServerCert == "") {
		return fmt.Errorf("you must supply also server-certificate-path and server-key-path if setting ca-certificate-path")
	}

	return nil
}

// HasTLS returns true if parameters have been provided to enable TLS for metrics.
func (p *MetricsServerParameters) HasTLS() bool {
	return p.ServerCert != "" && p.ServerKey != ""
}

// Validate verifies that the parameter values do not have any syntax errors.
func (p *Parameters) Validate() error {
	if err := p.Cluster.DNSLookupFamily.Validate(); err != nil {
		return err
	}

	if err := p.Server.XDSServerType.Validate(); err != nil {
		return err
	}

	if err := p.GatewayConfig.Validate(); err != nil {
		return err
	}

	if err := p.AccessLogFormat.Validate(); err != nil {
		return err
	}

	if err := p.AccessLogFields.Validate(); err != nil {
		return err
	}

	if err := validateAccessLogFormatString(p.AccessLogFormatString); err != nil {
		return err
	}

	if err := p.TLS.Validate(); err != nil {
		return err
	}

	if err := p.Timeouts.Validate(); err != nil {
		return err
	}

	if err := p.Policy.Validate(); err != nil {
		return err
	}

	for _, v := range p.DefaultHTTPVersions {
		if err := v.Validate(); err != nil {
			return err
		}
	}

<<<<<<< HEAD
	return p.Metrics.Validate()
=======
	return p.Listener.Validate()
>>>>>>> fa0275b5
}

// Defaults returns the default set of parameters.
func Defaults() Parameters {
	contourNamespace := GetenvOr("CONTOUR_NAMESPACE", "projectcontour")

	return Parameters{
		Debug:      false,
		InCluster:  false,
		Kubeconfig: filepath.Join(os.Getenv("HOME"), ".kube", "config"),
		Server: ServerParameters{
			XDSServerType: ContourServerType,
		},
		IngressStatusAddress:      "",
		AccessLogFormat:           DEFAULT_ACCESS_LOG_TYPE,
		AccessLogFields:           DefaultFields,
		TLS:                       TLSParameters{},
		DisablePermitInsecure:     false,
		DisableAllowChunkedLength: false,
		LeaderElection: LeaderElectionParameters{
			LeaseDuration: time.Second * 15,
			RenewDeadline: time.Second * 10,
			RetryPeriod:   time.Second * 2,
			Name:          "leader-elect",
			Namespace:     contourNamespace,
		},
		Timeouts: TimeoutParameters{
			// This is chosen as a rough default to stop idle connections wasting resources,
			// without stopping slow connections from being terminated too quickly.
			ConnectionIdleTimeout: "60s",
		},
		Policy: PolicyParameters{
			RequestHeadersPolicy:  HeadersPolicy{},
			ResponseHeadersPolicy: HeadersPolicy{},
			ApplyToIngress:        false,
		},
		EnvoyServiceName:      "envoy",
		EnvoyServiceNamespace: contourNamespace,
		DefaultHTTPVersions:   []HTTPVersionType{},
		Cluster: ClusterParameters{
			DNSLookupFamily: AutoClusterDNSFamily,
		},
		Network: NetworkParameters{
			XffNumTrustedHops: 0,
			EnvoyAdminPort:    9001,
		},
		Listener: ListenerParameters{
			ConnectionBalancer: "",
		},
	}
}

// Parse reads parameters from a YAML input stream. Any parameters
// not specified by the input are according to Defaults().
func Parse(in io.Reader) (*Parameters, error) {
	conf := Defaults()
	decoder := yaml.NewDecoder(in)

	decoder.SetStrict(true)

	if err := decoder.Decode(&conf); err != nil {
		// The YAML decoder will return EOF if there are
		// no YAML nodes in the results. In this case, we just
		// want to succeed and return the defaults.
		if err != io.EOF {
			return nil, fmt.Errorf("failed to parse configuration: %w", err)
		}
	}

	// Force the version string to match the lowercase version
	// constants (assuming that it will match).
	for i, v := range conf.DefaultHTTPVersions {
		conf.DefaultHTTPVersions[i] = HTTPVersionType(strings.ToLower(string(v)))
	}

	return &conf, nil
}

// GetenvOr reads an environment or return a default value
func GetenvOr(key string, defaultVal string) string {
	if value, exists := os.LookupEnv(key); exists {
		return value
	}

	return defaultVal
}<|MERGE_RESOLUTION|>--- conflicted
+++ resolved
@@ -778,11 +778,11 @@
 		}
 	}
 
-<<<<<<< HEAD
-	return p.Metrics.Validate()
-=======
+	if err := p.Metrics.Validate(); err != nil {
+		return err
+	}
+
 	return p.Listener.Validate()
->>>>>>> fa0275b5
 }
 
 // Defaults returns the default set of parameters.

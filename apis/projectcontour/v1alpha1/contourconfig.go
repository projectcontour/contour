--- conflicted
+++ resolved
@@ -704,18 +704,16 @@
 	// +optional
 	PerConnectionBufferLimitBytes *uint32 `json:"per-connection-buffer-limit-bytes,omitempty"`
 
-<<<<<<< HEAD
 	// GlobalCircuitBreakerDefaults specifies default circuit breaker budget across all services.
 	// If defined, this will be used as the default for all services.
 	//
 	// +optional
 	GlobalCircuitBreakerDefaults *GlobalCircuitBreakerDefaults `json:"circuitBreakers,omitempty"`
-=======
+
 	// UpstreamTLS contains the TLS policy parameters for upstream connections
 	//
 	// +optional
 	UpstreamTLS *EnvoyTLS `json:"upstreamTLS,omitempty"`
->>>>>>> a579ec30
 }
 
 // HTTPProxyConfig defines parameters on HTTPProxy.

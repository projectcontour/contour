// Copyright Project Contour Authors
// Licensed under the Apache License, Version 2.0 (the "License");
// you may not use this file except in compliance with the License.
// You may obtain a copy of the License at
//
//     http://www.apache.org/licenses/LICENSE-2.0
//
// Unless required by applicable law or agreed to in writing, software
// distributed under the License is distributed on an "AS IS" BASIS,
// WITHOUT WARRANTIES OR CONDITIONS OF ANY KIND, either express or implied.
// See the License for the specific language governing permissions and
// limitations under the License.

package v1alpha1

import (
<<<<<<< HEAD
	"fmt"

	appsv1 "k8s.io/api/apps/v1"
=======
>>>>>>> 4badccc7
	corev1 "k8s.io/api/core/v1"
	metav1 "k8s.io/apimachinery/pkg/apis/meta/v1"
)

// LogLevel is the logging levels available.
type LogLevel string

const (

	// TraceLog sets the log level for Envoy to `trace`.
	TraceLog LogLevel = "trace"
	// DebugLog sets the log level for Contour/Envoy to `debug`.
	DebugLog LogLevel = "debug"
	// InfoLog sets the log level for Contour/Envoy to `info`.
	InfoLog LogLevel = "info"
	// WarnLog sets the log level for Envoy to `warn`.
	WarnLog LogLevel = "warn"
	// ErrorLog sets the log level for Envoy to `error`.
	ErrorLog LogLevel = "error"
	// CriticalLog sets the log level for Envoy to `critical`.
	CriticalLog LogLevel = "critical"
	// OffLog disable logging for Envoy.
	OffLog LogLevel = "off"
)

// ContourDeploymentSpec specifies options for how a Contour
// instance should be provisioned.
type ContourDeploymentSpec struct {
	// Contour specifies deployment-time settings for the Contour
	// part of the installation, i.e. the xDS server/control plane
	// and associated resources, including things like replica count
	// for the Deployment, and node placement constraints for the pods.
	//
	// +optional
	Contour *ContourSettings `json:"contour,omitempty"`

	// Envoy specifies deployment-time settings for the Envoy
	// part of the installation, i.e. the xDS client/data plane
	// and associated resources, including things like the workload
	// type to use (DaemonSet or Deployment), node placement constraints
	// for the pods, and various options for the Envoy service.
	//
	// +optional
	Envoy *EnvoySettings `json:"envoy,omitempty"`

	// RuntimeSettings is a ContourConfiguration spec to be used when
	// provisioning a Contour instance that will influence aspects of
	// the Contour instance's runtime behavior.
	//
	// +optional
	RuntimeSettings *ContourConfigurationSpec `json:"runtimeSettings,omitempty"`

	// ResourceLabels is a set of labels to add to the provisioned Contour resources.
	// +optional
	ResourceLabels map[string]string `json:"resourceLabels,omitempty"`
}

// ContourSettings contains settings for the Contour part of the installation,
// i.e. the xDS server/control plane and associated resources.
type ContourSettings struct {
	// Deprecated: Use `DeploymentSettings.Replicas`` instead.
	//
	// Replicas is the desired number of Contour replicas. If if unset,
	// defaults to 2.
	//
	// if both `DeploymentSettings.Replicas` and this one is set, use `DeploymentSettings.Replicas`.
	//
	// +kubebuilder:validation:Minimum=0
	// +optional
	Replicas int32 `json:"replicas,omitempty"`

	// NodePlacement describes node scheduling configuration of Contour pods.
	//
	// +optional
	NodePlacement *NodePlacement `json:"nodePlacement,omitempty"`

	// KubernetesLogLevel Enable Kubernetes client debug logging with log level. If unset,
	// defaults to 0.
	//
	// +kubebuilder:validation:Minimum=0
	// +kubebuilder:validation:Maximum=9
	// +optional
	KubernetesLogLevel uint8 `json:"kubernetesLogLevel,omitempty"`

	// LogLevel sets the log level for Contour
	// Allowed values are "info", "debug".
	//
	// +optional
	LogLevel LogLevel `json:"logLevel,omitempty"`

	// Compute Resources required by contour container.
	// Cannot be updated.
	// More info: https://kubernetes.io/docs/concepts/configuration/manage-resources-containers/
	// +optional
	Resources corev1.ResourceRequirements `json:"resources,omitempty"`

	// Deployment describes the settings for running contour as a `Deployment`.
	// +optional
	Deployment *DeploymentSettings `json:"deployment,omitempty"`
}

// DeploymentSettings contains settings for the Deployment.
type DeploymentSettings struct {
	// Replicas is the desired number of replicas.
	//
	// +kubebuilder:validation:Minimum=0
	Replicas int32 `json:"replicas,omitempty"`

	// Strategy describes the deployment strategy to use to replace existing pods with new ones.
	// +optional
	Strategy *appsv1.DeploymentStrategy `json:"strategy,omitempty"`
}

// DaemonSetSettings contains settings for the DaemonSet.
type DaemonSetSettings struct {
	// Strategy describes the deployment strategy to use to replace existing DaemonSet pods with new pods.
	// +optional
	UpdateStrategy *appsv1.DaemonSetUpdateStrategy `json:"updateStrategy,omitempty"`
}

// EnvoySettings contains settings for the Envoy part of the installation,
// i.e. the xDS client/data plane and associated resources.
type EnvoySettings struct {
	// WorkloadType is the type of workload to install Envoy
	// as. Choices are DaemonSet and Deployment. If unset, defaults
	// to DaemonSet.
	//
	// +optional
	WorkloadType WorkloadType `json:"workloadType,omitempty"`

	// Deprecated: Use `DeploymentSettings.Replicas`` instead.
	//
	// Replicas is the desired number of Envoy replicas. If WorkloadType
	// is not "Deployment", this field is ignored. Otherwise, if unset,
	// defaults to 2.
	//
	// if both `DeploymentSettings.Replicas` and this one is set, use `DeploymentSettings.Replicas`.
	//
	// +kubebuilder:validation:Minimum=0
	// +optional
	Replicas int32 `json:"replicas,omitempty"`

	// NetworkPublishing defines how to expose Envoy to a network.
	//
	// +optional.
	NetworkPublishing *NetworkPublishing `json:"networkPublishing,omitempty"`

	// NodePlacement describes node scheduling configuration of Envoy pods.
	//
	// +optional
	NodePlacement *NodePlacement `json:"nodePlacement,omitempty"`

	// ExtraVolumes holds the extra volumes to add.
	// +optional
	ExtraVolumes []corev1.Volume `json:"extraVolumes,omitempty"`

	// ExtraVolumeMounts holds the extra volume mounts to add (normally used with extraVolumes).
	// +optional
	ExtraVolumeMounts []corev1.VolumeMount `json:"extraVolumeMounts,omitempty"`

	// PodAnnotations defines annotations to add to the Envoy pods.
	// +optional
	PodAnnotations map[string]string `json:"podAnnotations,omitempty"`

	// Compute Resources required by envoy container.
	// Cannot be updated.
	// More info: https://kubernetes.io/docs/concepts/configuration/manage-resources-containers/
	// +optional
	Resources corev1.ResourceRequirements `json:"resources,omitempty"`

<<<<<<< HEAD
	// DaemonSet describes the settings for running envoy as a `DaemonSet`.
	// if `WorkloadType` is `Deployment`,it's must be nil
	// +optional
	DaemonSet *DaemonSetSettings `json:"daemonSet,omitempty"`

	// Deployment describes the settings for running envoy as a `Deployment`.
	// if `WorkloadType` is `DaemonSet`,it's must be nil
	// +optional
	Deployment *DeploymentSettings `json:"deployment,omitempty"`
=======
	// LogLevel sets the log level for Envoy.
	// Allowed values are "trace", "debug", "info", "warn", "error", "critical", "off".
	//
	// +optional
	LogLevel LogLevel `json:"logLevel,omitempty"`
>>>>>>> 4badccc7
}

// WorkloadType is the type of Kubernetes workload to use for a component.
type WorkloadType string

const (
	// A Kubernetes daemonset.
	WorkloadTypeDaemonSet = "DaemonSet"

	// A Kubernetes deployment.
	WorkloadTypeDeployment = "Deployment"
)

// NetworkPublishing defines the schema for publishing to a network.
type NetworkPublishing struct {
	// NetworkPublishingType is the type of publishing strategy to use. Valid values are:
	//
	// * LoadBalancerService
	//
	// In this configuration, network endpoints for Envoy use container networking.
	// A Kubernetes LoadBalancer Service is created to publish Envoy network
	// endpoints.
	//
	// See: https://kubernetes.io/docs/concepts/services-networking/service/#loadbalancer
	//
	// * NodePortService
	//
	// Publishes Envoy network endpoints using a Kubernetes NodePort Service.
	//
	// In this configuration, Envoy network endpoints use container networking. A Kubernetes
	// NodePort Service is created to publish the network endpoints.
	//
	// See: https://kubernetes.io/docs/concepts/services-networking/service/#nodeport
	//
	// * ClusterIPService
	//
	// Publishes Envoy network endpoints using a Kubernetes ClusterIP Service.
	//
	// In this configuration, Envoy network endpoints use container networking. A Kubernetes
	// ClusterIP Service is created to publish the network endpoints.
	//
	// See: https://kubernetes.io/docs/concepts/services-networking/service/#publishing-services-service-types
	//
	// If unset, defaults to LoadBalancerService.
	//
	// +optional
	Type NetworkPublishingType `json:"type,omitempty"`

	// ExternalTrafficPolicy describes how nodes distribute service traffic they
	// receive on one of the Service's "externally-facing" addresses (NodePorts, ExternalIPs,
	// and LoadBalancer IPs).
	//
	// If unset, defaults to "Local".
	//
	// +optional
	ExternalTrafficPolicy corev1.ServiceExternalTrafficPolicyType `json:"externalTrafficPolicy,omitempty"`

	// ServiceAnnotations is the annotations to add to
	// the provisioned Envoy service.
	//
	// +optional
	ServiceAnnotations map[string]string `json:"serviceAnnotations,omitempty"`
}

// NetworkPublishingType is a way to publish network endpoints.
type NetworkPublishingType string

const (
	// LoadBalancerServicePublishingType publishes a network endpoint using a Kubernetes
	// LoadBalancer Service.
	LoadBalancerServicePublishingType NetworkPublishingType = "LoadBalancerService"

	// NodePortServicePublishingType publishes a network endpoint using a Kubernetes
	// NodePort Service.
	NodePortServicePublishingType NetworkPublishingType = "NodePortService"

	// ClusterIPServicePublishingType publishes a network endpoint using a Kubernetes
	// ClusterIP Service.
	ClusterIPServicePublishingType NetworkPublishingType = "ClusterIPService"
)

// NodePlacement describes node scheduling configuration for pods.
// If nodeSelector and tolerations are specified, the scheduler will use both to
// determine where to place the pod(s).
type NodePlacement struct {
	// NodeSelector is the simplest recommended form of node selection constraint
	// and specifies a map of key-value pairs. For the pod to be eligible
	// to run on a node, the node must have each of the indicated key-value pairs
	// as labels (it can have additional labels as well).
	//
	// If unset, the pod(s) will be scheduled to any available node.
	//
	// +optional
	NodeSelector map[string]string `json:"nodeSelector,omitempty"`

	// Tolerations work with taints to ensure that pods are not scheduled
	// onto inappropriate nodes. One or more taints are applied to a node; this
	// marks that the node should not accept any pods that do not tolerate the
	// taints.
	//
	// The default is an empty list.
	//
	// See https://kubernetes.io/docs/concepts/configuration/taint-and-toleration/
	// for additional details.
	//
	// +optional
	Tolerations []corev1.Toleration `json:"tolerations,omitempty"`
}

// ContourDeploymentStatus defines the observed state of a ContourDeployment resource.
type ContourDeploymentStatus struct {
	// Conditions describe the current conditions of the ContourDeployment resource.
	//
	// +optional
	// +patchMergeKey=type
	// +patchStrategy=merge
	// +listType=map
	// +listMapKey=type
	Conditions []metav1.Condition `json:"conditions,omitempty" patchStrategy:"merge" patchMergeKey:"type"`
}

// +genclient
// +kubebuilder:object:root=true
// +kubebuilder:subresource:status
// +kubebuilder:resource:scope=Namespaced,shortName=contourdeploy

// ContourDeployment is the schema for a Contour Deployment.
type ContourDeployment struct {
	metav1.TypeMeta   `json:",inline"`
	metav1.ObjectMeta `json:"metadata,omitempty"`

	Spec   ContourDeploymentSpec   `json:"spec,omitempty"`
	Status ContourDeploymentStatus `json:"status,omitempty"`
}

// +kubebuilder:object:root=true
// +k8s:deepcopy-gen:interfaces=k8s.io/apimachinery/pkg/runtime.Object

// ContourDeploymentList contains a list of Contour Deployment resources.
type ContourDeploymentList struct {
	metav1.TypeMeta `json:",inline"`
	metav1.ListMeta `json:"metadata,omitempty"`
	Items           []ContourDeployment `json:"items"`
}<|MERGE_RESOLUTION|>--- conflicted
+++ resolved
@@ -14,12 +14,7 @@
 package v1alpha1
 
 import (
-<<<<<<< HEAD
-	"fmt"
-
 	appsv1 "k8s.io/api/apps/v1"
-=======
->>>>>>> 4badccc7
 	corev1 "k8s.io/api/core/v1"
 	metav1 "k8s.io/apimachinery/pkg/apis/meta/v1"
 )
@@ -190,7 +185,12 @@
 	// +optional
 	Resources corev1.ResourceRequirements `json:"resources,omitempty"`
 
-<<<<<<< HEAD
+	// LogLevel sets the log level for Envoy.
+	// Allowed values are "trace", "debug", "info", "warn", "error", "critical", "off".
+	//
+	// +optional
+	LogLevel LogLevel `json:"logLevel,omitempty"`
+
 	// DaemonSet describes the settings for running envoy as a `DaemonSet`.
 	// if `WorkloadType` is `Deployment`,it's must be nil
 	// +optional
@@ -200,13 +200,6 @@
 	// if `WorkloadType` is `DaemonSet`,it's must be nil
 	// +optional
 	Deployment *DeploymentSettings `json:"deployment,omitempty"`
-=======
-	// LogLevel sets the log level for Envoy.
-	// Allowed values are "trace", "debug", "info", "warn", "error", "critical", "off".
-	//
-	// +optional
-	LogLevel LogLevel `json:"logLevel,omitempty"`
->>>>>>> 4badccc7
 }
 
 // WorkloadType is the type of Kubernetes workload to use for a component.

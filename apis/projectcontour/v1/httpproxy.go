// Copyright Project Contour Authors
// Licensed under the Apache License, Version 2.0 (the "License");
// you may not use this file except in compliance with the License.
// You may obtain a copy of the License at
//
//     http://www.apache.org/licenses/LICENSE-2.0
//
// Unless required by applicable law or agreed to in writing, software
// distributed under the License is distributed on an "AS IS" BASIS,
// WITHOUT WARRANTIES OR CONDITIONS OF ANY KIND, either express or implied.
// See the License for the specific language governing permissions and
// limitations under the License.

package v1

import (
	corev1 "k8s.io/api/core/v1"
	metav1 "k8s.io/apimachinery/pkg/apis/meta/v1"
)

// HTTPProxySpec defines the spec of the CRD.
type HTTPProxySpec struct {
	// Virtualhost appears at most once. If it is present, the object is considered
	// to be a "root" HTTPProxy.
	// +optional
	VirtualHost *VirtualHost `json:"virtualhost,omitempty"`
	// Routes are the ingress routes. If TCPProxy is present, Routes is ignored.
	//  +optional
	Routes []Route `json:"routes,omitempty"`
	// TCPProxy holds TCP proxy information.
	// +optional
	TCPProxy *TCPProxy `json:"tcpproxy,omitempty"`
	// Includes allow for specific routing configuration to be included from another HTTPProxy,
	// possibly in another namespace.
	// +optional
	Includes []Include `json:"includes,omitempty"`
	// IngressClassName optionally specifies the ingress class to use for this
	// HTTPProxy. This replaces the deprecated `kubernetes.io/ingress.class`
	// annotation. For backwards compatibility, when that annotation is set, it
	// is given precedence over this field.
	// +optional
	IngressClassName string `json:"ingressClassName,omitempty"`
}

// Include describes a set of policies that can be applied to an HTTPProxy in a namespace.
type Include struct {
	// Name of the HTTPProxy
	Name string `json:"name"`
	// Namespace of the HTTPProxy to include. Defaults to the current namespace if not supplied.
	// +optional
	Namespace string `json:"namespace,omitempty"`
	// Conditions are a set of rules that are applied to included HTTPProxies.
	// In effect, they are added onto the Conditions of included HTTPProxy Route
	// structs.
	// When applied, they are merged using AND, with one exception:
	// There can be only one Prefix MatchCondition per Conditions slice.
	// More than one Prefix, or contradictory Conditions, will make the
	// include invalid.
	// +optional
	Conditions []MatchCondition `json:"conditions,omitempty"`
}

// MatchCondition are a general holder for matching rules for HTTPProxies.
// One of Prefix or Header must be provided.
type MatchCondition struct {
	// Prefix defines a prefix match for a request.
	// +optional
	Prefix string `json:"prefix,omitempty"`

	// Header specifies the header condition to match.
	// +optional
	Header *HeaderMatchCondition `json:"header,omitempty"`
}

// HeaderMatchCondition specifies how to conditionally match against HTTP
// headers. The Name field is required, but only one of the remaining
// fields should be be provided.
type HeaderMatchCondition struct {
	// Name is the name of the header to match against. Name is required.
	// Header names are case insensitive.
	Name string `json:"name"`

	// Present specifies that condition is true when the named header
	// is present, regardless of its value. Note that setting Present
	// to false does not make the condition true if the named header
	// is absent.
	// +optional
	Present bool `json:"present,omitempty"`

	// NotPresent specifies that condition is true when the named header
	// is not present. Note that setting NotPresent to false does not
	// make the condition true if the named header is present.
	// +optional
	NotPresent bool `json:"notpresent,omitempty"`

	// Contains specifies a substring that must be present in
	// the header value.
	// +optional
	Contains string `json:"contains,omitempty"`

	// NotContains specifies a substring that must not be present
	// in the header value.
	// +optional
	NotContains string `json:"notcontains,omitempty"`

	// Exact specifies a string that the header value must be equal to.
	// +optional
	Exact string `json:"exact,omitempty"`

	// NoExact specifies a string that the header value must not be
	// equal to. The condition is true if the header has any other value.
	// +optional
	NotExact string `json:"notexact,omitempty"`
}

// ExtensionServiceReference names an ExtensionService resource.
type ExtensionServiceReference struct {
	// API version of the referent.
	// If this field is not specified, the default "projectcontour.io/v1alpha1" will be used
	//
	// +optional
	// +kubebuilder:validation:MinLength=1
	APIVersion string `json:"apiVersion,omitempty" protobuf:"bytes,5,opt,name=apiVersion"`

	// Namespace of the referent.
	// If this field is not specifies, the namespace of the resource that targets the referent will be used.
	//
	// More info: https://kubernetes.io/docs/concepts/overview/working-with-objects/namespaces/
	//
	// +optional
	// +kubebuilder:validation:MinLength=1
	Namespace string `json:"namespace,omitempty" protobuf:"bytes,2,opt,name=namespace"`

	// Name of the referent.
	//
	// More info: https://kubernetes.io/docs/concepts/overview/working-with-objects/names/#names
	//
	// +required
	// +kubebuilder:validation:MinLength=1
	Name string `json:"name,omitempty" protobuf:"bytes,3,opt,name=name"`
}

// AuthorizationServer configures an external server to authenticate
// client requests. The external server must implement the v3 Envoy
// external authorization GRPC protocol (https://www.envoyproxy.io/docs/envoy/latest/api-v3/service/auth/v3/external_auth.proto).
type AuthorizationServer struct {
	// ExtensionServiceRef specifies the extension resource that will authorize client requests.
	//
	// +required
	ExtensionServiceRef ExtensionServiceReference `json:"extensionRef"`

	// AuthPolicy sets a default authorization policy for client requests.
	// This policy will be used unless overridden by individual routes.
	//
	// +optional
	AuthPolicy *AuthorizationPolicy `json:"authPolicy,omitempty"`

	// ResponseTimeout configures maximum time to wait for a check response from the authorization server.
	// Timeout durations are expressed in the Go [Duration format](https://godoc.org/time#ParseDuration).
	// Valid time units are "ns", "us" (or "µs"), "ms", "s", "m", "h".
	// The string "infinity" is also a valid input and specifies no timeout.
	//
	// +optional
	// +kubebuilder:validation:Pattern=`^(((\d*(\.\d*)?h)|(\d*(\.\d*)?m)|(\d*(\.\d*)?s)|(\d*(\.\d*)?ms)|(\d*(\.\d*)?us)|(\d*(\.\d*)?µs)|(\d*(\.\d*)?ns))+|infinity|infinite)$`
	ResponseTimeout string `json:"responseTimeout,omitempty"`

	// If FailOpen is true, the client request is forwarded to the upstream service
	// even if the authorization server fails to respond. This field should not be
	// set in most cases. It is intended for use only while migrating applications
	// from internal authorization to Contour external authorization.
	//
	// +optional
	FailOpen bool `json:"failOpen,omitempty"`

	// WithRequestBody specifies configuration for sending the client request's body to authorization server.
	// +optional
	WithRequestBody *AuthorizationServerBufferSettings `json:"withRequestBody,omitempty"`
}

// AuthorizationServerBufferSettings enables ExtAuthz filter to buffer client request data and send it as part of authorization request
type AuthorizationServerBufferSettings struct {
	// MaxRequestBytes sets the maximum size of message body ExtAuthz filter will hold in-memory.
	// +optional
	// +kubebuilder:validation:Minimum=1
	// +kubebuilder:default=1024
	MaxRequestBytes uint32 `json:"maxRequestBytes,omitempty"`

	// If AllowPartialMessage is true, then Envoy will buffer the body until MaxRequestBytes are reached.
	// +optional
	AllowPartialMessage bool `json:"allowPartialMessage,omitempty"`

	// If PackAsBytes is true, the body sent to Authorization Server is in raw bytes.
	// +optional
	PackAsBytes bool `json:"packAsBytes,omitempty"`
}

// AuthorizationPolicy modifies how client requests are authenticated.
type AuthorizationPolicy struct {
	// When true, this field disables client request authentication
	// for the scope of the policy.
	//
	// +optional
	Disabled bool `json:"disabled,omitempty"`

	// Context is a set of key/value pairs that are sent to the
	// authentication server in the check request. If a context
	// is provided at an enclosing scope, the entries are merged
	// such that the inner scope overrides matching keys from the
	// outer scope.
	//
	// +optional
	Context map[string]string `json:"context,omitempty"`
}

// VirtualHost appears at most once. If it is present, the object is considered
// to be a "root".
type VirtualHost struct {
	// The fully qualified domain name of the root of the ingress tree
	// all leaves of the DAG rooted at this object relate to the fqdn.
	//
	// +kubebuilder:validation:Pattern="^(\\*\\.)?[a-z0-9]([-a-z0-9]*[a-z0-9])?(\\.[a-z0-9]([-a-z0-9]*[a-z0-9])?)*$"
	Fqdn string `json:"fqdn"`

	// If present the fields describes TLS properties of the virtual
	// host. The SNI names that will be matched on are described in fqdn,
	// the tls.secretName secret must contain a certificate that itself
	// contains a name that matches the FQDN.
	//
	// +optional
	TLS *TLS `json:"tls,omitempty"`

	// This field configures an extension service to perform
	// authorization for this virtual host. Authorization can
	// only be configured on virtual hosts that have TLS enabled.
	// If the TLS configuration requires client certificate
	// validation, the client certificate is always included in the
	// authentication check request.
	//
	// +optional
	Authorization *AuthorizationServer `json:"authorization,omitempty"`
	// Specifies the cross-origin policy to apply to the VirtualHost.
	// +optional
	CORSPolicy *CORSPolicy `json:"corsPolicy,omitempty"`
	// The policy for rate limiting on the virtual host.
	// +optional
	RateLimitPolicy *RateLimitPolicy `json:"rateLimitPolicy,omitempty"`
	// Providers to use for verifying JSON Web Tokens (JWTs) on the virtual host.
	// +optional
	JWTProviders []JWTProvider `json:"jwtProviders,omitempty"`
}

// JWTProvider defines how to verify JWTs on requests.
type JWTProvider struct {
	// Unique name for the provider.
	// +kubebuilder:validation:Required
	// +kubebuilder:validation:MinLength=1
	Name string `json:"name"`

	// Whether the provider should apply to all
	// routes in the HTTPProxy/its includes by
	// default. At most one provider can be marked
	// as the default. If no provider is marked
	// as the default, individual routes must explicitly
	// identify the provider they require.
	// +optional
	Default bool `json:"default,omitempty"`

	// Issuer that JWTs are required to have in the "iss" field.
	// If not provided, JWT issuers are not checked.
	// +optional
	Issuer string `json:"issuer,omitempty"`

	// Audiences that JWTs are allowed to have in the "aud" field.
	// If not provided, JWT audiences are not checked.
	// +optional
	Audiences []string `json:"audiences,omitempty"`

	// Remote JWKS to use for verifying JWT signatures.
	// +kubebuilder:validation:Required
	RemoteJWKS RemoteJWKS `json:"remoteJWKS"`
}

// RemoteJWKS defines how to fetch a JWKS from an HTTP endpoint.
type RemoteJWKS struct {
	// The URI for the JWKS.
	// +kubebuilder:validation:Required
	// +kubebuilder:validation:MinLength=1
	URI string `json:"uri"`

	// UpstreamValidation defines how to verify the JWKS's TLS certificate.
	// +optional
	UpstreamValidation *UpstreamValidation `json:"validation,omitempty"`

	// How long to wait for a response from the URI.
	// If not specified, a default of 1s applies.
	// +optional
	// +kubebuilder:validation:Pattern=`^(((\d*(\.\d*)?h)|(\d*(\.\d*)?m)|(\d*(\.\d*)?s)|(\d*(\.\d*)?ms)|(\d*(\.\d*)?us)|(\d*(\.\d*)?µs)|(\d*(\.\d*)?ns))+)$`
	Timeout string `json:"timeout,omitempty"`

	// How long to cache the JWKS locally. If not specified,
	// Envoy's default of 5m applies.
	// +optional
	// +kubebuilder:validation:Pattern=`^(((\d*(\.\d*)?h)|(\d*(\.\d*)?m)|(\d*(\.\d*)?s)|(\d*(\.\d*)?ms)|(\d*(\.\d*)?us)|(\d*(\.\d*)?µs)|(\d*(\.\d*)?ns))+)$`
	CacheDuration string `json:"cacheDuration,omitempty"`
}

// TLS describes tls properties. The SNI names that will be matched on
// are described in the HTTPProxy's Spec.VirtualHost.Fqdn field.
type TLS struct {
	// SecretName is the name of a TLS secret in the current namespace.
	// Either SecretName or Passthrough must be specified, but not both.
	// If specified, the named secret must contain a matching certificate
	// for the virtual host's FQDN.
	SecretName string `json:"secretName,omitempty"`
	// MinimumProtocolVersion is the minimum TLS version this vhost should
	// negotiate. Valid options are `1.2` (default) and `1.3`. Any other value
	// defaults to TLS 1.2.
	// +optional
	MinimumProtocolVersion string `json:"minimumProtocolVersion,omitempty"`
	// Passthrough defines whether the encrypted TLS handshake will be
	// passed through to the backing cluster. Either Passthrough or
	// SecretName must be specified, but not both.
	// +optional
	Passthrough bool `json:"passthrough,omitempty"`
	// ClientValidation defines how to verify the client certificate
	// when an external client establishes a TLS connection to Envoy.
	//
	// This setting:
	//
	// 1. Enables TLS client certificate validation.
	// 2. Specifies how the client certificate will be validated (i.e.
	//    validation required or skipped).
	//
	// Note: Setting client certificate validation to be skipped should
	// be only used in conjunction with an external authorization server that
	// performs client validation as Contour will ensure client certificates
	// are passed along.
	//
	// +optional
	ClientValidation *DownstreamValidation `json:"clientValidation,omitempty"`

	// EnableFallbackCertificate defines if the vhost should allow a default certificate to
	// be applied which handles all requests which don't match the SNI defined in this vhost.
	EnableFallbackCertificate bool `json:"enableFallbackCertificate,omitempty"`
}

// CORSHeaderValue specifies the value of the string headers returned by a cross-domain request.
// +kubebuilder:validation:Pattern="^[a-zA-Z0-9!#$%&'*+.^_`|~-]+$"
type CORSHeaderValue string

// CORSPolicy allows setting the CORS policy
type CORSPolicy struct {
	// Specifies whether the resource allows credentials.
	// +optional
	AllowCredentials bool `json:"allowCredentials,omitempty"`
	// AllowOrigin specifies the origins that will be allowed to do CORS requests.
	// Allowed values include "*" which signifies any origin is allowed, an exact
	// origin of the form "scheme://host[:port]" (where port is optional), or a valid
	// regex pattern.
	// Note that regex patterns are validated and a simple "glob" pattern (e.g. *.foo.com)
	// will be rejected or produce unexpected matches when applied as a regex.
	//
	// +kubebuilder:validation:Required
	// +kubebuilder:validation:MinItems=1
	AllowOrigin []string `json:"allowOrigin"`
	// AllowMethods specifies the content for the *access-control-allow-methods* header.
	// +kubebuilder:validation:Required
	// +kubebuilder:validation:MinItems=1
	AllowMethods []CORSHeaderValue `json:"allowMethods"`
	// AllowHeaders specifies the content for the *access-control-allow-headers* header.
	// +optional
	// +kubebuilder:validation:MinItems=1
	AllowHeaders []CORSHeaderValue `json:"allowHeaders,omitempty"`
	// ExposeHeaders Specifies the content for the *access-control-expose-headers* header.
	// +optional
	// +kubebuilder:validation:MinItems=1
	ExposeHeaders []CORSHeaderValue `json:"exposeHeaders,omitempty"`
	// MaxAge indicates for how long the results of a preflight request can be cached.
	// MaxAge durations are expressed in the Go [Duration format](https://godoc.org/time#ParseDuration).
	// Valid time units are "ns", "us" (or "µs"), "ms", "s", "m", "h".
	// Only positive values are allowed while 0 disables the cache requiring a preflight OPTIONS
	// check for all cross-origin requests.
	// +optional
	// +kubebuilder:validation:Pattern=`^(((\d*(\.\d*)?h)|(\d*(\.\d*)?m)|(\d*(\.\d*)?s)|(\d*(\.\d*)?ms)|(\d*(\.\d*)?us)|(\d*(\.\d*)?µs)|(\d*(\.\d*)?ns))+|0)$`
	MaxAge string `json:"maxAge,omitempty"`
}

// Route contains the set of routes for a virtual host.
type Route struct {
	// Conditions are a set of rules that are applied to a Route.
	// When applied, they are merged using AND, with one exception:
	// There can be only one Prefix MatchCondition per Conditions slice.
	// More than one Prefix, or contradictory Conditions, will make the
	// route invalid.
	// +optional
	Conditions []MatchCondition `json:"conditions,omitempty"`
	// Services are the services to proxy traffic.
	// +optional
	Services []Service `json:"services,omitempty"`
	// Enables websocket support for the route.
	// +optional
	EnableWebsockets bool `json:"enableWebsockets,omitempty"`
	// Allow this path to respond to insecure requests over HTTP which are normally
	// not permitted when a `virtualhost.tls` block is present.
	// +optional
	PermitInsecure bool `json:"permitInsecure,omitempty"`
	// AuthPolicy updates the authorization policy that was set
	// on the root HTTPProxy object for client requests that
	// match this route.
	// +optional
	AuthPolicy *AuthorizationPolicy `json:"authPolicy,omitempty"`
	// The timeout policy for this route.
	// +optional
	TimeoutPolicy *TimeoutPolicy `json:"timeoutPolicy,omitempty"`
	// The retry policy for this route.
	// +optional
	RetryPolicy *RetryPolicy `json:"retryPolicy,omitempty"`
	// The health check policy for this route.
	// +optional
	HealthCheckPolicy *HTTPHealthCheckPolicy `json:"healthCheckPolicy,omitempty"`
	// The load balancing policy for this route.
	// +optional
	LoadBalancerPolicy *LoadBalancerPolicy `json:"loadBalancerPolicy,omitempty"`
	// The policy for rewriting the path of the request URL
	// after the request has been routed to a Service.
	//
	// +optional
	PathRewritePolicy *PathRewritePolicy `json:"pathRewritePolicy,omitempty"`
	// The policy for managing request headers during proxying.
	// +optional
	RequestHeadersPolicy *HeadersPolicy `json:"requestHeadersPolicy,omitempty"`
	// The policy for managing response headers during proxying.
	// Rewriting the 'Host' header is not supported.
	// +optional
	ResponseHeadersPolicy *HeadersPolicy `json:"responseHeadersPolicy,omitempty"`
	// The policies for rewriting Set-Cookie header attributes. Note that
	// rewritten cookie names must be unique in this list. Order rewrite
	// policies are specified in does not matter.
	// +optional
	CookieRewritePolicies []CookieRewritePolicy `json:"cookieRewritePolicies,omitempty"`
	// The policy for rate limiting on the route.
	// +optional
	RateLimitPolicy *RateLimitPolicy `json:"rateLimitPolicy,omitempty"`

	// RequestRedirectPolicy defines an HTTP redirection.
	// +optional
	RequestRedirectPolicy *HTTPRequestRedirectPolicy `json:"requestRedirectPolicy,omitempty"`

	// DirectResponsePolicy returns an arbitrary HTTP response directly.
	// +optional
	DirectResponsePolicy *HTTPDirectResponsePolicy `json:"directResponsePolicy,omitempty"`

	// The policy for verifying JWTs for requests to this route.
	// +optional
	JWTVerificationPolicy *JWTVerificationPolicy `json:"jwtVerificationPolicy,omitempty"`
}

type JWTVerificationPolicy struct {
	// Require names a specific JWT provider (defined in the virtual host)
	// to require for the route. If specified, this field overrides the
	// default provider if one exists. If this field is not specified,
	// the default provider will be required if one exists. At most one of
	// this field or the "disabled" field can be specified.
	// +optional
	Require string `json:"require,omitempty"`

	// Disabled defines whether to disable all JWT verification for this
	// route. This can be used to opt specific routes out of the default
	// JWT provider for the HTTPProxy. At most one of this field or the
	// "require" field can be specified.
	// +optional
	Disabled bool `json:"disabled,omitempty"`
}

type HTTPDirectResponsePolicy struct {
	// StatusCode is the HTTP response status to be returned.
	// +required
	// +kubebuilder:validation:Minimum=200
	// +kubebuilder:validation:Maximum=599
	StatusCode int `json:"statusCode"`

	// Body is the content of the response body.
	// If this setting is omitted, no body is included in the generated response.
	//
	// Note: Body is not recommended to set too long
	// otherwise it can have significant resource usage impacts.
	//
	// +optional
	Body string `json:"body,omitempty"`
}

// HTTPRequestRedirectPolicy defines configuration for redirecting a request.
type HTTPRequestRedirectPolicy struct {
	// Scheme is the scheme to be used in the value of the `Location`
	// header in the response.
	// When empty, the scheme of the request is used.
	// +optional
	// +kubebuilder:validation:Enum=http;https
	Scheme *string `json:"scheme,omitempty"`

	// Hostname is the precise hostname to be used in the value of the `Location`
	// header in the response.
	// When empty, the hostname of the request is used.
	// No wildcards are allowed.
	// +optional
	// +kubebuilder:validation:MinLength=1
	// +kubebuilder:validation:MaxLength=253
	// +kubebuilder:validation:Pattern=`^[a-z0-9]([-a-z0-9]*[a-z0-9])?(\.[a-z0-9]([-a-z0-9]*[a-z0-9])?)*$`
	Hostname *string `json:"hostname,omitempty"`

	// Port is the port to be used in the value of the `Location`
	// header in the response.
	// When empty, port (if specified) of the request is used.
	// +optional
	// +kubebuilder:validation:Minimum=1
	// +kubebuilder:validation:Maximum=65535
	Port *int32 `json:"port,omitempty"`

	// StatusCode is the HTTP status code to be used in response.
	// +optional
	// +kubebuilder:default=302
	// +kubebuilder:validation:Enum=301;302
	StatusCode *int `json:"statusCode,omitempty"`

	// Path allows for redirection to a different path from the
	// original on the request. The path must start with a
	// leading slash.
	//
	// Note: Only one of Path or Prefix can be defined.
	//
	// +optional
	// +kubebuilder:validation:Pattern=`^\/.*$`
	Path *string `json:"path,omitempty"`

	// Prefix defines the value to swap the matched prefix or path with.
	// The prefix must start with a leading slash.
	//
	// Note: Only one of Path or Prefix can be defined.
	//
	// +optional
	// +kubebuilder:validation:Pattern=`^\/.*$`
	Prefix *string `json:"prefix,omitempty"`
}

type CookieRewritePolicy struct {
	// Name is the name of the cookie for which attributes will be rewritten.
	// +kubebuilder:validation:MinLength=1
	// +kubebuilder:validation:MaxLength=4096
	// +kubebuilder:validation:Pattern=`^[^()<>@,;:\\"\/[\]?={} \t\x7f\x00\x01\x02\x03\x04\x05\x06\x07\x08\x09\x0a\x0b\x0c\x0d\x0e\x0f\x10\x11\x12\x13\x14\x15\x16\x17\x18\x19\x1a\x1b\x1c\x1d\x1e\x1f]+$`
	Name string `json:"name"`

	// PathRewrite enables rewriting the Set-Cookie Path element.
	// If not set, Path will not be rewritten.
	// +optional
	PathRewrite *CookiePathRewrite `json:"pathRewrite,omitempty"`

	// DomainRewrite enables rewriting the Set-Cookie Domain element.
	// If not set, Domain will not be rewritten.
	// +optional
	DomainRewrite *CookieDomainRewrite `json:"domainRewrite,omitempty"`

	// Secure enables rewriting the Set-Cookie Secure element.
	// If not set, Secure attribute will not be rewritten.
	// +optional
	Secure *bool `json:"secure,omitempty"`

	// SameSite enables rewriting the Set-Cookie SameSite element.
	// If not set, SameSite attribute will not be rewritten.
	// +optional
	// +kubebuilder:validation:Enum=Strict;Lax;None
	SameSite *string `json:"sameSite,omitempty"`
}

type CookiePathRewrite struct {
	// Value is the value to rewrite the Path attribute to.
	// For now this is required.
	// +required
	// +kubebuilder:validation:MinLength=1
	// +kubebuilder:validation:MaxLength=4096
	// +kubebuilder:validation:Pattern=`^[^;\x7f\x00\x01\x02\x03\x04\x05\x06\x07\x08\x09\x0a\x0b\x0c\x0d\x0e\x0f\x10\x11\x12\x13\x14\x15\x16\x17\x18\x19\x1a\x1b\x1c\x1d\x1e\x1f]+$`
	Value string `json:"value"`
}

type CookieDomainRewrite struct {
	// Value is the value to rewrite the Domain attribute to.
	// For now this is required.
	// +required
	// +kubebuilder:validation:MinLength=1
	// +kubebuilder:validation:MaxLength=4096
	// +kubebuilder:validation:Pattern="^[a-z0-9]([-a-z0-9]*[a-z0-9])?(\\.[a-z0-9]([-a-z0-9]*[a-z0-9])?)*$"
	Value string `json:"value"`
}

// RateLimitPolicy defines rate limiting parameters.
type RateLimitPolicy struct {
	// Local defines local rate limiting parameters, i.e. parameters
	// for rate limiting that occurs within each Envoy pod as requests
	// are handled.
	// +optional
	Local *LocalRateLimitPolicy `json:"local,omitempty"`

	// Global defines global rate limiting parameters, i.e. parameters
	// defining descriptors that are sent to an external rate limit
	// service (RLS) for a rate limit decision on each request.
	// +optional
	Global *GlobalRateLimitPolicy `json:"global,omitempty"`
}

// LocalRateLimitPolicy defines local rate limiting parameters.
type LocalRateLimitPolicy struct {
	// Requests defines how many requests per unit of time should
	// be allowed before rate limiting occurs.
	// +required
	// +kubebuilder:validation:Minimum=1
	Requests uint32 `json:"requests"`

	// Unit defines the period of time within which requests
	// over the limit will be rate limited. Valid values are
	// "second", "minute" and "hour".
	// +kubebuilder:validation:Enum=second;minute;hour
	// +required
	Unit string `json:"unit"`

	// Burst defines the number of requests above the requests per
	// unit that should be allowed within a short period of time.
	// +optional
	Burst uint32 `json:"burst,omitempty"`

	// ResponseStatusCode is the HTTP status code to use for responses
	// to rate-limited requests. Codes must be in the 400-599 range
	// (inclusive). If not specified, the Envoy default of 429 (Too
	// Many Requests) is used.
	// +optional
	// +kubebuilder:validation:Minimum=400
	// +kubebuilder:validation:Maximum=599
	ResponseStatusCode uint32 `json:"responseStatusCode,omitempty"`

	// ResponseHeadersToAdd is an optional list of response headers to
	// set when a request is rate-limited.
	// +optional
	ResponseHeadersToAdd []HeaderValue `json:"responseHeadersToAdd,omitempty"`
}

// GlobalRateLimitPolicy defines global rate limiting parameters.
type GlobalRateLimitPolicy struct {
	// Descriptors defines the list of descriptors that will
	// be generated and sent to the rate limit service. Each
	// descriptor contains 1+ key-value pair entries.
	// +required
	// +kubebuilder:validation:MinItems=1
	Descriptors []RateLimitDescriptor `json:"descriptors,omitempty"`
}

// RateLimitDescriptor defines a list of key-value pair generators.
type RateLimitDescriptor struct {
	// Entries is the list of key-value pair generators.
	// +required
	// +kubebuilder:validation:MinItems=1
	Entries []RateLimitDescriptorEntry `json:"entries,omitempty"`
}

// RateLimitDescriptorEntry is a key-value pair generator. Exactly
// one field on this struct must be non-nil.
type RateLimitDescriptorEntry struct {
	// GenericKey defines a descriptor entry with a static key and value.
	// +optional
	GenericKey *GenericKeyDescriptor `json:"genericKey,omitempty"`

	// RequestHeader defines a descriptor entry that's populated only if
	// a given header is present on the request. The descriptor key is static,
	// and the descriptor value is equal to the value of the header.
	// +optional
	RequestHeader *RequestHeaderDescriptor `json:"requestHeader,omitempty"`

	// RequestHeaderValueMatch defines a descriptor entry that's populated
	// if the request's headers match a set of 1+ match criteria. The
	// descriptor key is "header_match", and the descriptor value is static.
	// +optional
	RequestHeaderValueMatch *RequestHeaderValueMatchDescriptor `json:"requestHeaderValueMatch,omitempty"`

	// RemoteAddress defines a descriptor entry with a key of "remote_address"
	// and a value equal to the client's IP address (from x-forwarded-for).
	// +optional
	RemoteAddress *RemoteAddressDescriptor `json:"remoteAddress,omitempty"`
}

// GenericKeyDescriptor defines a descriptor entry with a static key and
// value.
type GenericKeyDescriptor struct {
	// Key defines the key of the descriptor entry. If not set, the
	// key is set to "generic_key".
	// +optional
	Key string `json:"key,omitempty"`

	// Value defines the value of the descriptor entry.
	// +required
	// +kubebuilder:validation:MinLength=1
	Value string `json:"value,omitempty"`
}

// RequestHeaderDescriptor defines a descriptor entry that's populated only
// if a given header is present on the request. The value of the descriptor
// entry is equal to the value of the header (if present).
type RequestHeaderDescriptor struct {
	// HeaderName defines the name of the header to look for on the request.
	// +required
	// +kubebuilder:validation:MinLength=1
	HeaderName string `json:"headerName,omitempty"`

	// DescriptorKey defines the key to use on the descriptor entry.
	// +required
	// +kubebuilder:validation:MinLength=1
	DescriptorKey string `json:"descriptorKey,omitempty"`
}

// RequestHeaderValueMatchDescriptor defines a descriptor entry that's populated
// if the request's headers match a set of 1+ match criteria. The descriptor key
// is "header_match", and the descriptor value is statically defined.
type RequestHeaderValueMatchDescriptor struct {
	// Headers is a list of 1+ match criteria to apply against the request
	// to determine whether to populate the descriptor entry or not.
	// +kubebuilder:validation:MinItems=1
	Headers []HeaderMatchCondition `json:"headers,omitempty"`

	// ExpectMatch defines whether the request must positively match the match
	// criteria in order to generate a descriptor entry (i.e. true), or not
	// match the match criteria in order to generate a descriptor entry (i.e. false).
	// The default is true.
	// +kubebuilder:default=true
	ExpectMatch bool `json:"expectMatch,omitempty"`

	// Value defines the value of the descriptor entry.
	// +required
	// +kubebuilder:validation:MinLength=1
	Value string `json:"value,omitempty"`
}

// RemoteAddressDescriptor defines a descriptor entry with a key of
// "remote_address" and a value equal to the client's IP address
// (from x-forwarded-for).
type RemoteAddressDescriptor struct{}

// TCPProxy contains the set of services to proxy TCP connections.
type TCPProxy struct {
	// The load balancing policy for the backend services. Note that the
	// `Cookie` and `RequestHash` load balancing strategies cannot be used
	// here.
	// +optional
	LoadBalancerPolicy *LoadBalancerPolicy `json:"loadBalancerPolicy,omitempty"`
	// Services are the services to proxy traffic
	// +optional
	Services []Service `json:"services"`
	// Include specifies that this tcpproxy should be delegated to another HTTPProxy.
	// +optional
	Include *TCPProxyInclude `json:"include,omitempty"`
	// IncludesDeprecated allow for specific routing configuration to be appended to another HTTPProxy in another namespace.
	//
	// Exists due to a mistake when developing HTTPProxy and the field was marked plural
	// when it should have been singular. This field should stay to not break backwards compatibility to v1 users.
	// +optional
	IncludesDeprecated *TCPProxyInclude `json:"includes,omitempty"`
	// The health check policy for this tcp proxy
	// +optional
	HealthCheckPolicy *TCPHealthCheckPolicy `json:"healthCheckPolicy,omitempty"`
}

// TCPProxyInclude describes a target HTTPProxy document which contains the TCPProxy details.
type TCPProxyInclude struct {
	// Name of the child HTTPProxy
	Name string `json:"name"`
	// Namespace of the HTTPProxy to include. Defaults to the current namespace if not supplied.
	// +optional
	Namespace string `json:"namespace,omitempty"`
}

// Service defines an Kubernetes Service to proxy traffic.
type Service struct {
	// Name is the name of Kubernetes service to proxy traffic.
	// Names defined here will be used to look up corresponding endpoints which contain the ips to route.
	Name string `json:"name"`
	// Port (defined as Integer) to proxy traffic to since a service can have multiple defined.
	//
	// +required
	// +kubebuilder:validation:Minimum=1
	// +kubebuilder:validation:Maximum=65536
	// +kubebuilder:validation:ExclusiveMinimum=false
	// +kubebuilder:validation:ExclusiveMaximum=true
	Port int `json:"port"`
	// HealthPort is the port for this service healthcheck.
<<<<<<< HEAD
	// if the field were not specified,it is the same as Port.
=======
	// if the field were not specified, it is the same as Port.
>>>>>>> 318e05ae
	//
	// +kubebuilder:validation:Minimum=1
	// +kubebuilder:validation:Maximum=65536
	HealthPort int `json:"healthPort,omitempty"`
	// Protocol may be used to specify (or override) the protocol used to reach this Service.
	// Values may be tls, h2, h2c. If omitted, protocol-selection falls back on Service annotations.
	// +kubebuilder:validation:Enum=h2;h2c;tls
	// +optional
	Protocol *string `json:"protocol,omitempty"`
	// Weight defines percentage of traffic to balance traffic
	// +optional
	// +kubebuilder:validation:Minimum=0
	Weight int64 `json:"weight,omitempty"`
	// UpstreamValidation defines how to verify the backend service's certificate
	// +optional
	UpstreamValidation *UpstreamValidation `json:"validation,omitempty"`
	// If Mirror is true the Service will receive a read only mirror of the traffic for this route.
	Mirror bool `json:"mirror,omitempty"`
	// The policy for managing request headers during proxying.
	// Rewriting the 'Host' header is not supported.
	// +optional
	RequestHeadersPolicy *HeadersPolicy `json:"requestHeadersPolicy,omitempty"`
	// The policy for managing response headers during proxying.
	// Rewriting the 'Host' header is not supported.
	// +optional
	ResponseHeadersPolicy *HeadersPolicy `json:"responseHeadersPolicy,omitempty"`
	// The policies for rewriting Set-Cookie header attributes.
	// +optional
	CookieRewritePolicies []CookieRewritePolicy `json:"cookieRewritePolicies,omitempty"`
}

// HTTPHealthCheckPolicy defines health checks on the upstream service.
type HTTPHealthCheckPolicy struct {
	// HTTP endpoint used to perform health checks on upstream service
	Path string `json:"path"`
	// The value of the host header in the HTTP health check request.
	// If left empty (default value), the name "contour-envoy-healthcheck"
	// will be used.
	Host string `json:"host,omitempty"`
	// The interval (seconds) between health checks
	// +optional
	IntervalSeconds int64 `json:"intervalSeconds"`
	// The time to wait (seconds) for a health check response
	// +optional
	TimeoutSeconds int64 `json:"timeoutSeconds"`
	// The number of unhealthy health checks required before a host is marked unhealthy
	// +optional
	// +kubebuilder:validation:Minimum=0
	UnhealthyThresholdCount int64 `json:"unhealthyThresholdCount"`
	// The number of healthy health checks required before a host is marked healthy
	// +optional
	// +kubebuilder:validation:Minimum=0
	HealthyThresholdCount int64 `json:"healthyThresholdCount"`
}

// TCPHealthCheckPolicy defines health checks on the upstream service.
type TCPHealthCheckPolicy struct {
	// The interval (seconds) between health checks
	// +optional
	IntervalSeconds int64 `json:"intervalSeconds"`
	// The time to wait (seconds) for a health check response
	// +optional
	TimeoutSeconds int64 `json:"timeoutSeconds"`
	// The number of unhealthy health checks required before a host is marked unhealthy
	// +optional
	UnhealthyThresholdCount uint32 `json:"unhealthyThresholdCount"`
	// The number of healthy health checks required before a host is marked healthy
	// +optional
	HealthyThresholdCount uint32 `json:"healthyThresholdCount"`
}

// TimeoutPolicy configures timeouts that are used for handling network requests.
//
// TimeoutPolicy durations are expressed in the Go [Duration format](https://godoc.org/time#ParseDuration).
// Valid time units are "ns", "us" (or "µs"), "ms", "s", "m", "h".
// The string "infinity" is also a valid input and specifies no timeout.
// A value of "0s" will be treated as if the field were not set, i.e. by using Envoy's default behavior.
//
// Example input values: "300ms", "5s", "1m".
type TimeoutPolicy struct {
	// Timeout for receiving a response from the server after processing a request from client.
	// If not supplied, Envoy's default value of 15s applies.
	// +optional
	// +kubebuilder:validation:Pattern=`^(((\d*(\.\d*)?h)|(\d*(\.\d*)?m)|(\d*(\.\d*)?s)|(\d*(\.\d*)?ms)|(\d*(\.\d*)?us)|(\d*(\.\d*)?µs)|(\d*(\.\d*)?ns))+|infinity|infinite)$`
	Response string `json:"response,omitempty"`

	// Timeout for how long the proxy should wait while there is no activity during single request/response (for HTTP/1.1) or stream (for HTTP/2).
	// Timeout will not trigger while HTTP/1.1 connection is idle between two consecutive requests.
	// If not specified, there is no per-route idle timeout, though a connection manager-wide
	// stream_idle_timeout default of 5m still applies.
	// +optional
	// +kubebuilder:validation:Pattern=`^(((\d*(\.\d*)?h)|(\d*(\.\d*)?m)|(\d*(\.\d*)?s)|(\d*(\.\d*)?ms)|(\d*(\.\d*)?us)|(\d*(\.\d*)?µs)|(\d*(\.\d*)?ns))+|infinity|infinite)$`
	Idle string `json:"idle,omitempty"`

	// Timeout for how long connection from the proxy to the upstream service is kept when there are no active requests.
	// If not supplied, Envoy's default value of 1h applies.
	// +optional
	// +kubebuilder:validation:Pattern=`^(((\d*(\.\d*)?h)|(\d*(\.\d*)?m)|(\d*(\.\d*)?s)|(\d*(\.\d*)?ms)|(\d*(\.\d*)?us)|(\d*(\.\d*)?µs)|(\d*(\.\d*)?ns))+|infinity|infinite)$`
	IdleConnection string `json:"idleConnection,omitempty"`
}

// RetryOn is a string type alias with validation to ensure that the value is valid.
// +kubebuilder:validation:Enum="5xx";gateway-error;reset;connect-failure;retriable-4xx;refused-stream;retriable-status-codes;retriable-headers;cancelled;deadline-exceeded;internal;resource-exhausted;unavailable
type RetryOn string

// RetryPolicy defines the attributes associated with retrying policy.
type RetryPolicy struct {
	// NumRetries is maximum allowed number of retries.
	// If set to -1, then retries are disabled.
	// If set to 0 or not supplied, the value is set
	// to the Envoy default of 1.
	// +optional
	// +kubebuilder:default=1
	// +kubebuilder:validation:Minimum=-1
	NumRetries int64 `json:"count"`
	// PerTryTimeout specifies the timeout per retry attempt.
	// Ignored if NumRetries is not supplied.
	// +optional
	// +kubebuilder:validation:Pattern=`^(((\d*(\.\d*)?h)|(\d*(\.\d*)?m)|(\d*(\.\d*)?s)|(\d*(\.\d*)?ms)|(\d*(\.\d*)?us)|(\d*(\.\d*)?µs)|(\d*(\.\d*)?ns))+|infinity|infinite)$`
	PerTryTimeout string `json:"perTryTimeout,omitempty"`
	// RetryOn specifies the conditions on which to retry a request.
	//
	// Supported [HTTP conditions](https://www.envoyproxy.io/docs/envoy/latest/configuration/http/http_filters/router_filter#x-envoy-retry-on):
	//
	// - `5xx`
	// - `gateway-error`
	// - `reset`
	// - `connect-failure`
	// - `retriable-4xx`
	// - `refused-stream`
	// - `retriable-status-codes`
	// - `retriable-headers`
	//
	// Supported [gRPC conditions](https://www.envoyproxy.io/docs/envoy/latest/configuration/http/http_filters/router_filter#x-envoy-retry-grpc-on):
	//
	// - `cancelled`
	// - `deadline-exceeded`
	// - `internal`
	// - `resource-exhausted`
	// - `unavailable`
	// +optional
	RetryOn []RetryOn `json:"retryOn,omitempty"`
	// RetriableStatusCodes specifies the HTTP status codes that should be retried.
	//
	// This field is only respected when you include `retriable-status-codes` in the `RetryOn` field.
	// +optional
	RetriableStatusCodes []uint32 `json:"retriableStatusCodes,omitempty"`
}

// ReplacePrefix describes a path prefix replacement.
type ReplacePrefix struct {
	// Prefix specifies the URL path prefix to be replaced.
	//
	// If Prefix is specified, it must exactly match the MatchCondition
	// prefix that is rendered by the chain of including HTTPProxies
	// and only that path prefix will be replaced by Replacement.
	// This allows HTTPProxies that are included through multiple
	// roots to only replace specific path prefixes, leaving others
	// unmodified.
	//
	// If Prefix is not specified, all routing prefixes rendered
	// by the include chain will be replaced.
	//
	// +optional
	// +kubebuilder:validation:MinLength=1
	Prefix string `json:"prefix,omitempty"`

	// Replacement is the string that the routing path prefix
	// will be replaced with. This must not be empty.
	//
	// +kubebuilder:validation:Required
	// +kubebuilder:validation:MinLength=1
	Replacement string `json:"replacement"`
}

// PathRewritePolicy specifies how a request URL path should be
// rewritten. This rewriting takes place after a request is routed
// and has no subsequent effects on the proxy's routing decision.
// No HTTP headers or body content is rewritten.
//
// Exactly one field in this struct may be specified.
type PathRewritePolicy struct {
	// ReplacePrefix describes how the path prefix should be replaced.
	// +optional
	ReplacePrefix []ReplacePrefix `json:"replacePrefix,omitempty"`
}

// HeaderHashOptions contains options to configure a HTTP request header hash
// policy, used in request attribute hash based load balancing.
type HeaderHashOptions struct {
	// HeaderName is the name of the HTTP request header that will be used to
	// calculate the hash key. If the header specified is not present on a
	// request, no hash will be produced.
	// +kubebuilder:validation:Required
	// +kubebuilder:validation:MinLength=1
	HeaderName string `json:"headerName,omitempty"`
}

// QueryParameterHashOptions contains options to configure a query parameter based hash
// policy, used in request attribute hash based load balancing.
type QueryParameterHashOptions struct {
	// ParameterName is the name of the HTTP request query parameter that will be used to
	// calculate the hash key. If the query parameter specified is not present on a
	// request, no hash will be produced.
	// +kubebuilder:validation:Required
	// +kubebuilder:validation:MinLength=1
	ParameterName string `json:"parameterName,omitempty"`
}

// RequestHashPolicy contains configuration for an individual hash policy
// on a request attribute.
type RequestHashPolicy struct {
	// Terminal is a flag that allows for short-circuiting computing of a hash
	// for a given request. If set to true, and the request attribute specified
	// in the attribute hash options is present, no further hash policies will
	// be used to calculate a hash for the request.
	Terminal bool `json:"terminal,omitempty"`

	// HeaderHashOptions should be set when request header hash based load
	// balancing is desired. It must be the only hash option field set,
	// otherwise this request hash policy object will be ignored.
	// +optional
	HeaderHashOptions *HeaderHashOptions `json:"headerHashOptions,omitempty"`

	// QueryParameterHashOptions should be set when request query parameter hash based load
	// balancing is desired. It must be the only hash option field set,
	// otherwise this request hash policy object will be ignored.
	// +optional
	QueryParameterHashOptions *QueryParameterHashOptions `json:"queryParameterHashOptions,omitempty"`

	// HashSourceIP should be set to true when request source IP hash based
	// load balancing is desired. It must be the only hash option field set,
	// otherwise this request hash policy object will be ignored.
	// +optional
	HashSourceIP bool `json:"hashSourceIP,omitempty"`
}

// LoadBalancerPolicy defines the load balancing policy.
type LoadBalancerPolicy struct {
	// Strategy specifies the policy used to balance requests
	// across the pool of backend pods. Valid policy names are
	// `Random`, `RoundRobin`, `WeightedLeastRequest`, `Cookie`,
	// and `RequestHash`. If an unknown strategy name is specified
	// or no policy is supplied, the default `RoundRobin` policy
	// is used.
	Strategy string `json:"strategy,omitempty"`

	// RequestHashPolicies contains a list of hash policies to apply when the
	// `RequestHash` load balancing strategy is chosen. If an element of the
	// supplied list of hash policies is invalid, it will be ignored. If the
	// list of hash policies is empty after validation, the load balancing
	// strategy will fall back the the default `RoundRobin`.
	RequestHashPolicies []RequestHashPolicy `json:"requestHashPolicies,omitempty"`
}

// HeadersPolicy defines how headers are managed during forwarding.
// The `Host` header is treated specially and if set in a HTTP response
// will be used as the SNI server name when forwarding over TLS. It is an
// error to attempt to set the `Host` header in a HTTP response.
type HeadersPolicy struct {
	// Set specifies a list of HTTP header values that will be set in the HTTP header.
	// If the header does not exist it will be added, otherwise it will be overwritten with the new value.
	// +optional
	Set []HeaderValue `json:"set,omitempty"`
	// Remove specifies a list of HTTP header names to remove.
	// +optional
	Remove []string `json:"remove,omitempty"`
}

// HeaderValue represents a header name/value pair
type HeaderValue struct {
	// Name represents a key of a header
	// +kubebuilder:validation:Required
	// +kubebuilder:validation:MinLength=1
	Name string `json:"name"`
	// Value represents the value of a header specified by a key
	// +kubebuilder:validation:Required
	// +kubebuilder:validation:MinLength=1
	Value string `json:"value"`
}

// UpstreamValidation defines how to verify the backend service's certificate
type UpstreamValidation struct {
	// Name or namespaced name of the Kubernetes secret used to validate the certificate presented by the backend.
	// The secret must contain key named ca.crt.
	CACertificate string `json:"caSecret"`
	// Key which is expected to be present in the 'subjectAltName' of the presented certificate.
	SubjectName string `json:"subjectName"`
}

// DownstreamValidation defines how to verify the client certificate.
type DownstreamValidation struct {
	// Name of a Kubernetes secret that contains a CA certificate bundle.
	// The secret must contain key named ca.crt.
	// The client certificate must validate against the certificates in the bundle.
	// If specified and SkipClientCertValidation is true, client certificates will
	// be required on requests.
	// +optional
	// +kubebuilder:validation:MinLength=1
	CACertificate string `json:"caSecret,omitempty"`

	// SkipClientCertValidation disables downstream client certificate
	// validation. Defaults to false. This field is intended to be used in
	// conjunction with external authorization in order to enable the external
	// authorization server to validate client certificates. When this field
	// is set to true, client certificates are requested but not verified by
	// Envoy. If CACertificate is specified, client certificates are required on
	// requests, but not verified. If external authorization is in use, they are
	// presented to the external authorization server.
	// +optional
	SkipClientCertValidation bool `json:"skipClientCertValidation"`

	// Name of a Kubernetes opaque secret that contains a concatenated list of PEM encoded CRLs.
	// The secret must contain key named crl.pem.
	// This field will be used to verify that a client certificate has not been revoked.
	// CRLs must be available from all CAs, unless crlOnlyVerifyLeafCert is true.
	// Large CRL lists are not supported since individual secrets are limited to 1MiB in size.
	// +optional
	// +kubebuilder:validation:MinLength=1
	CertificateRevocationList string `json:"crlSecret,omitempty"`

	// If this option is set to true, only the certificate at the end of the
	// certificate chain will be subject to validation by CRL.
	// +optional
	OnlyVerifyLeafCertCrl bool `json:"crlOnlyVerifyLeafCert"`
}

// HTTPProxyStatus reports the current state of the HTTPProxy.
type HTTPProxyStatus struct {
	// +optional
	CurrentStatus string `json:"currentStatus,omitempty"`
	// +optional
	Description string `json:"description,omitempty"`
	// +optional
	// LoadBalancer contains the current status of the load balancer.
	LoadBalancer corev1.LoadBalancerStatus `json:"loadBalancer,omitempty"`
	// +optional
	// Conditions contains information about the current status of the HTTPProxy,
	// in an upstream-friendly container.
	//
	// Contour will update a single condition, `Valid`, that is in normal-true polarity.
	// That is, when `currentStatus` is `valid`, the `Valid` condition will be `status: true`,
	// and vice versa.
	//
	// Contour will leave untouched any other Conditions set in this block,
	// in case some other controller wants to add a Condition.
	//
	// If you are another controller owner and wish to add a condition, you *should*
	// namespace your condition with a label, like `controller.domain.com/ConditionName`.
	// +patchMergeKey=type
	// +patchStrategy=merge
	// +listType=map
	// +listMapKey=type
	Conditions []DetailedCondition `json:"conditions,omitempty" patchStrategy:"merge" patchMergeKey:"type"`
}

// +genclient
// +k8s:deepcopy-gen:interfaces=k8s.io/apimachinery/pkg/runtime.Object

// HTTPProxy is an Ingress CRD specification.
// +k8s:openapi-gen=true
// +kubebuilder:printcolumn:name="FQDN",type="string",JSONPath=".spec.virtualhost.fqdn",description="Fully qualified domain name"
// +kubebuilder:printcolumn:name="TLS Secret",type="string",JSONPath=".spec.virtualhost.tls.secretName",description="Secret with TLS credentials"
// +kubebuilder:printcolumn:name="Status",type="string",JSONPath=".status.currentStatus",description="The current status of the HTTPProxy"
// +kubebuilder:printcolumn:name="Status Description",type="string",JSONPath=".status.description",description="Description of the current status"
// +kubebuilder:resource:scope=Namespaced,path=httpproxies,shortName=proxy;proxies,singular=httpproxy
// +kubebuilder:subresource:status
type HTTPProxy struct {
	metav1.TypeMeta   `json:",inline"`
	metav1.ObjectMeta `json:"metadata"`

	Spec HTTPProxySpec `json:"spec"`
	// Status is a container for computed information about the HTTPProxy.
	// +optional
	// +kubebuilder:default={currentStatus: "NotReconciled", description:"Waiting for controller"}
	Status HTTPProxyStatus `json:"status,omitempty"`
}

// +k8s:deepcopy-gen:interfaces=k8s.io/apimachinery/pkg/runtime.Object

// HTTPProxyList is a list of HTTPProxies.
type HTTPProxyList struct {
	metav1.TypeMeta `json:",inline"`
	metav1.ListMeta `json:"metadata"`
	Items           []HTTPProxy `json:"items"`
}<|MERGE_RESOLUTION|>--- conflicted
+++ resolved
@@ -787,11 +787,7 @@
 	// +kubebuilder:validation:ExclusiveMaximum=true
 	Port int `json:"port"`
 	// HealthPort is the port for this service healthcheck.
-<<<<<<< HEAD
-	// if the field were not specified,it is the same as Port.
-=======
 	// if the field were not specified, it is the same as Port.
->>>>>>> 318e05ae
 	//
 	// +kubebuilder:validation:Minimum=1
 	// +kubebuilder:validation:Maximum=65536

--- conflicted
+++ resolved
@@ -5868,26 +5868,16 @@
 </tr>
 <tr>
 <td style="white-space:nowrap">
-<<<<<<< HEAD
-<code>podAnnotations</code>
-<br>
-<em>
-map[string]string
-=======
 <code>extraVolumes</code>
 <br>
 <em>
 <a href="https://kubernetes.io/docs/reference/generated/kubernetes-api/v1.18/#volume-v1-core">
 []Kubernetes core/v1.Volume
 </a>
->>>>>>> 0467b840
-</em>
-</td>
-<td>
-<em>(Optional)</em>
-<<<<<<< HEAD
-<p>PodAnnotations holds the annotations that will be add to the envoy‘s pod.</p>
-=======
+</em>
+</td>
+<td>
+<em>(Optional)</em>
 <p>ExtraVolumes holds the extra volumes to add.</p>
 </td>
 </tr>
@@ -5904,7 +5894,19 @@
 <td>
 <em>(Optional)</em>
 <p>ExtraVolumeMounts holds the extra volume mounts to add (normally used with extraVolumes).</p>
->>>>>>> 0467b840
+</td>
+</tr>
+<tr>
+<td style="white-space:nowrap">
+<code>podAnnotations</code>
+<br>
+<em>
+map[string]string
+</em>
+</td>
+<td>
+<em>(Optional)</em>
+<p>PodAnnotations holds the annotations that will be add to the envoy‘s pod.</p>
 </td>
 </tr>
 </tbody>

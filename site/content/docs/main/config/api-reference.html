<p>Packages:</p>
<ul>
<li>
<a href="#projectcontour.io%2fv1">projectcontour.io/v1</a>
</li>
<li>
<a href="#projectcontour.io%2fv1alpha1">projectcontour.io/v1alpha1</a>
</li>
</ul>
<h2 id="projectcontour.io/v1">projectcontour.io/v1</h2>
<p>
<p>Package v1 holds the specification for the projectcontour.io Custom Resource Definitions (CRDs).</p>
<p>In building this CRD, we&rsquo;ve inadvertently overloaded the word &ldquo;Condition&rdquo;, so we&rsquo;ve tried to make
this spec clear as to which types of condition are which.</p>
<p><code>MatchConditions</code> are used by <code>Routes</code> and <code>Includes</code> to specify rules to match requests against for either
routing or inclusion.</p>
<p><code>DetailedConditions</code> are used in the <code>Status</code> of these objects to hold information about the relevant
state of the object and the world around it.</p>
<p><code>SubConditions</code> are used underneath <code>DetailedConditions</code> to give more detail to errors or warnings.</p>
</p>
Resource Types:
<ul><li>
<a href="#projectcontour.io/v1.HTTPProxy">HTTPProxy</a>
</li><li>
<a href="#projectcontour.io/v1.TLSCertificateDelegation">TLSCertificateDelegation</a>
</li></ul>
<h3 id="projectcontour.io/v1.HTTPProxy">HTTPProxy
</h3>
<p>
<p>HTTPProxy is an Ingress CRD specification.</p>
</p>
<table>
<thead>
<tr>
<th>Field</th>
<th>Description</th>
</tr>
</thead>
<tbody>
<tr>
<td>
<code>apiVersion</code></br>
string</td>
<td>
<code>
projectcontour.io/v1
</code>
</td>
</tr>
<tr>
<td>
<code>kind</code></br>
string
</td>
<td><code>HTTPProxy</code></td>
</tr>
<tr>
<td style="white-space:nowrap">
<code>metadata</code>
<br>
<em>
<a href="https://kubernetes.io/docs/reference/generated/kubernetes-api/v1.18/#objectmeta-v1-meta">
Kubernetes meta/v1.ObjectMeta
</a>
</em>
</td>
<td>
Refer to the Kubernetes API documentation for the fields of the
<code>metadata</code> field.
</td>
</tr>
<tr>
<td style="white-space:nowrap">
<code>spec</code>
<br>
<em>
<a href="#projectcontour.io/v1.HTTPProxySpec">
HTTPProxySpec
</a>
</em>
</td>
<td>
<br>
<br>
<table style="border:none">
<tr>
<td style="white-space:nowrap">
<code>virtualhost</code>
<br>
<em>
<a href="#projectcontour.io/v1.VirtualHost">
VirtualHost
</a>
</em>
</td>
<td>
<em>(Optional)</em>
<p>Virtualhost appears at most once. If it is present, the object is considered
to be a &ldquo;root&rdquo; HTTPProxy.</p>
</td>
</tr>
<tr>
<td style="white-space:nowrap">
<code>routes</code>
<br>
<em>
<a href="#projectcontour.io/v1.Route">
[]Route
</a>
</em>
</td>
<td>
<em>(Optional)</em>
<p>Routes are the ingress routes. If TCPProxy is present, Routes is ignored.</p>
</td>
</tr>
<tr>
<td style="white-space:nowrap">
<code>tcpproxy</code>
<br>
<em>
<a href="#projectcontour.io/v1.TCPProxy">
TCPProxy
</a>
</em>
</td>
<td>
<em>(Optional)</em>
<p>TCPProxy holds TCP proxy information.</p>
</td>
</tr>
<tr>
<td style="white-space:nowrap">
<code>includes</code>
<br>
<em>
<a href="#projectcontour.io/v1.Include">
[]Include
</a>
</em>
</td>
<td>
<em>(Optional)</em>
<p>Includes allow for specific routing configuration to be included from another HTTPProxy,
possibly in another namespace.</p>
</td>
</tr>
<tr>
<td style="white-space:nowrap">
<code>ingressClassName</code>
<br>
<em>
string
</em>
</td>
<td>
<em>(Optional)</em>
<p>IngressClassName optionally specifies the ingress class to use for this
HTTPProxy. This replaces the deprecated <code>kubernetes.io/ingress.class</code>
annotation. For backwards compatibility, when that annotation is set, it
is given precedence over this field.</p>
</td>
</tr>
</table>
</td>
</tr>
<tr>
<td style="white-space:nowrap">
<code>status</code>
<br>
<em>
<a href="#projectcontour.io/v1.HTTPProxyStatus">
HTTPProxyStatus
</a>
</em>
</td>
<td>
<em>(Optional)</em>
<p>Status is a container for computed information about the HTTPProxy.</p>
</td>
</tr>
</tbody>
</table>
<h3 id="projectcontour.io/v1.TLSCertificateDelegation">TLSCertificateDelegation
</h3>
<p>
<p>TLSCertificateDelegation is an TLS Certificate Delegation CRD specification.
See design/tls-certificate-delegation.md for details.</p>
</p>
<table>
<thead>
<tr>
<th>Field</th>
<th>Description</th>
</tr>
</thead>
<tbody>
<tr>
<td>
<code>apiVersion</code></br>
string</td>
<td>
<code>
projectcontour.io/v1
</code>
</td>
</tr>
<tr>
<td>
<code>kind</code></br>
string
</td>
<td><code>TLSCertificateDelegation</code></td>
</tr>
<tr>
<td style="white-space:nowrap">
<code>metadata</code>
<br>
<em>
<a href="https://kubernetes.io/docs/reference/generated/kubernetes-api/v1.18/#objectmeta-v1-meta">
Kubernetes meta/v1.ObjectMeta
</a>
</em>
</td>
<td>
Refer to the Kubernetes API documentation for the fields of the
<code>metadata</code> field.
</td>
</tr>
<tr>
<td style="white-space:nowrap">
<code>spec</code>
<br>
<em>
<a href="#projectcontour.io/v1.TLSCertificateDelegationSpec">
TLSCertificateDelegationSpec
</a>
</em>
</td>
<td>
<br>
<br>
<table style="border:none">
<tr>
<td style="white-space:nowrap">
<code>delegations</code>
<br>
<em>
<a href="#projectcontour.io/v1.CertificateDelegation">
[]CertificateDelegation
</a>
</em>
</td>
<td>
</td>
</tr>
</table>
</td>
</tr>
<tr>
<td style="white-space:nowrap">
<code>status</code>
<br>
<em>
<a href="#projectcontour.io/v1.TLSCertificateDelegationStatus">
TLSCertificateDelegationStatus
</a>
</em>
</td>
<td>
<em>(Optional)</em>
</td>
</tr>
</tbody>
</table>
<h3 id="projectcontour.io/v1.AuthorizationPolicy">AuthorizationPolicy
</h3>
<p>
(<em>Appears on:</em>
<a href="#projectcontour.io/v1.AuthorizationServer">AuthorizationServer</a>, 
<a href="#projectcontour.io/v1.Route">Route</a>)
</p>
<p>
<p>AuthorizationPolicy modifies how client requests are authenticated.</p>
</p>
<table>
<thead>
<tr>
<th>Field</th>
<th>Description</th>
</tr>
</thead>
<tbody>
<tr>
<td style="white-space:nowrap">
<code>disabled</code>
<br>
<em>
bool
</em>
</td>
<td>
<em>(Optional)</em>
<p>When true, this field disables client request authentication
for the scope of the policy.</p>
</td>
</tr>
<tr>
<td style="white-space:nowrap">
<code>context</code>
<br>
<em>
map[string]string
</em>
</td>
<td>
<em>(Optional)</em>
<p>Context is a set of key/value pairs that are sent to the
authentication server in the check request. If a context
is provided at an enclosing scope, the entries are merged
such that the inner scope overrides matching keys from the
outer scope.</p>
</td>
</tr>
</tbody>
</table>
<h3 id="projectcontour.io/v1.AuthorizationServer">AuthorizationServer
</h3>
<p>
(<em>Appears on:</em>
<a href="#projectcontour.io/v1.VirtualHost">VirtualHost</a>)
</p>
<p>
<p>AuthorizationServer configures an external server to authenticate
client requests. The external server must implement the v3 Envoy
external authorization GRPC protocol (<a href="https://www.envoyproxy.io/docs/envoy/latest/api-v3/service/auth/v3/external_auth.proto">https://www.envoyproxy.io/docs/envoy/latest/api-v3/service/auth/v3/external_auth.proto</a>).</p>
</p>
<table>
<thead>
<tr>
<th>Field</th>
<th>Description</th>
</tr>
</thead>
<tbody>
<tr>
<td style="white-space:nowrap">
<code>extensionRef</code>
<br>
<em>
<a href="#projectcontour.io/v1.ExtensionServiceReference">
ExtensionServiceReference
</a>
</em>
</td>
<td>
<p>ExtensionServiceRef specifies the extension resource that will authorize client requests.</p>
</td>
</tr>
<tr>
<td style="white-space:nowrap">
<code>authPolicy</code>
<br>
<em>
<a href="#projectcontour.io/v1.AuthorizationPolicy">
AuthorizationPolicy
</a>
</em>
</td>
<td>
<em>(Optional)</em>
<p>AuthPolicy sets a default authorization policy for client requests.
This policy will be used unless overridden by individual routes.</p>
</td>
</tr>
<tr>
<td style="white-space:nowrap">
<code>responseTimeout</code>
<br>
<em>
string
</em>
</td>
<td>
<em>(Optional)</em>
<p>ResponseTimeout configures maximum time to wait for a check response from the authorization server.
Timeout durations are expressed in the Go <a href="https://godoc.org/time#ParseDuration">Duration format</a>.
Valid time units are &ldquo;ns&rdquo;, &ldquo;us&rdquo; (or &ldquo;µs&rdquo;), &ldquo;ms&rdquo;, &ldquo;s&rdquo;, &ldquo;m&rdquo;, &ldquo;h&rdquo;.
The string &ldquo;infinity&rdquo; is also a valid input and specifies no timeout.</p>
</td>
</tr>
<tr>
<td style="white-space:nowrap">
<code>failOpen</code>
<br>
<em>
bool
</em>
</td>
<td>
<em>(Optional)</em>
<p>If FailOpen is true, the client request is forwarded to the upstream service
even if the authorization server fails to respond. This field should not be
set in most cases. It is intended for use only while migrating applications
from internal authorization to Contour external authorization.</p>
</td>
</tr>
<tr>
<td style="white-space:nowrap">
<code>withRequestBody</code>
<br>
<em>
<a href="#projectcontour.io/v1.AuthorizationServerBufferSettings">
AuthorizationServerBufferSettings
</a>
</em>
</td>
<td>
<em>(Optional)</em>
<p>WithRequestBody specifies configuration for sending the client request&rsquo;s body to authorization server.</p>
</td>
</tr>
</tbody>
</table>
<h3 id="projectcontour.io/v1.AuthorizationServerBufferSettings">AuthorizationServerBufferSettings
</h3>
<p>
(<em>Appears on:</em>
<a href="#projectcontour.io/v1.AuthorizationServer">AuthorizationServer</a>)
</p>
<p>
<p>AuthorizationServerBufferSettings enables ExtAuthz filter to buffer client request data and send it as part of authorization request</p>
</p>
<table>
<thead>
<tr>
<th>Field</th>
<th>Description</th>
</tr>
</thead>
<tbody>
<tr>
<td style="white-space:nowrap">
<code>maxRequestBytes</code>
<br>
<em>
uint32
</em>
</td>
<td>
<em>(Optional)</em>
<p>MaxRequestBytes sets the maximum size of message body ExtAuthz filter will hold in-memory.</p>
</td>
</tr>
<tr>
<td style="white-space:nowrap">
<code>allowPartialMessage</code>
<br>
<em>
bool
</em>
</td>
<td>
<em>(Optional)</em>
<p>If AllowPartialMessage is true, then Envoy will buffer the body until MaxRequestBytes are reached.</p>
</td>
</tr>
<tr>
<td style="white-space:nowrap">
<code>packAsBytes</code>
<br>
<em>
bool
</em>
</td>
<td>
<em>(Optional)</em>
<p>If PackAsBytes is true, the body sent to Authorization Server is in raw bytes.</p>
</td>
</tr>
</tbody>
</table>
<h3 id="projectcontour.io/v1.CORSHeaderValue">CORSHeaderValue
(<code>string</code> alias)</p></h3>
<p>
(<em>Appears on:</em>
<a href="#projectcontour.io/v1.CORSPolicy">CORSPolicy</a>)
</p>
<p>
<p>CORSHeaderValue specifies the value of the string headers returned by a cross-domain request.</p>
</p>
<h3 id="projectcontour.io/v1.CORSPolicy">CORSPolicy
</h3>
<p>
(<em>Appears on:</em>
<a href="#projectcontour.io/v1.VirtualHost">VirtualHost</a>)
</p>
<p>
<p>CORSPolicy allows setting the CORS policy</p>
</p>
<table>
<thead>
<tr>
<th>Field</th>
<th>Description</th>
</tr>
</thead>
<tbody>
<tr>
<td style="white-space:nowrap">
<code>allowCredentials</code>
<br>
<em>
bool
</em>
</td>
<td>
<em>(Optional)</em>
<p>Specifies whether the resource allows credentials.</p>
</td>
</tr>
<tr>
<td style="white-space:nowrap">
<code>allowOrigin</code>
<br>
<em>
[]string
</em>
</td>
<td>
<p>AllowOrigin specifies the origins that will be allowed to do CORS requests.
Allowed values include &ldquo;*&rdquo; which signifies any origin is allowed, an exact
origin of the form &ldquo;scheme://host[:port]&rdquo; (where port is optional), or a valid
regex pattern.
Note that regex patterns are validated and a simple &ldquo;glob&rdquo; pattern (e.g. *.foo.com)
will be rejected or produce unexpected matches when applied as a regex.</p>
</td>
</tr>
<tr>
<td style="white-space:nowrap">
<code>allowMethods</code>
<br>
<em>
<a href="#projectcontour.io/v1.CORSHeaderValue">
[]CORSHeaderValue
</a>
</em>
</td>
<td>
<p>AllowMethods specifies the content for the <em>access-control-allow-methods</em> header.</p>
</td>
</tr>
<tr>
<td style="white-space:nowrap">
<code>allowHeaders</code>
<br>
<em>
<a href="#projectcontour.io/v1.CORSHeaderValue">
[]CORSHeaderValue
</a>
</em>
</td>
<td>
<em>(Optional)</em>
<p>AllowHeaders specifies the content for the <em>access-control-allow-headers</em> header.</p>
</td>
</tr>
<tr>
<td style="white-space:nowrap">
<code>exposeHeaders</code>
<br>
<em>
<a href="#projectcontour.io/v1.CORSHeaderValue">
[]CORSHeaderValue
</a>
</em>
</td>
<td>
<em>(Optional)</em>
<p>ExposeHeaders Specifies the content for the <em>access-control-expose-headers</em> header.</p>
</td>
</tr>
<tr>
<td style="white-space:nowrap">
<code>maxAge</code>
<br>
<em>
string
</em>
</td>
<td>
<em>(Optional)</em>
<p>MaxAge indicates for how long the results of a preflight request can be cached.
MaxAge durations are expressed in the Go <a href="https://godoc.org/time#ParseDuration">Duration format</a>.
Valid time units are &ldquo;ns&rdquo;, &ldquo;us&rdquo; (or &ldquo;µs&rdquo;), &ldquo;ms&rdquo;, &ldquo;s&rdquo;, &ldquo;m&rdquo;, &ldquo;h&rdquo;.
Only positive values are allowed while 0 disables the cache requiring a preflight OPTIONS
check for all cross-origin requests.</p>
</td>
</tr>
</tbody>
</table>
<h3 id="projectcontour.io/v1.CertificateDelegation">CertificateDelegation
</h3>
<p>
(<em>Appears on:</em>
<a href="#projectcontour.io/v1.TLSCertificateDelegationSpec">TLSCertificateDelegationSpec</a>)
</p>
<p>
<p>CertificateDelegation maps the authority to reference a secret
in the current namespace to a set of namespaces.</p>
</p>
<table>
<thead>
<tr>
<th>Field</th>
<th>Description</th>
</tr>
</thead>
<tbody>
<tr>
<td style="white-space:nowrap">
<code>secretName</code>
<br>
<em>
string
</em>
</td>
<td>
<p>required, the name of a secret in the current namespace.</p>
</td>
</tr>
<tr>
<td style="white-space:nowrap">
<code>targetNamespaces</code>
<br>
<em>
[]string
</em>
</td>
<td>
<p>required, the namespaces the authority to reference the
the secret will be delegated to.
If TargetNamespaces is nil or empty, the CertificateDelegation&rsquo;
is ignored. If the TargetNamespace list contains the character, &ldquo;*&rdquo;
the secret will be delegated to all namespaces.</p>
</td>
</tr>
</tbody>
</table>
<h3 id="projectcontour.io/v1.CookieDomainRewrite">CookieDomainRewrite
</h3>
<p>
(<em>Appears on:</em>
<a href="#projectcontour.io/v1.CookieRewritePolicy">CookieRewritePolicy</a>)
</p>
<p>
</p>
<table>
<thead>
<tr>
<th>Field</th>
<th>Description</th>
</tr>
</thead>
<tbody>
<tr>
<td style="white-space:nowrap">
<code>value</code>
<br>
<em>
string
</em>
</td>
<td>
<p>Value is the value to rewrite the Domain attribute to.
For now this is required.</p>
</td>
</tr>
</tbody>
</table>
<h3 id="projectcontour.io/v1.CookiePathRewrite">CookiePathRewrite
</h3>
<p>
(<em>Appears on:</em>
<a href="#projectcontour.io/v1.CookieRewritePolicy">CookieRewritePolicy</a>)
</p>
<p>
</p>
<table>
<thead>
<tr>
<th>Field</th>
<th>Description</th>
</tr>
</thead>
<tbody>
<tr>
<td style="white-space:nowrap">
<code>value</code>
<br>
<em>
string
</em>
</td>
<td>
<p>Value is the value to rewrite the Path attribute to.
For now this is required.</p>
</td>
</tr>
</tbody>
</table>
<h3 id="projectcontour.io/v1.CookieRewritePolicy">CookieRewritePolicy
</h3>
<p>
(<em>Appears on:</em>
<a href="#projectcontour.io/v1.Route">Route</a>, 
<a href="#projectcontour.io/v1.Service">Service</a>)
</p>
<p>
</p>
<table>
<thead>
<tr>
<th>Field</th>
<th>Description</th>
</tr>
</thead>
<tbody>
<tr>
<td style="white-space:nowrap">
<code>name</code>
<br>
<em>
string
</em>
</td>
<td>
<p>Name is the name of the cookie for which attributes will be rewritten.</p>
</td>
</tr>
<tr>
<td style="white-space:nowrap">
<code>pathRewrite</code>
<br>
<em>
<a href="#projectcontour.io/v1.CookiePathRewrite">
CookiePathRewrite
</a>
</em>
</td>
<td>
<em>(Optional)</em>
<p>PathRewrite enables rewriting the Set-Cookie Path element.
If not set, Path will not be rewritten.</p>
</td>
</tr>
<tr>
<td style="white-space:nowrap">
<code>domainRewrite</code>
<br>
<em>
<a href="#projectcontour.io/v1.CookieDomainRewrite">
CookieDomainRewrite
</a>
</em>
</td>
<td>
<em>(Optional)</em>
<p>DomainRewrite enables rewriting the Set-Cookie Domain element.
If not set, Domain will not be rewritten.</p>
</td>
</tr>
<tr>
<td style="white-space:nowrap">
<code>secure</code>
<br>
<em>
bool
</em>
</td>
<td>
<em>(Optional)</em>
<p>Secure enables rewriting the Set-Cookie Secure element.
If not set, Secure attribute will not be rewritten.</p>
</td>
</tr>
<tr>
<td style="white-space:nowrap">
<code>sameSite</code>
<br>
<em>
string
</em>
</td>
<td>
<em>(Optional)</em>
<p>SameSite enables rewriting the Set-Cookie SameSite element.
If not set, SameSite attribute will not be rewritten.</p>
</td>
</tr>
</tbody>
</table>
<h3 id="projectcontour.io/v1.DetailedCondition">DetailedCondition
</h3>
<p>
(<em>Appears on:</em>
<a href="#projectcontour.io/v1.HTTPProxyStatus">HTTPProxyStatus</a>, 
<a href="#projectcontour.io/v1.TLSCertificateDelegationStatus">TLSCertificateDelegationStatus</a>, 
<a href="#projectcontour.io/v1alpha1.ContourConfigurationStatus">ContourConfigurationStatus</a>, 
<a href="#projectcontour.io/v1alpha1.ExtensionServiceStatus">ExtensionServiceStatus</a>)
</p>
<p>
<p>DetailedCondition is an extension of the normal Kubernetes conditions, with two extra
fields to hold sub-conditions, which provide more detailed reasons for the state (True or False)
of the condition.</p>
<p><code>errors</code> holds information about sub-conditions which are fatal to that condition and render its state False.</p>
<p><code>warnings</code> holds information about sub-conditions which are not fatal to that condition and do not force the state to be False.</p>
<p>Remember that Conditions have a type, a status, and a reason.</p>
<p>The type is the type of the condition, the most important one in this CRD set is <code>Valid</code>.
<code>Valid</code> is a positive-polarity condition: when it is <code>status: true</code> there are no problems.</p>
<p>In more detail, <code>status: true</code> means that the object is has been ingested into Contour with no errors.
<code>warnings</code> may still be present, and will be indicated in the Reason field. There must be zero entries in the <code>errors</code>
slice in this case.</p>
<p><code>Valid</code>, <code>status: false</code> means that the object has had one or more fatal errors during processing into Contour.
The details of the errors will be present under the <code>errors</code> field. There must be at least one error in the <code>errors</code>
slice if <code>status</code> is <code>false</code>.</p>
<p>For DetailedConditions of types other than <code>Valid</code>, the Condition must be in the negative polarity.
When they have <code>status</code> <code>true</code>, there is an error. There must be at least one entry in the <code>errors</code> Subcondition slice.
When they have <code>status</code> <code>false</code>, there are no serious errors, and there must be zero entries in the <code>errors</code> slice.
In either case, there may be entries in the <code>warnings</code> slice.</p>
<p>Regardless of the polarity, the <code>reason</code> and <code>message</code> fields must be updated with either the detail of the reason
(if there is one and only one entry in total across both the <code>errors</code> and <code>warnings</code> slices), or
<code>MultipleReasons</code> if there is more than one entry.</p>
</p>
<table>
<thead>
<tr>
<th>Field</th>
<th>Description</th>
</tr>
</thead>
<tbody>
<tr>
<td style="white-space:nowrap">
<code>Condition</code>
<br>
<em>
<a href="https://kubernetes.io/docs/reference/generated/kubernetes-api/v1.18/#condition-v1-meta">
Kubernetes meta/v1.Condition
</a>
</em>
</td>
<td>
<p>
(Members of <code>Condition</code> are embedded into this type.)
</p>
</td>
</tr>
<tr>
<td style="white-space:nowrap">
<code>errors</code>
<br>
<em>
<a href="#projectcontour.io/v1.SubCondition">
[]SubCondition
</a>
</em>
</td>
<td>
<em>(Optional)</em>
<p>Errors contains a slice of relevant error subconditions for this object.</p>
<p>Subconditions are expected to appear when relevant (when there is a error), and disappear when not relevant.
An empty slice here indicates no errors.</p>
</td>
</tr>
<tr>
<td style="white-space:nowrap">
<code>warnings</code>
<br>
<em>
<a href="#projectcontour.io/v1.SubCondition">
[]SubCondition
</a>
</em>
</td>
<td>
<em>(Optional)</em>
<p>Warnings contains a slice of relevant warning subconditions for this object.</p>
<p>Subconditions are expected to appear when relevant (when there is a warning), and disappear when not relevant.
An empty slice here indicates no warnings.</p>
</td>
</tr>
</tbody>
</table>
<h3 id="projectcontour.io/v1.DownstreamValidation">DownstreamValidation
</h3>
<p>
(<em>Appears on:</em>
<a href="#projectcontour.io/v1.TLS">TLS</a>)
</p>
<p>
<p>DownstreamValidation defines how to verify the client certificate.</p>
</p>
<table>
<thead>
<tr>
<th>Field</th>
<th>Description</th>
</tr>
</thead>
<tbody>
<tr>
<td style="white-space:nowrap">
<code>caSecret</code>
<br>
<em>
string
</em>
</td>
<td>
<em>(Optional)</em>
<p>Name of a Kubernetes secret that contains a CA certificate bundle.
The secret must contain key named ca.crt.
The client certificate must validate against the certificates in the bundle.
If specified and SkipClientCertValidation is true, client certificates will
be required on requests.</p>
</td>
</tr>
<tr>
<td style="white-space:nowrap">
<code>skipClientCertValidation</code>
<br>
<em>
bool
</em>
</td>
<td>
<em>(Optional)</em>
<p>SkipClientCertValidation disables downstream client certificate
validation. Defaults to false. This field is intended to be used in
conjunction with external authorization in order to enable the external
authorization server to validate client certificates. When this field
is set to true, client certificates are requested but not verified by
Envoy. If CACertificate is specified, client certificates are required on
requests, but not verified. If external authorization is in use, they are
presented to the external authorization server.</p>
</td>
</tr>
<tr>
<td style="white-space:nowrap">
<code>crlSecret</code>
<br>
<em>
string
</em>
</td>
<td>
<em>(Optional)</em>
<p>Name of a Kubernetes opaque secret that contains a concatenated list of PEM encoded CRLs.
The secret must contain key named crl.pem.
This field will be used to verify that a client certificate has not been revoked.
CRLs must be available from all CAs, unless crlOnlyVerifyLeafCert is true.
Large CRL lists are not supported since individual secrets are limited to 1MiB in size.</p>
</td>
</tr>
<tr>
<td style="white-space:nowrap">
<code>crlOnlyVerifyLeafCert</code>
<br>
<em>
bool
</em>
</td>
<td>
<em>(Optional)</em>
<p>If this option is set to true, only the certificate at the end of the
certificate chain will be subject to validation by CRL.</p>
</td>
</tr>
</tbody>
</table>
<h3 id="projectcontour.io/v1.ExtensionServiceReference">ExtensionServiceReference
</h3>
<p>
(<em>Appears on:</em>
<a href="#projectcontour.io/v1.AuthorizationServer">AuthorizationServer</a>)
</p>
<p>
<p>ExtensionServiceReference names an ExtensionService resource.</p>
</p>
<table>
<thead>
<tr>
<th>Field</th>
<th>Description</th>
</tr>
</thead>
<tbody>
<tr>
<td style="white-space:nowrap">
<code>apiVersion</code>
<br>
<em>
string
</em>
</td>
<td>
<em>(Optional)</em>
<p>API version of the referent.
If this field is not specified, the default &ldquo;projectcontour.io/v1alpha1&rdquo; will be used</p>
</td>
</tr>
<tr>
<td style="white-space:nowrap">
<code>namespace</code>
<br>
<em>
string
</em>
</td>
<td>
<em>(Optional)</em>
<p>Namespace of the referent.
If this field is not specifies, the namespace of the resource that targets the referent will be used.</p>
<p>More info: <a href="https://kubernetes.io/docs/concepts/overview/working-with-objects/namespaces/">https://kubernetes.io/docs/concepts/overview/working-with-objects/namespaces/</a></p>
</td>
</tr>
<tr>
<td style="white-space:nowrap">
<code>name</code>
<br>
<em>
string
</em>
</td>
<td>
<p>Name of the referent.</p>
<p>More info: <a href="https://kubernetes.io/docs/concepts/overview/working-with-objects/names/#names">https://kubernetes.io/docs/concepts/overview/working-with-objects/names/#names</a></p>
</td>
</tr>
</tbody>
</table>
<h3 id="projectcontour.io/v1.GenericKeyDescriptor">GenericKeyDescriptor
</h3>
<p>
(<em>Appears on:</em>
<a href="#projectcontour.io/v1.RateLimitDescriptorEntry">RateLimitDescriptorEntry</a>)
</p>
<p>
<p>GenericKeyDescriptor defines a descriptor entry with a static key and
value.</p>
</p>
<table>
<thead>
<tr>
<th>Field</th>
<th>Description</th>
</tr>
</thead>
<tbody>
<tr>
<td style="white-space:nowrap">
<code>key</code>
<br>
<em>
string
</em>
</td>
<td>
<em>(Optional)</em>
<p>Key defines the key of the descriptor entry. If not set, the
key is set to &ldquo;generic_key&rdquo;.</p>
</td>
</tr>
<tr>
<td style="white-space:nowrap">
<code>value</code>
<br>
<em>
string
</em>
</td>
<td>
<p>Value defines the value of the descriptor entry.</p>
</td>
</tr>
</tbody>
</table>
<h3 id="projectcontour.io/v1.GlobalRateLimitPolicy">GlobalRateLimitPolicy
</h3>
<p>
(<em>Appears on:</em>
<a href="#projectcontour.io/v1.RateLimitPolicy">RateLimitPolicy</a>)
</p>
<p>
<p>GlobalRateLimitPolicy defines global rate limiting parameters.</p>
</p>
<table>
<thead>
<tr>
<th>Field</th>
<th>Description</th>
</tr>
</thead>
<tbody>
<tr>
<td style="white-space:nowrap">
<code>descriptors</code>
<br>
<em>
<a href="#projectcontour.io/v1.RateLimitDescriptor">
[]RateLimitDescriptor
</a>
</em>
</td>
<td>
<p>Descriptors defines the list of descriptors that will
be generated and sent to the rate limit service. Each
descriptor contains 1+ key-value pair entries.</p>
</td>
</tr>
</tbody>
</table>
<h3 id="projectcontour.io/v1.HTTPDirectResponsePolicy">HTTPDirectResponsePolicy
</h3>
<p>
(<em>Appears on:</em>
<a href="#projectcontour.io/v1.Route">Route</a>)
</p>
<p>
</p>
<table>
<thead>
<tr>
<th>Field</th>
<th>Description</th>
</tr>
</thead>
<tbody>
<tr>
<td style="white-space:nowrap">
<code>statusCode</code>
<br>
<em>
int
</em>
</td>
<td>
<p>StatusCode is the HTTP response status to be returned.</p>
</td>
</tr>
<tr>
<td style="white-space:nowrap">
<code>body</code>
<br>
<em>
string
</em>
</td>
<td>
<em>(Optional)</em>
<p>Body is the content of the response body.
If this setting is omitted, no body is included in the generated response.</p>
<p>Note: Body is not recommended to set too long
otherwise it can have significant resource usage impacts.</p>
</td>
</tr>
</tbody>
</table>
<h3 id="projectcontour.io/v1.HTTPHealthCheckPolicy">HTTPHealthCheckPolicy
</h3>
<p>
(<em>Appears on:</em>
<a href="#projectcontour.io/v1.Route">Route</a>)
</p>
<p>
<p>HTTPHealthCheckPolicy defines health checks on the upstream service.</p>
</p>
<table>
<thead>
<tr>
<th>Field</th>
<th>Description</th>
</tr>
</thead>
<tbody>
<tr>
<td style="white-space:nowrap">
<code>path</code>
<br>
<em>
string
</em>
</td>
<td>
<p>HTTP endpoint used to perform health checks on upstream service</p>
</td>
</tr>
<tr>
<td style="white-space:nowrap">
<code>host</code>
<br>
<em>
string
</em>
</td>
<td>
<p>The value of the host header in the HTTP health check request.
If left empty (default value), the name &ldquo;contour-envoy-healthcheck&rdquo;
will be used.</p>
</td>
</tr>
<tr>
<td style="white-space:nowrap">
<code>intervalSeconds</code>
<br>
<em>
int64
</em>
</td>
<td>
<em>(Optional)</em>
<p>The interval (seconds) between health checks</p>
</td>
</tr>
<tr>
<td style="white-space:nowrap">
<code>timeoutSeconds</code>
<br>
<em>
int64
</em>
</td>
<td>
<em>(Optional)</em>
<p>The time to wait (seconds) for a health check response</p>
</td>
</tr>
<tr>
<td style="white-space:nowrap">
<code>unhealthyThresholdCount</code>
<br>
<em>
int64
</em>
</td>
<td>
<em>(Optional)</em>
<p>The number of unhealthy health checks required before a host is marked unhealthy</p>
</td>
</tr>
<tr>
<td style="white-space:nowrap">
<code>healthyThresholdCount</code>
<br>
<em>
int64
</em>
</td>
<td>
<em>(Optional)</em>
<p>The number of healthy health checks required before a host is marked healthy</p>
</td>
</tr>
</tbody>
</table>
<h3 id="projectcontour.io/v1.HTTPProxySpec">HTTPProxySpec
</h3>
<p>
(<em>Appears on:</em>
<a href="#projectcontour.io/v1.HTTPProxy">HTTPProxy</a>)
</p>
<p>
<p>HTTPProxySpec defines the spec of the CRD.</p>
</p>
<table>
<thead>
<tr>
<th>Field</th>
<th>Description</th>
</tr>
</thead>
<tbody>
<tr>
<td style="white-space:nowrap">
<code>virtualhost</code>
<br>
<em>
<a href="#projectcontour.io/v1.VirtualHost">
VirtualHost
</a>
</em>
</td>
<td>
<em>(Optional)</em>
<p>Virtualhost appears at most once. If it is present, the object is considered
to be a &ldquo;root&rdquo; HTTPProxy.</p>
</td>
</tr>
<tr>
<td style="white-space:nowrap">
<code>routes</code>
<br>
<em>
<a href="#projectcontour.io/v1.Route">
[]Route
</a>
</em>
</td>
<td>
<em>(Optional)</em>
<p>Routes are the ingress routes. If TCPProxy is present, Routes is ignored.</p>
</td>
</tr>
<tr>
<td style="white-space:nowrap">
<code>tcpproxy</code>
<br>
<em>
<a href="#projectcontour.io/v1.TCPProxy">
TCPProxy
</a>
</em>
</td>
<td>
<em>(Optional)</em>
<p>TCPProxy holds TCP proxy information.</p>
</td>
</tr>
<tr>
<td style="white-space:nowrap">
<code>includes</code>
<br>
<em>
<a href="#projectcontour.io/v1.Include">
[]Include
</a>
</em>
</td>
<td>
<em>(Optional)</em>
<p>Includes allow for specific routing configuration to be included from another HTTPProxy,
possibly in another namespace.</p>
</td>
</tr>
<tr>
<td style="white-space:nowrap">
<code>ingressClassName</code>
<br>
<em>
string
</em>
</td>
<td>
<em>(Optional)</em>
<p>IngressClassName optionally specifies the ingress class to use for this
HTTPProxy. This replaces the deprecated <code>kubernetes.io/ingress.class</code>
annotation. For backwards compatibility, when that annotation is set, it
is given precedence over this field.</p>
</td>
</tr>
</tbody>
</table>
<h3 id="projectcontour.io/v1.HTTPProxyStatus">HTTPProxyStatus
</h3>
<p>
(<em>Appears on:</em>
<a href="#projectcontour.io/v1.HTTPProxy">HTTPProxy</a>)
</p>
<p>
<p>HTTPProxyStatus reports the current state of the HTTPProxy.</p>
</p>
<table>
<thead>
<tr>
<th>Field</th>
<th>Description</th>
</tr>
</thead>
<tbody>
<tr>
<td style="white-space:nowrap">
<code>currentStatus</code>
<br>
<em>
string
</em>
</td>
<td>
<em>(Optional)</em>
</td>
</tr>
<tr>
<td style="white-space:nowrap">
<code>description</code>
<br>
<em>
string
</em>
</td>
<td>
<em>(Optional)</em>
</td>
</tr>
<tr>
<td style="white-space:nowrap">
<code>loadBalancer</code>
<br>
<em>
<a href="https://kubernetes.io/docs/reference/generated/kubernetes-api/v1.18/#loadbalancerstatus-v1-core">
Kubernetes core/v1.LoadBalancerStatus
</a>
</em>
</td>
<td>
<em>(Optional)</em>
<p>LoadBalancer contains the current status of the load balancer.</p>
</td>
</tr>
<tr>
<td style="white-space:nowrap">
<code>conditions</code>
<br>
<em>
<a href="#projectcontour.io/v1.DetailedCondition">
[]DetailedCondition
</a>
</em>
</td>
<td>
<em>(Optional)</em>
<p>Conditions contains information about the current status of the HTTPProxy,
in an upstream-friendly container.</p>
<p>Contour will update a single condition, <code>Valid</code>, that is in normal-true polarity.
That is, when <code>currentStatus</code> is <code>valid</code>, the <code>Valid</code> condition will be <code>status: true</code>,
and vice versa.</p>
<p>Contour will leave untouched any other Conditions set in this block,
in case some other controller wants to add a Condition.</p>
<p>If you are another controller owner and wish to add a condition, you <em>should</em>
namespace your condition with a label, like <code>controller.domain.com/ConditionName</code>.</p>
</td>
</tr>
</tbody>
</table>
<h3 id="projectcontour.io/v1.HTTPRequestRedirectPolicy">HTTPRequestRedirectPolicy
</h3>
<p>
(<em>Appears on:</em>
<a href="#projectcontour.io/v1.Route">Route</a>)
</p>
<p>
<p>HTTPRequestRedirectPolicy defines configuration for redirecting a request.</p>
</p>
<table>
<thead>
<tr>
<th>Field</th>
<th>Description</th>
</tr>
</thead>
<tbody>
<tr>
<td style="white-space:nowrap">
<code>scheme</code>
<br>
<em>
string
</em>
</td>
<td>
<em>(Optional)</em>
<p>Scheme is the scheme to be used in the value of the <code>Location</code>
header in the response.
When empty, the scheme of the request is used.</p>
</td>
</tr>
<tr>
<td style="white-space:nowrap">
<code>hostname</code>
<br>
<em>
string
</em>
</td>
<td>
<em>(Optional)</em>
<p>Hostname is the precise hostname to be used in the value of the <code>Location</code>
header in the response.
When empty, the hostname of the request is used.
No wildcards are allowed.</p>
</td>
</tr>
<tr>
<td style="white-space:nowrap">
<code>port</code>
<br>
<em>
int32
</em>
</td>
<td>
<em>(Optional)</em>
<p>Port is the port to be used in the value of the <code>Location</code>
header in the response.
When empty, port (if specified) of the request is used.</p>
</td>
</tr>
<tr>
<td style="white-space:nowrap">
<code>statusCode</code>
<br>
<em>
int
</em>
</td>
<td>
<em>(Optional)</em>
<p>StatusCode is the HTTP status code to be used in response.</p>
</td>
</tr>
<tr>
<td style="white-space:nowrap">
<code>path</code>
<br>
<em>
string
</em>
</td>
<td>
<em>(Optional)</em>
<p>Path allows for redirection to a different path from the
original on the request. The path must start with a
leading slash.</p>
<p>Note: Only one of Path or Prefix can be defined.</p>
</td>
</tr>
<tr>
<td style="white-space:nowrap">
<code>prefix</code>
<br>
<em>
string
</em>
</td>
<td>
<em>(Optional)</em>
<p>Prefix defines the value to swap the matched prefix or path with.
The prefix must start with a leading slash.</p>
<p>Note: Only one of Path or Prefix can be defined.</p>
</td>
</tr>
</tbody>
</table>
<h3 id="projectcontour.io/v1.HeaderHashOptions">HeaderHashOptions
</h3>
<p>
(<em>Appears on:</em>
<a href="#projectcontour.io/v1.RequestHashPolicy">RequestHashPolicy</a>)
</p>
<p>
<p>HeaderHashOptions contains options to configure a HTTP request header hash
policy, used in request attribute hash based load balancing.</p>
</p>
<table>
<thead>
<tr>
<th>Field</th>
<th>Description</th>
</tr>
</thead>
<tbody>
<tr>
<td style="white-space:nowrap">
<code>headerName</code>
<br>
<em>
string
</em>
</td>
<td>
<p>HeaderName is the name of the HTTP request header that will be used to
calculate the hash key. If the header specified is not present on a
request, no hash will be produced.</p>
</td>
</tr>
</tbody>
</table>
<h3 id="projectcontour.io/v1.HeaderMatchCondition">HeaderMatchCondition
</h3>
<p>
(<em>Appears on:</em>
<a href="#projectcontour.io/v1.MatchCondition">MatchCondition</a>, 
<a href="#projectcontour.io/v1.RequestHeaderValueMatchDescriptor">RequestHeaderValueMatchDescriptor</a>)
</p>
<p>
<p>HeaderMatchCondition specifies how to conditionally match against HTTP
headers. The Name field is required, but only one of the remaining
fields should be be provided.</p>
</p>
<table>
<thead>
<tr>
<th>Field</th>
<th>Description</th>
</tr>
</thead>
<tbody>
<tr>
<td style="white-space:nowrap">
<code>name</code>
<br>
<em>
string
</em>
</td>
<td>
<p>Name is the name of the header to match against. Name is required.
Header names are case insensitive.</p>
</td>
</tr>
<tr>
<td style="white-space:nowrap">
<code>present</code>
<br>
<em>
bool
</em>
</td>
<td>
<em>(Optional)</em>
<p>Present specifies that condition is true when the named header
is present, regardless of its value. Note that setting Present
to false does not make the condition true if the named header
is absent.</p>
</td>
</tr>
<tr>
<td style="white-space:nowrap">
<code>notpresent</code>
<br>
<em>
bool
</em>
</td>
<td>
<em>(Optional)</em>
<p>NotPresent specifies that condition is true when the named header
is not present. Note that setting NotPresent to false does not
make the condition true if the named header is present.</p>
</td>
</tr>
<tr>
<td style="white-space:nowrap">
<code>contains</code>
<br>
<em>
string
</em>
</td>
<td>
<em>(Optional)</em>
<p>Contains specifies a substring that must be present in
the header value.</p>
</td>
</tr>
<tr>
<td style="white-space:nowrap">
<code>notcontains</code>
<br>
<em>
string
</em>
</td>
<td>
<em>(Optional)</em>
<p>NotContains specifies a substring that must not be present
in the header value.</p>
</td>
</tr>
<tr>
<td style="white-space:nowrap">
<code>exact</code>
<br>
<em>
string
</em>
</td>
<td>
<em>(Optional)</em>
<p>Exact specifies a string that the header value must be equal to.</p>
</td>
</tr>
<tr>
<td style="white-space:nowrap">
<code>notexact</code>
<br>
<em>
string
</em>
</td>
<td>
<em>(Optional)</em>
<p>NoExact specifies a string that the header value must not be
equal to. The condition is true if the header has any other value.</p>
</td>
</tr>
</tbody>
</table>
<h3 id="projectcontour.io/v1.HeaderValue">HeaderValue
</h3>
<p>
(<em>Appears on:</em>
<a href="#projectcontour.io/v1.HeadersPolicy">HeadersPolicy</a>, 
<a href="#projectcontour.io/v1.LocalRateLimitPolicy">LocalRateLimitPolicy</a>)
</p>
<p>
<p>HeaderValue represents a header name/value pair</p>
</p>
<table>
<thead>
<tr>
<th>Field</th>
<th>Description</th>
</tr>
</thead>
<tbody>
<tr>
<td style="white-space:nowrap">
<code>name</code>
<br>
<em>
string
</em>
</td>
<td>
<p>Name represents a key of a header</p>
</td>
</tr>
<tr>
<td style="white-space:nowrap">
<code>value</code>
<br>
<em>
string
</em>
</td>
<td>
<p>Value represents the value of a header specified by a key</p>
</td>
</tr>
</tbody>
</table>
<h3 id="projectcontour.io/v1.HeadersPolicy">HeadersPolicy
</h3>
<p>
(<em>Appears on:</em>
<a href="#projectcontour.io/v1.Route">Route</a>, 
<a href="#projectcontour.io/v1.Service">Service</a>)
</p>
<p>
<p>HeadersPolicy defines how headers are managed during forwarding.
The <code>Host</code> header is treated specially and if set in a HTTP response
will be used as the SNI server name when forwarding over TLS. It is an
error to attempt to set the <code>Host</code> header in a HTTP response.</p>
</p>
<table>
<thead>
<tr>
<th>Field</th>
<th>Description</th>
</tr>
</thead>
<tbody>
<tr>
<td style="white-space:nowrap">
<code>set</code>
<br>
<em>
<a href="#projectcontour.io/v1.HeaderValue">
[]HeaderValue
</a>
</em>
</td>
<td>
<em>(Optional)</em>
<p>Set specifies a list of HTTP header values that will be set in the HTTP header.
If the header does not exist it will be added, otherwise it will be overwritten with the new value.</p>
</td>
</tr>
<tr>
<td style="white-space:nowrap">
<code>remove</code>
<br>
<em>
[]string
</em>
</td>
<td>
<em>(Optional)</em>
<p>Remove specifies a list of HTTP header names to remove.</p>
</td>
</tr>
</tbody>
</table>
<h3 id="projectcontour.io/v1.Include">Include
</h3>
<p>
(<em>Appears on:</em>
<a href="#projectcontour.io/v1.HTTPProxySpec">HTTPProxySpec</a>)
</p>
<p>
<p>Include describes a set of policies that can be applied to an HTTPProxy in a namespace.</p>
</p>
<table>
<thead>
<tr>
<th>Field</th>
<th>Description</th>
</tr>
</thead>
<tbody>
<tr>
<td style="white-space:nowrap">
<code>name</code>
<br>
<em>
string
</em>
</td>
<td>
<p>Name of the HTTPProxy</p>
</td>
</tr>
<tr>
<td style="white-space:nowrap">
<code>namespace</code>
<br>
<em>
string
</em>
</td>
<td>
<em>(Optional)</em>
<p>Namespace of the HTTPProxy to include. Defaults to the current namespace if not supplied.</p>
</td>
</tr>
<tr>
<td style="white-space:nowrap">
<code>conditions</code>
<br>
<em>
<a href="#projectcontour.io/v1.MatchCondition">
[]MatchCondition
</a>
</em>
</td>
<td>
<em>(Optional)</em>
<p>Conditions are a set of rules that are applied to included HTTPProxies.
In effect, they are added onto the Conditions of included HTTPProxy Route
structs.
When applied, they are merged using AND, with one exception:
There can be only one Prefix MatchCondition per Conditions slice.
More than one Prefix, or contradictory Conditions, will make the
include invalid.</p>
</td>
</tr>
</tbody>
</table>
<h3 id="projectcontour.io/v1.JWTProvider">JWTProvider
</h3>
<p>
(<em>Appears on:</em>
<a href="#projectcontour.io/v1.VirtualHost">VirtualHost</a>)
</p>
<p>
<p>JWTProvider defines how to verify JWTs on requests.</p>
</p>
<table>
<thead>
<tr>
<th>Field</th>
<th>Description</th>
</tr>
</thead>
<tbody>
<tr>
<td style="white-space:nowrap">
<code>name</code>
<br>
<em>
string
</em>
</td>
<td>
<p>Unique name for the provider.</p>
</td>
</tr>
<tr>
<td style="white-space:nowrap">
<code>default</code>
<br>
<em>
bool
</em>
</td>
<td>
<em>(Optional)</em>
<p>Whether the provider should apply to all
routes in the HTTPProxy/its includes by
default. At most one provider can be marked
as the default. If no provider is marked
as the default, individual routes must explicitly
identify the provider they require.</p>
</td>
</tr>
<tr>
<td style="white-space:nowrap">
<code>issuer</code>
<br>
<em>
string
</em>
</td>
<td>
<em>(Optional)</em>
<p>Issuer that JWTs are required to have in the &ldquo;iss&rdquo; field.
If not provided, JWT issuers are not checked.</p>
</td>
</tr>
<tr>
<td style="white-space:nowrap">
<code>audiences</code>
<br>
<em>
[]string
</em>
</td>
<td>
<em>(Optional)</em>
<p>Audiences that JWTs are allowed to have in the &ldquo;aud&rdquo; field.
If not provided, JWT audiences are not checked.</p>
</td>
</tr>
<tr>
<td style="white-space:nowrap">
<code>remoteJWKS</code>
<br>
<em>
<a href="#projectcontour.io/v1.RemoteJWKS">
RemoteJWKS
</a>
</em>
</td>
<td>
<p>Remote JWKS to use for verifying JWT signatures.</p>
</td>
</tr>
</tbody>
</table>
<h3 id="projectcontour.io/v1.JWTVerificationPolicy">JWTVerificationPolicy
</h3>
<p>
(<em>Appears on:</em>
<a href="#projectcontour.io/v1.Route">Route</a>)
</p>
<p>
</p>
<table>
<thead>
<tr>
<th>Field</th>
<th>Description</th>
</tr>
</thead>
<tbody>
<tr>
<td style="white-space:nowrap">
<code>require</code>
<br>
<em>
string
</em>
</td>
<td>
<em>(Optional)</em>
<p>Require names a specific JWT provider (defined in the virtual host)
to require for the route. If specified, this field overrides the
default provider if one exists. If this field is not specified,
the default provider will be required if one exists. At most one of
this field or the &ldquo;disabled&rdquo; field can be specified.</p>
</td>
</tr>
<tr>
<td style="white-space:nowrap">
<code>disabled</code>
<br>
<em>
bool
</em>
</td>
<td>
<em>(Optional)</em>
<p>Disabled defines whether to disable all JWT verification for this
route. This can be used to opt specific routes out of the default
JWT provider for the HTTPProxy. At most one of this field or the
&ldquo;require&rdquo; field can be specified.</p>
</td>
</tr>
</tbody>
</table>
<h3 id="projectcontour.io/v1.LoadBalancerPolicy">LoadBalancerPolicy
</h3>
<p>
(<em>Appears on:</em>
<a href="#projectcontour.io/v1.Route">Route</a>, 
<a href="#projectcontour.io/v1.TCPProxy">TCPProxy</a>, 
<a href="#projectcontour.io/v1alpha1.ExtensionServiceSpec">ExtensionServiceSpec</a>)
</p>
<p>
<p>LoadBalancerPolicy defines the load balancing policy.</p>
</p>
<table>
<thead>
<tr>
<th>Field</th>
<th>Description</th>
</tr>
</thead>
<tbody>
<tr>
<td style="white-space:nowrap">
<code>strategy</code>
<br>
<em>
string
</em>
</td>
<td>
<p>Strategy specifies the policy used to balance requests
across the pool of backend pods. Valid policy names are
<code>Random</code>, <code>RoundRobin</code>, <code>WeightedLeastRequest</code>, <code>Cookie</code>,
and <code>RequestHash</code>. If an unknown strategy name is specified
or no policy is supplied, the default <code>RoundRobin</code> policy
is used.</p>
</td>
</tr>
<tr>
<td style="white-space:nowrap">
<code>requestHashPolicies</code>
<br>
<em>
<a href="#projectcontour.io/v1.RequestHashPolicy">
[]RequestHashPolicy
</a>
</em>
</td>
<td>
<p>RequestHashPolicies contains a list of hash policies to apply when the
<code>RequestHash</code> load balancing strategy is chosen. If an element of the
supplied list of hash policies is invalid, it will be ignored. If the
list of hash policies is empty after validation, the load balancing
strategy will fall back the the default <code>RoundRobin</code>.</p>
</td>
</tr>
</tbody>
</table>
<h3 id="projectcontour.io/v1.LocalRateLimitPolicy">LocalRateLimitPolicy
</h3>
<p>
(<em>Appears on:</em>
<a href="#projectcontour.io/v1.RateLimitPolicy">RateLimitPolicy</a>)
</p>
<p>
<p>LocalRateLimitPolicy defines local rate limiting parameters.</p>
</p>
<table>
<thead>
<tr>
<th>Field</th>
<th>Description</th>
</tr>
</thead>
<tbody>
<tr>
<td style="white-space:nowrap">
<code>requests</code>
<br>
<em>
uint32
</em>
</td>
<td>
<p>Requests defines how many requests per unit of time should
be allowed before rate limiting occurs.</p>
</td>
</tr>
<tr>
<td style="white-space:nowrap">
<code>unit</code>
<br>
<em>
string
</em>
</td>
<td>
<p>Unit defines the period of time within which requests
over the limit will be rate limited. Valid values are
&ldquo;second&rdquo;, &ldquo;minute&rdquo; and &ldquo;hour&rdquo;.</p>
</td>
</tr>
<tr>
<td style="white-space:nowrap">
<code>burst</code>
<br>
<em>
uint32
</em>
</td>
<td>
<em>(Optional)</em>
<p>Burst defines the number of requests above the requests per
unit that should be allowed within a short period of time.</p>
</td>
</tr>
<tr>
<td style="white-space:nowrap">
<code>responseStatusCode</code>
<br>
<em>
uint32
</em>
</td>
<td>
<em>(Optional)</em>
<p>ResponseStatusCode is the HTTP status code to use for responses
to rate-limited requests. Codes must be in the 400-599 range
(inclusive). If not specified, the Envoy default of 429 (Too
Many Requests) is used.</p>
</td>
</tr>
<tr>
<td style="white-space:nowrap">
<code>responseHeadersToAdd</code>
<br>
<em>
<a href="#projectcontour.io/v1.HeaderValue">
[]HeaderValue
</a>
</em>
</td>
<td>
<em>(Optional)</em>
<p>ResponseHeadersToAdd is an optional list of response headers to
set when a request is rate-limited.</p>
</td>
</tr>
</tbody>
</table>
<h3 id="projectcontour.io/v1.MatchCondition">MatchCondition
</h3>
<p>
(<em>Appears on:</em>
<a href="#projectcontour.io/v1.Include">Include</a>, 
<a href="#projectcontour.io/v1.Route">Route</a>)
</p>
<p>
<p>MatchCondition are a general holder for matching rules for HTTPProxies.
One of Prefix or Header must be provided.</p>
</p>
<table>
<thead>
<tr>
<th>Field</th>
<th>Description</th>
</tr>
</thead>
<tbody>
<tr>
<td style="white-space:nowrap">
<code>prefix</code>
<br>
<em>
string
</em>
</td>
<td>
<em>(Optional)</em>
<p>Prefix defines a prefix match for a request.</p>
</td>
</tr>
<tr>
<td style="white-space:nowrap">
<code>header</code>
<br>
<em>
<a href="#projectcontour.io/v1.HeaderMatchCondition">
HeaderMatchCondition
</a>
</em>
</td>
<td>
<em>(Optional)</em>
<p>Header specifies the header condition to match.</p>
</td>
</tr>
</tbody>
</table>
<h3 id="projectcontour.io/v1.PathRewritePolicy">PathRewritePolicy
</h3>
<p>
(<em>Appears on:</em>
<a href="#projectcontour.io/v1.Route">Route</a>)
</p>
<p>
<p>PathRewritePolicy specifies how a request URL path should be
rewritten. This rewriting takes place after a request is routed
and has no subsequent effects on the proxy&rsquo;s routing decision.
No HTTP headers or body content is rewritten.</p>
<p>Exactly one field in this struct may be specified.</p>
</p>
<table>
<thead>
<tr>
<th>Field</th>
<th>Description</th>
</tr>
</thead>
<tbody>
<tr>
<td style="white-space:nowrap">
<code>replacePrefix</code>
<br>
<em>
<a href="#projectcontour.io/v1.ReplacePrefix">
[]ReplacePrefix
</a>
</em>
</td>
<td>
<em>(Optional)</em>
<p>ReplacePrefix describes how the path prefix should be replaced.</p>
</td>
</tr>
</tbody>
</table>
<h3 id="projectcontour.io/v1.QueryParameterHashOptions">QueryParameterHashOptions
</h3>
<p>
(<em>Appears on:</em>
<a href="#projectcontour.io/v1.RequestHashPolicy">RequestHashPolicy</a>)
</p>
<p>
<p>QueryParameterHashOptions contains options to configure a query parameter based hash
policy, used in request attribute hash based load balancing.</p>
</p>
<table>
<thead>
<tr>
<th>Field</th>
<th>Description</th>
</tr>
</thead>
<tbody>
<tr>
<td style="white-space:nowrap">
<code>parameterName</code>
<br>
<em>
string
</em>
</td>
<td>
<p>ParameterName is the name of the HTTP request query parameter that will be used to
calculate the hash key. If the query parameter specified is not present on a
request, no hash will be produced.</p>
</td>
</tr>
</tbody>
</table>
<h3 id="projectcontour.io/v1.RateLimitDescriptor">RateLimitDescriptor
</h3>
<p>
(<em>Appears on:</em>
<a href="#projectcontour.io/v1.GlobalRateLimitPolicy">GlobalRateLimitPolicy</a>)
</p>
<p>
<p>RateLimitDescriptor defines a list of key-value pair generators.</p>
</p>
<table>
<thead>
<tr>
<th>Field</th>
<th>Description</th>
</tr>
</thead>
<tbody>
<tr>
<td style="white-space:nowrap">
<code>entries</code>
<br>
<em>
<a href="#projectcontour.io/v1.RateLimitDescriptorEntry">
[]RateLimitDescriptorEntry
</a>
</em>
</td>
<td>
<p>Entries is the list of key-value pair generators.</p>
</td>
</tr>
</tbody>
</table>
<h3 id="projectcontour.io/v1.RateLimitDescriptorEntry">RateLimitDescriptorEntry
</h3>
<p>
(<em>Appears on:</em>
<a href="#projectcontour.io/v1.RateLimitDescriptor">RateLimitDescriptor</a>)
</p>
<p>
<p>RateLimitDescriptorEntry is a key-value pair generator. Exactly
one field on this struct must be non-nil.</p>
</p>
<table>
<thead>
<tr>
<th>Field</th>
<th>Description</th>
</tr>
</thead>
<tbody>
<tr>
<td style="white-space:nowrap">
<code>genericKey</code>
<br>
<em>
<a href="#projectcontour.io/v1.GenericKeyDescriptor">
GenericKeyDescriptor
</a>
</em>
</td>
<td>
<em>(Optional)</em>
<p>GenericKey defines a descriptor entry with a static key and value.</p>
</td>
</tr>
<tr>
<td style="white-space:nowrap">
<code>requestHeader</code>
<br>
<em>
<a href="#projectcontour.io/v1.RequestHeaderDescriptor">
RequestHeaderDescriptor
</a>
</em>
</td>
<td>
<em>(Optional)</em>
<p>RequestHeader defines a descriptor entry that&rsquo;s populated only if
a given header is present on the request. The descriptor key is static,
and the descriptor value is equal to the value of the header.</p>
</td>
</tr>
<tr>
<td style="white-space:nowrap">
<code>requestHeaderValueMatch</code>
<br>
<em>
<a href="#projectcontour.io/v1.RequestHeaderValueMatchDescriptor">
RequestHeaderValueMatchDescriptor
</a>
</em>
</td>
<td>
<em>(Optional)</em>
<p>RequestHeaderValueMatch defines a descriptor entry that&rsquo;s populated
if the request&rsquo;s headers match a set of 1+ match criteria. The
descriptor key is &ldquo;header_match&rdquo;, and the descriptor value is static.</p>
</td>
</tr>
<tr>
<td style="white-space:nowrap">
<code>remoteAddress</code>
<br>
<em>
<a href="#projectcontour.io/v1.RemoteAddressDescriptor">
RemoteAddressDescriptor
</a>
</em>
</td>
<td>
<em>(Optional)</em>
<p>RemoteAddress defines a descriptor entry with a key of &ldquo;remote_address&rdquo;
and a value equal to the client&rsquo;s IP address (from x-forwarded-for).</p>
</td>
</tr>
</tbody>
</table>
<h3 id="projectcontour.io/v1.RateLimitPolicy">RateLimitPolicy
</h3>
<p>
(<em>Appears on:</em>
<a href="#projectcontour.io/v1.Route">Route</a>, 
<a href="#projectcontour.io/v1.VirtualHost">VirtualHost</a>)
</p>
<p>
<p>RateLimitPolicy defines rate limiting parameters.</p>
</p>
<table>
<thead>
<tr>
<th>Field</th>
<th>Description</th>
</tr>
</thead>
<tbody>
<tr>
<td style="white-space:nowrap">
<code>local</code>
<br>
<em>
<a href="#projectcontour.io/v1.LocalRateLimitPolicy">
LocalRateLimitPolicy
</a>
</em>
</td>
<td>
<em>(Optional)</em>
<p>Local defines local rate limiting parameters, i.e. parameters
for rate limiting that occurs within each Envoy pod as requests
are handled.</p>
</td>
</tr>
<tr>
<td style="white-space:nowrap">
<code>global</code>
<br>
<em>
<a href="#projectcontour.io/v1.GlobalRateLimitPolicy">
GlobalRateLimitPolicy
</a>
</em>
</td>
<td>
<em>(Optional)</em>
<p>Global defines global rate limiting parameters, i.e. parameters
defining descriptors that are sent to an external rate limit
service (RLS) for a rate limit decision on each request.</p>
</td>
</tr>
</tbody>
</table>
<h3 id="projectcontour.io/v1.RemoteAddressDescriptor">RemoteAddressDescriptor
</h3>
<p>
(<em>Appears on:</em>
<a href="#projectcontour.io/v1.RateLimitDescriptorEntry">RateLimitDescriptorEntry</a>)
</p>
<p>
<p>RemoteAddressDescriptor defines a descriptor entry with a key of
&ldquo;remote_address&rdquo; and a value equal to the client&rsquo;s IP address
(from x-forwarded-for).</p>
</p>
<h3 id="projectcontour.io/v1.RemoteJWKS">RemoteJWKS
</h3>
<p>
(<em>Appears on:</em>
<a href="#projectcontour.io/v1.JWTProvider">JWTProvider</a>)
</p>
<p>
<p>RemoteJWKS defines how to fetch a JWKS from an HTTP endpoint.</p>
</p>
<table>
<thead>
<tr>
<th>Field</th>
<th>Description</th>
</tr>
</thead>
<tbody>
<tr>
<td style="white-space:nowrap">
<code>uri</code>
<br>
<em>
string
</em>
</td>
<td>
<p>The URI for the JWKS.</p>
</td>
</tr>
<tr>
<td style="white-space:nowrap">
<code>validation</code>
<br>
<em>
<a href="#projectcontour.io/v1.UpstreamValidation">
UpstreamValidation
</a>
</em>
</td>
<td>
<em>(Optional)</em>
<p>UpstreamValidation defines how to verify the JWKS&rsquo;s TLS certificate.</p>
</td>
</tr>
<tr>
<td style="white-space:nowrap">
<code>timeout</code>
<br>
<em>
string
</em>
</td>
<td>
<em>(Optional)</em>
<p>How long to wait for a response from the URI.
If not specified, a default of 1s applies.</p>
</td>
</tr>
<tr>
<td style="white-space:nowrap">
<code>cacheDuration</code>
<br>
<em>
string
</em>
</td>
<td>
<em>(Optional)</em>
<p>How long to cache the JWKS locally. If not specified,
Envoy&rsquo;s default of 5m applies.</p>
</td>
</tr>
</tbody>
</table>
<h3 id="projectcontour.io/v1.ReplacePrefix">ReplacePrefix
</h3>
<p>
(<em>Appears on:</em>
<a href="#projectcontour.io/v1.PathRewritePolicy">PathRewritePolicy</a>)
</p>
<p>
<p>ReplacePrefix describes a path prefix replacement.</p>
</p>
<table>
<thead>
<tr>
<th>Field</th>
<th>Description</th>
</tr>
</thead>
<tbody>
<tr>
<td style="white-space:nowrap">
<code>prefix</code>
<br>
<em>
string
</em>
</td>
<td>
<em>(Optional)</em>
<p>Prefix specifies the URL path prefix to be replaced.</p>
<p>If Prefix is specified, it must exactly match the MatchCondition
prefix that is rendered by the chain of including HTTPProxies
and only that path prefix will be replaced by Replacement.
This allows HTTPProxies that are included through multiple
roots to only replace specific path prefixes, leaving others
unmodified.</p>
<p>If Prefix is not specified, all routing prefixes rendered
by the include chain will be replaced.</p>
</td>
</tr>
<tr>
<td style="white-space:nowrap">
<code>replacement</code>
<br>
<em>
string
</em>
</td>
<td>
<p>Replacement is the string that the routing path prefix
will be replaced with. This must not be empty.</p>
</td>
</tr>
</tbody>
</table>
<h3 id="projectcontour.io/v1.RequestHashPolicy">RequestHashPolicy
</h3>
<p>
(<em>Appears on:</em>
<a href="#projectcontour.io/v1.LoadBalancerPolicy">LoadBalancerPolicy</a>)
</p>
<p>
<p>RequestHashPolicy contains configuration for an individual hash policy
on a request attribute.</p>
</p>
<table>
<thead>
<tr>
<th>Field</th>
<th>Description</th>
</tr>
</thead>
<tbody>
<tr>
<td style="white-space:nowrap">
<code>terminal</code>
<br>
<em>
bool
</em>
</td>
<td>
<p>Terminal is a flag that allows for short-circuiting computing of a hash
for a given request. If set to true, and the request attribute specified
in the attribute hash options is present, no further hash policies will
be used to calculate a hash for the request.</p>
</td>
</tr>
<tr>
<td style="white-space:nowrap">
<code>headerHashOptions</code>
<br>
<em>
<a href="#projectcontour.io/v1.HeaderHashOptions">
HeaderHashOptions
</a>
</em>
</td>
<td>
<em>(Optional)</em>
<p>HeaderHashOptions should be set when request header hash based load
balancing is desired. It must be the only hash option field set,
otherwise this request hash policy object will be ignored.</p>
</td>
</tr>
<tr>
<td style="white-space:nowrap">
<code>queryParameterHashOptions</code>
<br>
<em>
<a href="#projectcontour.io/v1.QueryParameterHashOptions">
QueryParameterHashOptions
</a>
</em>
</td>
<td>
<em>(Optional)</em>
<p>QueryParameterHashOptions should be set when request query parameter hash based load
balancing is desired. It must be the only hash option field set,
otherwise this request hash policy object will be ignored.</p>
</td>
</tr>
<tr>
<td style="white-space:nowrap">
<code>hashSourceIP</code>
<br>
<em>
bool
</em>
</td>
<td>
<em>(Optional)</em>
<p>HashSourceIP should be set to true when request source IP hash based
load balancing is desired. It must be the only hash option field set,
otherwise this request hash policy object will be ignored.</p>
</td>
</tr>
</tbody>
</table>
<h3 id="projectcontour.io/v1.RequestHeaderDescriptor">RequestHeaderDescriptor
</h3>
<p>
(<em>Appears on:</em>
<a href="#projectcontour.io/v1.RateLimitDescriptorEntry">RateLimitDescriptorEntry</a>)
</p>
<p>
<p>RequestHeaderDescriptor defines a descriptor entry that&rsquo;s populated only
if a given header is present on the request. The value of the descriptor
entry is equal to the value of the header (if present).</p>
</p>
<table>
<thead>
<tr>
<th>Field</th>
<th>Description</th>
</tr>
</thead>
<tbody>
<tr>
<td style="white-space:nowrap">
<code>headerName</code>
<br>
<em>
string
</em>
</td>
<td>
<p>HeaderName defines the name of the header to look for on the request.</p>
</td>
</tr>
<tr>
<td style="white-space:nowrap">
<code>descriptorKey</code>
<br>
<em>
string
</em>
</td>
<td>
<p>DescriptorKey defines the key to use on the descriptor entry.</p>
</td>
</tr>
</tbody>
</table>
<h3 id="projectcontour.io/v1.RequestHeaderValueMatchDescriptor">RequestHeaderValueMatchDescriptor
</h3>
<p>
(<em>Appears on:</em>
<a href="#projectcontour.io/v1.RateLimitDescriptorEntry">RateLimitDescriptorEntry</a>)
</p>
<p>
<p>RequestHeaderValueMatchDescriptor defines a descriptor entry that&rsquo;s populated
if the request&rsquo;s headers match a set of 1+ match criteria. The descriptor key
is &ldquo;header_match&rdquo;, and the descriptor value is statically defined.</p>
</p>
<table>
<thead>
<tr>
<th>Field</th>
<th>Description</th>
</tr>
</thead>
<tbody>
<tr>
<td style="white-space:nowrap">
<code>headers</code>
<br>
<em>
<a href="#projectcontour.io/v1.HeaderMatchCondition">
[]HeaderMatchCondition
</a>
</em>
</td>
<td>
<p>Headers is a list of 1+ match criteria to apply against the request
to determine whether to populate the descriptor entry or not.</p>
</td>
</tr>
<tr>
<td style="white-space:nowrap">
<code>expectMatch</code>
<br>
<em>
bool
</em>
</td>
<td>
<p>ExpectMatch defines whether the request must positively match the match
criteria in order to generate a descriptor entry (i.e. true), or not
match the match criteria in order to generate a descriptor entry (i.e. false).
The default is true.</p>
</td>
</tr>
<tr>
<td style="white-space:nowrap">
<code>value</code>
<br>
<em>
string
</em>
</td>
<td>
<p>Value defines the value of the descriptor entry.</p>
</td>
</tr>
</tbody>
</table>
<h3 id="projectcontour.io/v1.RetryOn">RetryOn
(<code>string</code> alias)</p></h3>
<p>
(<em>Appears on:</em>
<a href="#projectcontour.io/v1.RetryPolicy">RetryPolicy</a>)
</p>
<p>
<p>RetryOn is a string type alias with validation to ensure that the value is valid.</p>
</p>
<h3 id="projectcontour.io/v1.RetryPolicy">RetryPolicy
</h3>
<p>
(<em>Appears on:</em>
<a href="#projectcontour.io/v1.Route">Route</a>)
</p>
<p>
<p>RetryPolicy defines the attributes associated with retrying policy.</p>
</p>
<table>
<thead>
<tr>
<th>Field</th>
<th>Description</th>
</tr>
</thead>
<tbody>
<tr>
<td style="white-space:nowrap">
<code>count</code>
<br>
<em>
int64
</em>
</td>
<td>
<em>(Optional)</em>
<p>NumRetries is maximum allowed number of retries.
If set to -1, then retries are disabled.
If set to 0 or not supplied, the value is set
to the Envoy default of 1.</p>
</td>
</tr>
<tr>
<td style="white-space:nowrap">
<code>perTryTimeout</code>
<br>
<em>
string
</em>
</td>
<td>
<em>(Optional)</em>
<p>PerTryTimeout specifies the timeout per retry attempt.
Ignored if NumRetries is not supplied.</p>
</td>
</tr>
<tr>
<td style="white-space:nowrap">
<code>retryOn</code>
<br>
<em>
<a href="#projectcontour.io/v1.RetryOn">
[]RetryOn
</a>
</em>
</td>
<td>
<em>(Optional)</em>
<p>RetryOn specifies the conditions on which to retry a request.</p>
<p>Supported <a href="https://www.envoyproxy.io/docs/envoy/latest/configuration/http/http_filters/router_filter#x-envoy-retry-on">HTTP conditions</a>:</p>
<ul>
<li><code>5xx</code></li>
<li><code>gateway-error</code></li>
<li><code>reset</code></li>
<li><code>connect-failure</code></li>
<li><code>retriable-4xx</code></li>
<li><code>refused-stream</code></li>
<li><code>retriable-status-codes</code></li>
<li><code>retriable-headers</code></li>
</ul>
<p>Supported <a href="https://www.envoyproxy.io/docs/envoy/latest/configuration/http/http_filters/router_filter#x-envoy-retry-grpc-on">gRPC conditions</a>:</p>
<ul>
<li><code>cancelled</code></li>
<li><code>deadline-exceeded</code></li>
<li><code>internal</code></li>
<li><code>resource-exhausted</code></li>
<li><code>unavailable</code></li>
</ul>
</td>
</tr>
<tr>
<td style="white-space:nowrap">
<code>retriableStatusCodes</code>
<br>
<em>
[]uint32
</em>
</td>
<td>
<em>(Optional)</em>
<p>RetriableStatusCodes specifies the HTTP status codes that should be retried.</p>
<p>This field is only respected when you include <code>retriable-status-codes</code> in the <code>RetryOn</code> field.</p>
</td>
</tr>
</tbody>
</table>
<h3 id="projectcontour.io/v1.Route">Route
</h3>
<p>
(<em>Appears on:</em>
<a href="#projectcontour.io/v1.HTTPProxySpec">HTTPProxySpec</a>)
</p>
<p>
<p>Route contains the set of routes for a virtual host.</p>
</p>
<table>
<thead>
<tr>
<th>Field</th>
<th>Description</th>
</tr>
</thead>
<tbody>
<tr>
<td style="white-space:nowrap">
<code>conditions</code>
<br>
<em>
<a href="#projectcontour.io/v1.MatchCondition">
[]MatchCondition
</a>
</em>
</td>
<td>
<em>(Optional)</em>
<p>Conditions are a set of rules that are applied to a Route.
When applied, they are merged using AND, with one exception:
There can be only one Prefix MatchCondition per Conditions slice.
More than one Prefix, or contradictory Conditions, will make the
route invalid.</p>
</td>
</tr>
<tr>
<td style="white-space:nowrap">
<code>services</code>
<br>
<em>
<a href="#projectcontour.io/v1.Service">
[]Service
</a>
</em>
</td>
<td>
<em>(Optional)</em>
<p>Services are the services to proxy traffic.</p>
</td>
</tr>
<tr>
<td style="white-space:nowrap">
<code>enableWebsockets</code>
<br>
<em>
bool
</em>
</td>
<td>
<em>(Optional)</em>
<p>Enables websocket support for the route.</p>
</td>
</tr>
<tr>
<td style="white-space:nowrap">
<code>permitInsecure</code>
<br>
<em>
bool
</em>
</td>
<td>
<em>(Optional)</em>
<p>Allow this path to respond to insecure requests over HTTP which are normally
not permitted when a <code>virtualhost.tls</code> block is present.</p>
</td>
</tr>
<tr>
<td style="white-space:nowrap">
<code>authPolicy</code>
<br>
<em>
<a href="#projectcontour.io/v1.AuthorizationPolicy">
AuthorizationPolicy
</a>
</em>
</td>
<td>
<em>(Optional)</em>
<p>AuthPolicy updates the authorization policy that was set
on the root HTTPProxy object for client requests that
match this route.</p>
</td>
</tr>
<tr>
<td style="white-space:nowrap">
<code>timeoutPolicy</code>
<br>
<em>
<a href="#projectcontour.io/v1.TimeoutPolicy">
TimeoutPolicy
</a>
</em>
</td>
<td>
<em>(Optional)</em>
<p>The timeout policy for this route.</p>
</td>
</tr>
<tr>
<td style="white-space:nowrap">
<code>retryPolicy</code>
<br>
<em>
<a href="#projectcontour.io/v1.RetryPolicy">
RetryPolicy
</a>
</em>
</td>
<td>
<em>(Optional)</em>
<p>The retry policy for this route.</p>
</td>
</tr>
<tr>
<td style="white-space:nowrap">
<code>healthCheckPolicy</code>
<br>
<em>
<a href="#projectcontour.io/v1.HTTPHealthCheckPolicy">
HTTPHealthCheckPolicy
</a>
</em>
</td>
<td>
<em>(Optional)</em>
<p>The health check policy for this route.</p>
</td>
</tr>
<tr>
<td style="white-space:nowrap">
<code>loadBalancerPolicy</code>
<br>
<em>
<a href="#projectcontour.io/v1.LoadBalancerPolicy">
LoadBalancerPolicy
</a>
</em>
</td>
<td>
<em>(Optional)</em>
<p>The load balancing policy for this route.</p>
</td>
</tr>
<tr>
<td style="white-space:nowrap">
<code>pathRewritePolicy</code>
<br>
<em>
<a href="#projectcontour.io/v1.PathRewritePolicy">
PathRewritePolicy
</a>
</em>
</td>
<td>
<em>(Optional)</em>
<p>The policy for rewriting the path of the request URL
after the request has been routed to a Service.</p>
</td>
</tr>
<tr>
<td style="white-space:nowrap">
<code>requestHeadersPolicy</code>
<br>
<em>
<a href="#projectcontour.io/v1.HeadersPolicy">
HeadersPolicy
</a>
</em>
</td>
<td>
<em>(Optional)</em>
<p>The policy for managing request headers during proxying.</p>
</td>
</tr>
<tr>
<td style="white-space:nowrap">
<code>responseHeadersPolicy</code>
<br>
<em>
<a href="#projectcontour.io/v1.HeadersPolicy">
HeadersPolicy
</a>
</em>
</td>
<td>
<em>(Optional)</em>
<p>The policy for managing response headers during proxying.
Rewriting the &lsquo;Host&rsquo; header is not supported.</p>
</td>
</tr>
<tr>
<td style="white-space:nowrap">
<code>cookieRewritePolicies</code>
<br>
<em>
<a href="#projectcontour.io/v1.CookieRewritePolicy">
[]CookieRewritePolicy
</a>
</em>
</td>
<td>
<em>(Optional)</em>
<p>The policies for rewriting Set-Cookie header attributes. Note that
rewritten cookie names must be unique in this list. Order rewrite
policies are specified in does not matter.</p>
</td>
</tr>
<tr>
<td style="white-space:nowrap">
<code>rateLimitPolicy</code>
<br>
<em>
<a href="#projectcontour.io/v1.RateLimitPolicy">
RateLimitPolicy
</a>
</em>
</td>
<td>
<em>(Optional)</em>
<p>The policy for rate limiting on the route.</p>
</td>
</tr>
<tr>
<td style="white-space:nowrap">
<code>requestRedirectPolicy</code>
<br>
<em>
<a href="#projectcontour.io/v1.HTTPRequestRedirectPolicy">
HTTPRequestRedirectPolicy
</a>
</em>
</td>
<td>
<em>(Optional)</em>
<p>RequestRedirectPolicy defines an HTTP redirection.</p>
</td>
</tr>
<tr>
<td style="white-space:nowrap">
<code>directResponsePolicy</code>
<br>
<em>
<a href="#projectcontour.io/v1.HTTPDirectResponsePolicy">
HTTPDirectResponsePolicy
</a>
</em>
</td>
<td>
<em>(Optional)</em>
<p>DirectResponsePolicy returns an arbitrary HTTP response directly.</p>
</td>
</tr>
<tr>
<td style="white-space:nowrap">
<code>jwtVerificationPolicy</code>
<br>
<em>
<a href="#projectcontour.io/v1.JWTVerificationPolicy">
JWTVerificationPolicy
</a>
</em>
</td>
<td>
<em>(Optional)</em>
<p>The policy for verifying JWTs for requests to this route.</p>
</td>
</tr>
</tbody>
</table>
<h3 id="projectcontour.io/v1.Service">Service
</h3>
<p>
(<em>Appears on:</em>
<a href="#projectcontour.io/v1.Route">Route</a>, 
<a href="#projectcontour.io/v1.TCPProxy">TCPProxy</a>)
</p>
<p>
<p>Service defines an Kubernetes Service to proxy traffic.</p>
</p>
<table>
<thead>
<tr>
<th>Field</th>
<th>Description</th>
</tr>
</thead>
<tbody>
<tr>
<td style="white-space:nowrap">
<code>name</code>
<br>
<em>
string
</em>
</td>
<td>
<p>Name is the name of Kubernetes service to proxy traffic.
Names defined here will be used to look up corresponding endpoints which contain the ips to route.</p>
</td>
</tr>
<tr>
<td style="white-space:nowrap">
<code>port</code>
<br>
<em>
int
</em>
</td>
<td>
<p>Port (defined as Integer) to proxy traffic to since a service can have multiple defined.</p>
</td>
</tr>
<tr>
<td style="white-space:nowrap">
<code>healthPort</code>
<br>
<em>
int
</em>
</td>
<td>
<p>HealthPort is the port for this service healthcheck.
<<<<<<< HEAD
if the field were not specified,it is the same as Port.</p>
=======
if the field were not specified, it is the same as Port.</p>
>>>>>>> 318e05ae
</td>
</tr>
<tr>
<td style="white-space:nowrap">
<code>protocol</code>
<br>
<em>
string
</em>
</td>
<td>
<em>(Optional)</em>
<p>Protocol may be used to specify (or override) the protocol used to reach this Service.
Values may be tls, h2, h2c. If omitted, protocol-selection falls back on Service annotations.</p>
</td>
</tr>
<tr>
<td style="white-space:nowrap">
<code>weight</code>
<br>
<em>
int64
</em>
</td>
<td>
<em>(Optional)</em>
<p>Weight defines percentage of traffic to balance traffic</p>
</td>
</tr>
<tr>
<td style="white-space:nowrap">
<code>validation</code>
<br>
<em>
<a href="#projectcontour.io/v1.UpstreamValidation">
UpstreamValidation
</a>
</em>
</td>
<td>
<em>(Optional)</em>
<p>UpstreamValidation defines how to verify the backend service&rsquo;s certificate</p>
</td>
</tr>
<tr>
<td style="white-space:nowrap">
<code>mirror</code>
<br>
<em>
bool
</em>
</td>
<td>
<p>If Mirror is true the Service will receive a read only mirror of the traffic for this route.</p>
</td>
</tr>
<tr>
<td style="white-space:nowrap">
<code>requestHeadersPolicy</code>
<br>
<em>
<a href="#projectcontour.io/v1.HeadersPolicy">
HeadersPolicy
</a>
</em>
</td>
<td>
<em>(Optional)</em>
<p>The policy for managing request headers during proxying.
Rewriting the &lsquo;Host&rsquo; header is not supported.</p>
</td>
</tr>
<tr>
<td style="white-space:nowrap">
<code>responseHeadersPolicy</code>
<br>
<em>
<a href="#projectcontour.io/v1.HeadersPolicy">
HeadersPolicy
</a>
</em>
</td>
<td>
<em>(Optional)</em>
<p>The policy for managing response headers during proxying.
Rewriting the &lsquo;Host&rsquo; header is not supported.</p>
</td>
</tr>
<tr>
<td style="white-space:nowrap">
<code>cookieRewritePolicies</code>
<br>
<em>
<a href="#projectcontour.io/v1.CookieRewritePolicy">
[]CookieRewritePolicy
</a>
</em>
</td>
<td>
<em>(Optional)</em>
<p>The policies for rewriting Set-Cookie header attributes.</p>
</td>
</tr>
</tbody>
</table>
<h3 id="projectcontour.io/v1.SubCondition">SubCondition
</h3>
<p>
(<em>Appears on:</em>
<a href="#projectcontour.io/v1.DetailedCondition">DetailedCondition</a>)
</p>
<p>
<p>SubCondition is a Condition-like type intended for use as a subcondition inside a DetailedCondition.</p>
<p>It contains a subset of the Condition fields.</p>
<p>It is intended for warnings and errors, so <code>type</code> names should use abnormal-true polarity,
that is, they should be of the form &ldquo;ErrorPresent: true&rdquo;.</p>
<p>The expected lifecycle for these errors is that they should only be present when the error or warning is,
and should be removed when they are not relevant.</p>
</p>
<table>
<thead>
<tr>
<th>Field</th>
<th>Description</th>
</tr>
</thead>
<tbody>
<tr>
<td style="white-space:nowrap">
<code>type</code>
<br>
<em>
string
</em>
</td>
<td>
<p>Type of condition in <code>CamelCase</code> or in <code>foo.example.com/CamelCase</code>.</p>
<p>This must be in abnormal-true polarity, that is, <code>ErrorFound</code> or <code>controller.io/ErrorFound</code>.</p>
<p>The regex it matches is (dns1123SubdomainFmt/)?(qualifiedNameFmt)</p>
</td>
</tr>
<tr>
<td style="white-space:nowrap">
<code>status</code>
<br>
<em>
<a href="https://kubernetes.io/docs/reference/generated/kubernetes-api/v1.18/#conditionstatus-v1-meta">
Kubernetes meta/v1.ConditionStatus
</a>
</em>
</td>
<td>
<p>Status of the condition, one of True, False, Unknown.</p>
</td>
</tr>
<tr>
<td style="white-space:nowrap">
<code>reason</code>
<br>
<em>
string
</em>
</td>
<td>
<p>Reason contains a programmatic identifier indicating the reason for the condition&rsquo;s last transition.
Producers of specific condition types may define expected values and meanings for this field,
and whether the values are considered a guaranteed API.</p>
<p>The value should be a CamelCase string.</p>
<p>This field may not be empty.</p>
</td>
</tr>
<tr>
<td style="white-space:nowrap">
<code>message</code>
<br>
<em>
string
</em>
</td>
<td>
<p>Message is a human readable message indicating details about the transition.</p>
<p>This may be an empty string.</p>
</td>
</tr>
</tbody>
</table>
<h3 id="projectcontour.io/v1.TCPHealthCheckPolicy">TCPHealthCheckPolicy
</h3>
<p>
(<em>Appears on:</em>
<a href="#projectcontour.io/v1.TCPProxy">TCPProxy</a>)
</p>
<p>
<p>TCPHealthCheckPolicy defines health checks on the upstream service.</p>
</p>
<table>
<thead>
<tr>
<th>Field</th>
<th>Description</th>
</tr>
</thead>
<tbody>
<tr>
<td style="white-space:nowrap">
<code>intervalSeconds</code>
<br>
<em>
int64
</em>
</td>
<td>
<em>(Optional)</em>
<p>The interval (seconds) between health checks</p>
</td>
</tr>
<tr>
<td style="white-space:nowrap">
<code>timeoutSeconds</code>
<br>
<em>
int64
</em>
</td>
<td>
<em>(Optional)</em>
<p>The time to wait (seconds) for a health check response</p>
</td>
</tr>
<tr>
<td style="white-space:nowrap">
<code>unhealthyThresholdCount</code>
<br>
<em>
uint32
</em>
</td>
<td>
<em>(Optional)</em>
<p>The number of unhealthy health checks required before a host is marked unhealthy</p>
</td>
</tr>
<tr>
<td style="white-space:nowrap">
<code>healthyThresholdCount</code>
<br>
<em>
uint32
</em>
</td>
<td>
<em>(Optional)</em>
<p>The number of healthy health checks required before a host is marked healthy</p>
</td>
</tr>
</tbody>
</table>
<h3 id="projectcontour.io/v1.TCPProxy">TCPProxy
</h3>
<p>
(<em>Appears on:</em>
<a href="#projectcontour.io/v1.HTTPProxySpec">HTTPProxySpec</a>)
</p>
<p>
<p>TCPProxy contains the set of services to proxy TCP connections.</p>
</p>
<table>
<thead>
<tr>
<th>Field</th>
<th>Description</th>
</tr>
</thead>
<tbody>
<tr>
<td style="white-space:nowrap">
<code>loadBalancerPolicy</code>
<br>
<em>
<a href="#projectcontour.io/v1.LoadBalancerPolicy">
LoadBalancerPolicy
</a>
</em>
</td>
<td>
<em>(Optional)</em>
<p>The load balancing policy for the backend services. Note that the
<code>Cookie</code> and <code>RequestHash</code> load balancing strategies cannot be used
here.</p>
</td>
</tr>
<tr>
<td style="white-space:nowrap">
<code>services</code>
<br>
<em>
<a href="#projectcontour.io/v1.Service">
[]Service
</a>
</em>
</td>
<td>
<em>(Optional)</em>
<p>Services are the services to proxy traffic</p>
</td>
</tr>
<tr>
<td style="white-space:nowrap">
<code>include</code>
<br>
<em>
<a href="#projectcontour.io/v1.TCPProxyInclude">
TCPProxyInclude
</a>
</em>
</td>
<td>
<em>(Optional)</em>
<p>Include specifies that this tcpproxy should be delegated to another HTTPProxy.</p>
</td>
</tr>
<tr>
<td style="white-space:nowrap">
<code>includes</code>
<br>
<em>
<a href="#projectcontour.io/v1.TCPProxyInclude">
TCPProxyInclude
</a>
</em>
</td>
<td>
<em>(Optional)</em>
<p>IncludesDeprecated allow for specific routing configuration to be appended to another HTTPProxy in another namespace.</p>
<p>Exists due to a mistake when developing HTTPProxy and the field was marked plural
when it should have been singular. This field should stay to not break backwards compatibility to v1 users.</p>
</td>
</tr>
<tr>
<td style="white-space:nowrap">
<code>healthCheckPolicy</code>
<br>
<em>
<a href="#projectcontour.io/v1.TCPHealthCheckPolicy">
TCPHealthCheckPolicy
</a>
</em>
</td>
<td>
<em>(Optional)</em>
<p>The health check policy for this tcp proxy</p>
</td>
</tr>
</tbody>
</table>
<h3 id="projectcontour.io/v1.TCPProxyInclude">TCPProxyInclude
</h3>
<p>
(<em>Appears on:</em>
<a href="#projectcontour.io/v1.TCPProxy">TCPProxy</a>)
</p>
<p>
<p>TCPProxyInclude describes a target HTTPProxy document which contains the TCPProxy details.</p>
</p>
<table>
<thead>
<tr>
<th>Field</th>
<th>Description</th>
</tr>
</thead>
<tbody>
<tr>
<td style="white-space:nowrap">
<code>name</code>
<br>
<em>
string
</em>
</td>
<td>
<p>Name of the child HTTPProxy</p>
</td>
</tr>
<tr>
<td style="white-space:nowrap">
<code>namespace</code>
<br>
<em>
string
</em>
</td>
<td>
<em>(Optional)</em>
<p>Namespace of the HTTPProxy to include. Defaults to the current namespace if not supplied.</p>
</td>
</tr>
</tbody>
</table>
<h3 id="projectcontour.io/v1.TLS">TLS
</h3>
<p>
(<em>Appears on:</em>
<a href="#projectcontour.io/v1.VirtualHost">VirtualHost</a>)
</p>
<p>
<p>TLS describes tls properties. The SNI names that will be matched on
are described in the HTTPProxy&rsquo;s Spec.VirtualHost.Fqdn field.</p>
</p>
<table>
<thead>
<tr>
<th>Field</th>
<th>Description</th>
</tr>
</thead>
<tbody>
<tr>
<td style="white-space:nowrap">
<code>secretName</code>
<br>
<em>
string
</em>
</td>
<td>
<p>SecretName is the name of a TLS secret in the current namespace.
Either SecretName or Passthrough must be specified, but not both.
If specified, the named secret must contain a matching certificate
for the virtual host&rsquo;s FQDN.</p>
</td>
</tr>
<tr>
<td style="white-space:nowrap">
<code>minimumProtocolVersion</code>
<br>
<em>
string
</em>
</td>
<td>
<em>(Optional)</em>
<p>MinimumProtocolVersion is the minimum TLS version this vhost should
negotiate. Valid options are <code>1.2</code> (default) and <code>1.3</code>. Any other value
defaults to TLS 1.2.</p>
</td>
</tr>
<tr>
<td style="white-space:nowrap">
<code>passthrough</code>
<br>
<em>
bool
</em>
</td>
<td>
<em>(Optional)</em>
<p>Passthrough defines whether the encrypted TLS handshake will be
passed through to the backing cluster. Either Passthrough or
SecretName must be specified, but not both.</p>
</td>
</tr>
<tr>
<td style="white-space:nowrap">
<code>clientValidation</code>
<br>
<em>
<a href="#projectcontour.io/v1.DownstreamValidation">
DownstreamValidation
</a>
</em>
</td>
<td>
<em>(Optional)</em>
<p>ClientValidation defines how to verify the client certificate
when an external client establishes a TLS connection to Envoy.</p>
<p>This setting:</p>
<ol>
<li>Enables TLS client certificate validation.</li>
<li>Specifies how the client certificate will be validated (i.e.
validation required or skipped).</li>
</ol>
<p>Note: Setting client certificate validation to be skipped should
be only used in conjunction with an external authorization server that
performs client validation as Contour will ensure client certificates
are passed along.</p>
</td>
</tr>
<tr>
<td style="white-space:nowrap">
<code>enableFallbackCertificate</code>
<br>
<em>
bool
</em>
</td>
<td>
<p>EnableFallbackCertificate defines if the vhost should allow a default certificate to
be applied which handles all requests which don&rsquo;t match the SNI defined in this vhost.</p>
</td>
</tr>
</tbody>
</table>
<h3 id="projectcontour.io/v1.TLSCertificateDelegationSpec">TLSCertificateDelegationSpec
</h3>
<p>
(<em>Appears on:</em>
<a href="#projectcontour.io/v1.TLSCertificateDelegation">TLSCertificateDelegation</a>)
</p>
<p>
<p>TLSCertificateDelegationSpec defines the spec of the CRD</p>
</p>
<table>
<thead>
<tr>
<th>Field</th>
<th>Description</th>
</tr>
</thead>
<tbody>
<tr>
<td style="white-space:nowrap">
<code>delegations</code>
<br>
<em>
<a href="#projectcontour.io/v1.CertificateDelegation">
[]CertificateDelegation
</a>
</em>
</td>
<td>
</td>
</tr>
</tbody>
</table>
<h3 id="projectcontour.io/v1.TLSCertificateDelegationStatus">TLSCertificateDelegationStatus
</h3>
<p>
(<em>Appears on:</em>
<a href="#projectcontour.io/v1.TLSCertificateDelegation">TLSCertificateDelegation</a>)
</p>
<p>
<p>TLSCertificateDelegationStatus allows for the status of the delegation
to be presented to the user.</p>
</p>
<table>
<thead>
<tr>
<th>Field</th>
<th>Description</th>
</tr>
</thead>
<tbody>
<tr>
<td style="white-space:nowrap">
<code>conditions</code>
<br>
<em>
<a href="#projectcontour.io/v1.DetailedCondition">
[]DetailedCondition
</a>
</em>
</td>
<td>
<em>(Optional)</em>
<p>Conditions contains information about the current status of the HTTPProxy,
in an upstream-friendly container.</p>
<p>Contour will update a single condition, <code>Valid</code>, that is in normal-true polarity.
That is, when <code>currentStatus</code> is <code>valid</code>, the <code>Valid</code> condition will be <code>status: true</code>,
and vice versa.</p>
<p>Contour will leave untouched any other Conditions set in this block,
in case some other controller wants to add a Condition.</p>
<p>If you are another controller owner and wish to add a condition, you <em>should</em>
namespace your condition with a label, like <code>controller.domain.com\ConditionName</code>.</p>
</td>
</tr>
</tbody>
</table>
<h3 id="projectcontour.io/v1.TimeoutPolicy">TimeoutPolicy
</h3>
<p>
(<em>Appears on:</em>
<a href="#projectcontour.io/v1.Route">Route</a>, 
<a href="#projectcontour.io/v1alpha1.ExtensionServiceSpec">ExtensionServiceSpec</a>)
</p>
<p>
<p>TimeoutPolicy configures timeouts that are used for handling network requests.</p>
<p>TimeoutPolicy durations are expressed in the Go <a href="https://godoc.org/time#ParseDuration">Duration format</a>.
Valid time units are &ldquo;ns&rdquo;, &ldquo;us&rdquo; (or &ldquo;µs&rdquo;), &ldquo;ms&rdquo;, &ldquo;s&rdquo;, &ldquo;m&rdquo;, &ldquo;h&rdquo;.
The string &ldquo;infinity&rdquo; is also a valid input and specifies no timeout.
A value of &ldquo;0s&rdquo; will be treated as if the field were not set, i.e. by using Envoy&rsquo;s default behavior.</p>
<p>Example input values: &ldquo;300ms&rdquo;, &ldquo;5s&rdquo;, &ldquo;1m&rdquo;.</p>
</p>
<table>
<thead>
<tr>
<th>Field</th>
<th>Description</th>
</tr>
</thead>
<tbody>
<tr>
<td style="white-space:nowrap">
<code>response</code>
<br>
<em>
string
</em>
</td>
<td>
<em>(Optional)</em>
<p>Timeout for receiving a response from the server after processing a request from client.
If not supplied, Envoy&rsquo;s default value of 15s applies.</p>
</td>
</tr>
<tr>
<td style="white-space:nowrap">
<code>idle</code>
<br>
<em>
string
</em>
</td>
<td>
<em>(Optional)</em>
<p>Timeout for how long the proxy should wait while there is no activity during single request/response (for HTTP/1.1) or stream (for HTTP/2).
Timeout will not trigger while HTTP/1.1 connection is idle between two consecutive requests.
If not specified, there is no per-route idle timeout, though a connection manager-wide
stream_idle_timeout default of 5m still applies.</p>
</td>
</tr>
<tr>
<td style="white-space:nowrap">
<code>idleConnection</code>
<br>
<em>
string
</em>
</td>
<td>
<em>(Optional)</em>
<p>Timeout for how long connection from the proxy to the upstream service is kept when there are no active requests.
If not supplied, Envoy&rsquo;s default value of 1h applies.</p>
</td>
</tr>
</tbody>
</table>
<h3 id="projectcontour.io/v1.UpstreamValidation">UpstreamValidation
</h3>
<p>
(<em>Appears on:</em>
<a href="#projectcontour.io/v1.RemoteJWKS">RemoteJWKS</a>, 
<a href="#projectcontour.io/v1.Service">Service</a>, 
<a href="#projectcontour.io/v1alpha1.ExtensionServiceSpec">ExtensionServiceSpec</a>)
</p>
<p>
<p>UpstreamValidation defines how to verify the backend service&rsquo;s certificate</p>
</p>
<table>
<thead>
<tr>
<th>Field</th>
<th>Description</th>
</tr>
</thead>
<tbody>
<tr>
<td style="white-space:nowrap">
<code>caSecret</code>
<br>
<em>
string
</em>
</td>
<td>
<p>Name or namespaced name of the Kubernetes secret used to validate the certificate presented by the backend.
The secret must contain key named ca.crt.</p>
</td>
</tr>
<tr>
<td style="white-space:nowrap">
<code>subjectName</code>
<br>
<em>
string
</em>
</td>
<td>
<p>Key which is expected to be present in the &lsquo;subjectAltName&rsquo; of the presented certificate.</p>
</td>
</tr>
</tbody>
</table>
<h3 id="projectcontour.io/v1.VirtualHost">VirtualHost
</h3>
<p>
(<em>Appears on:</em>
<a href="#projectcontour.io/v1.HTTPProxySpec">HTTPProxySpec</a>)
</p>
<p>
<p>VirtualHost appears at most once. If it is present, the object is considered
to be a &ldquo;root&rdquo;.</p>
</p>
<table>
<thead>
<tr>
<th>Field</th>
<th>Description</th>
</tr>
</thead>
<tbody>
<tr>
<td style="white-space:nowrap">
<code>fqdn</code>
<br>
<em>
string
</em>
</td>
<td>
<p>The fully qualified domain name of the root of the ingress tree
all leaves of the DAG rooted at this object relate to the fqdn.</p>
</td>
</tr>
<tr>
<td style="white-space:nowrap">
<code>tls</code>
<br>
<em>
<a href="#projectcontour.io/v1.TLS">
TLS
</a>
</em>
</td>
<td>
<em>(Optional)</em>
<p>If present the fields describes TLS properties of the virtual
host. The SNI names that will be matched on are described in fqdn,
the tls.secretName secret must contain a certificate that itself
contains a name that matches the FQDN.</p>
</td>
</tr>
<tr>
<td style="white-space:nowrap">
<code>authorization</code>
<br>
<em>
<a href="#projectcontour.io/v1.AuthorizationServer">
AuthorizationServer
</a>
</em>
</td>
<td>
<em>(Optional)</em>
<p>This field configures an extension service to perform
authorization for this virtual host. Authorization can
only be configured on virtual hosts that have TLS enabled.
If the TLS configuration requires client certificate
validation, the client certificate is always included in the
authentication check request.</p>
</td>
</tr>
<tr>
<td style="white-space:nowrap">
<code>corsPolicy</code>
<br>
<em>
<a href="#projectcontour.io/v1.CORSPolicy">
CORSPolicy
</a>
</em>
</td>
<td>
<em>(Optional)</em>
<p>Specifies the cross-origin policy to apply to the VirtualHost.</p>
</td>
</tr>
<tr>
<td style="white-space:nowrap">
<code>rateLimitPolicy</code>
<br>
<em>
<a href="#projectcontour.io/v1.RateLimitPolicy">
RateLimitPolicy
</a>
</em>
</td>
<td>
<em>(Optional)</em>
<p>The policy for rate limiting on the virtual host.</p>
</td>
</tr>
<tr>
<td style="white-space:nowrap">
<code>jwtProviders</code>
<br>
<em>
<a href="#projectcontour.io/v1.JWTProvider">
[]JWTProvider
</a>
</em>
</td>
<td>
<em>(Optional)</em>
<p>Providers to use for verifying JSON Web Tokens (JWTs) on the virtual host.</p>
</td>
</tr>
</tbody>
</table>
<hr/>
<h2 id="projectcontour.io/v1alpha1">projectcontour.io/v1alpha1</h2>
<p>
<p>Package v1alpha1 contains API Schema definitions for the projectcontour.io v1alpha1 API group</p>
</p>
Resource Types:
<ul><li>
<a href="#projectcontour.io/v1alpha1.ContourConfiguration">ContourConfiguration</a>
</li><li>
<a href="#projectcontour.io/v1alpha1.ContourDeployment">ContourDeployment</a>
</li><li>
<a href="#projectcontour.io/v1alpha1.ExtensionService">ExtensionService</a>
</li></ul>
<h3 id="projectcontour.io/v1alpha1.ContourConfiguration">ContourConfiguration
</h3>
<p>
<p>ContourConfiguration is the schema for a Contour instance.</p>
</p>
<table>
<thead>
<tr>
<th>Field</th>
<th>Description</th>
</tr>
</thead>
<tbody>
<tr>
<td>
<code>apiVersion</code></br>
string</td>
<td>
<code>
projectcontour.io/v1alpha1
</code>
</td>
</tr>
<tr>
<td>
<code>kind</code></br>
string
</td>
<td><code>ContourConfiguration</code></td>
</tr>
<tr>
<td style="white-space:nowrap">
<code>metadata</code>
<br>
<em>
<a href="https://kubernetes.io/docs/reference/generated/kubernetes-api/v1.18/#objectmeta-v1-meta">
Kubernetes meta/v1.ObjectMeta
</a>
</em>
</td>
<td>
Refer to the Kubernetes API documentation for the fields of the
<code>metadata</code> field.
</td>
</tr>
<tr>
<td style="white-space:nowrap">
<code>spec</code>
<br>
<em>
<a href="#projectcontour.io/v1alpha1.ContourConfigurationSpec">
ContourConfigurationSpec
</a>
</em>
</td>
<td>
<br>
<br>
<table style="border:none">
<tr>
<td style="white-space:nowrap">
<code>xdsServer</code>
<br>
<em>
<a href="#projectcontour.io/v1alpha1.XDSServerConfig">
XDSServerConfig
</a>
</em>
</td>
<td>
<em>(Optional)</em>
<p>XDSServer contains parameters for the xDS server.</p>
</td>
</tr>
<tr>
<td style="white-space:nowrap">
<code>ingress</code>
<br>
<em>
<a href="#projectcontour.io/v1alpha1.IngressConfig">
IngressConfig
</a>
</em>
</td>
<td>
<em>(Optional)</em>
<p>Ingress contains parameters for ingress options.</p>
</td>
</tr>
<tr>
<td style="white-space:nowrap">
<code>debug</code>
<br>
<em>
<a href="#projectcontour.io/v1alpha1.DebugConfig">
DebugConfig
</a>
</em>
</td>
<td>
<em>(Optional)</em>
<p>Debug contains parameters to enable debug logging
and debug interfaces inside Contour.</p>
</td>
</tr>
<tr>
<td style="white-space:nowrap">
<code>health</code>
<br>
<em>
<a href="#projectcontour.io/v1alpha1.HealthConfig">
HealthConfig
</a>
</em>
</td>
<td>
<em>(Optional)</em>
<p>Health defines the endpoints Contour uses to serve health checks.</p>
<p>Contour&rsquo;s default is { address: &ldquo;0.0.0.0&rdquo;, port: 8000 }.</p>
</td>
</tr>
<tr>
<td style="white-space:nowrap">
<code>envoy</code>
<br>
<em>
<a href="#projectcontour.io/v1alpha1.EnvoyConfig">
EnvoyConfig
</a>
</em>
</td>
<td>
<em>(Optional)</em>
<p>Envoy contains parameters for Envoy as well
as how to optionally configure a managed Envoy fleet.</p>
</td>
</tr>
<tr>
<td style="white-space:nowrap">
<code>gateway</code>
<br>
<em>
<a href="#projectcontour.io/v1alpha1.GatewayConfig">
GatewayConfig
</a>
</em>
</td>
<td>
<em>(Optional)</em>
<p>Gateway contains parameters for the gateway-api Gateway that Contour
is configured to serve traffic.</p>
</td>
</tr>
<tr>
<td style="white-space:nowrap">
<code>httpproxy</code>
<br>
<em>
<a href="#projectcontour.io/v1alpha1.HTTPProxyConfig">
HTTPProxyConfig
</a>
</em>
</td>
<td>
<em>(Optional)</em>
<p>HTTPProxy defines parameters on HTTPProxy.</p>
</td>
</tr>
<tr>
<td style="white-space:nowrap">
<code>enableExternalNameService</code>
<br>
<em>
bool
</em>
</td>
<td>
<em>(Optional)</em>
<p>EnableExternalNameService allows processing of ExternalNameServices</p>
<p>Contour&rsquo;s default is false for security reasons.</p>
</td>
</tr>
<tr>
<td style="white-space:nowrap">
<code>rateLimitService</code>
<br>
<em>
<a href="#projectcontour.io/v1alpha1.RateLimitServiceConfig">
RateLimitServiceConfig
</a>
</em>
</td>
<td>
<em>(Optional)</em>
<p>RateLimitService optionally holds properties of the Rate Limit Service
to be used for global rate limiting.</p>
</td>
</tr>
<tr>
<td style="white-space:nowrap">
<code>policy</code>
<br>
<em>
<a href="#projectcontour.io/v1alpha1.PolicyConfig">
PolicyConfig
</a>
</em>
</td>
<td>
<em>(Optional)</em>
<p>Policy specifies default policy applied if not overridden by the user</p>
</td>
</tr>
<tr>
<td style="white-space:nowrap">
<code>metrics</code>
<br>
<em>
<a href="#projectcontour.io/v1alpha1.MetricsConfig">
MetricsConfig
</a>
</em>
</td>
<td>
<em>(Optional)</em>
<p>Metrics defines the endpoint Contour uses to serve metrics.</p>
<p>Contour&rsquo;s default is { address: &ldquo;0.0.0.0&rdquo;, port: 8000 }.</p>
</td>
</tr>
</table>
</td>
</tr>
<tr>
<td style="white-space:nowrap">
<code>status</code>
<br>
<em>
<a href="#projectcontour.io/v1alpha1.ContourConfigurationStatus">
ContourConfigurationStatus
</a>
</em>
</td>
<td>
<em>(Optional)</em>
</td>
</tr>
</tbody>
</table>
<h3 id="projectcontour.io/v1alpha1.ContourDeployment">ContourDeployment
</h3>
<p>
<p>ContourDeployment is the schema for a Contour Deployment.</p>
</p>
<table>
<thead>
<tr>
<th>Field</th>
<th>Description</th>
</tr>
</thead>
<tbody>
<tr>
<td>
<code>apiVersion</code></br>
string</td>
<td>
<code>
projectcontour.io/v1alpha1
</code>
</td>
</tr>
<tr>
<td>
<code>kind</code></br>
string
</td>
<td><code>ContourDeployment</code></td>
</tr>
<tr>
<td style="white-space:nowrap">
<code>metadata</code>
<br>
<em>
<a href="https://kubernetes.io/docs/reference/generated/kubernetes-api/v1.18/#objectmeta-v1-meta">
Kubernetes meta/v1.ObjectMeta
</a>
</em>
</td>
<td>
Refer to the Kubernetes API documentation for the fields of the
<code>metadata</code> field.
</td>
</tr>
<tr>
<td style="white-space:nowrap">
<code>spec</code>
<br>
<em>
<a href="#projectcontour.io/v1alpha1.ContourDeploymentSpec">
ContourDeploymentSpec
</a>
</em>
</td>
<td>
<br>
<br>
<table style="border:none">
<tr>
<td style="white-space:nowrap">
<code>contour</code>
<br>
<em>
<a href="#projectcontour.io/v1alpha1.ContourSettings">
ContourSettings
</a>
</em>
</td>
<td>
<em>(Optional)</em>
<p>Contour specifies deployment-time settings for the Contour
part of the installation, i.e. the xDS server/control plane
and associated resources, including things like replica count
for the Deployment, and node placement constraints for the pods.</p>
</td>
</tr>
<tr>
<td style="white-space:nowrap">
<code>envoy</code>
<br>
<em>
<a href="#projectcontour.io/v1alpha1.EnvoySettings">
EnvoySettings
</a>
</em>
</td>
<td>
<em>(Optional)</em>
<p>Envoy specifies deployment-time settings for the Envoy
part of the installation, i.e. the xDS client/data plane
and associated resources, including things like the workload
type to use (DaemonSet or Deployment), node placement constraints
for the pods, and various options for the Envoy service.</p>
</td>
</tr>
<tr>
<td style="white-space:nowrap">
<code>runtimeSettings</code>
<br>
<em>
<a href="#projectcontour.io/v1alpha1.ContourConfigurationSpec">
ContourConfigurationSpec
</a>
</em>
</td>
<td>
<em>(Optional)</em>
<p>RuntimeSettings is a ContourConfiguration spec to be used when
provisioning a Contour instance that will influence aspects of
the Contour instance&rsquo;s runtime behavior.</p>
</td>
</tr>
</table>
</td>
</tr>
<tr>
<td style="white-space:nowrap">
<code>status</code>
<br>
<em>
<a href="#projectcontour.io/v1alpha1.ContourDeploymentStatus">
ContourDeploymentStatus
</a>
</em>
</td>
<td>
</td>
</tr>
</tbody>
</table>
<h3 id="projectcontour.io/v1alpha1.ExtensionService">ExtensionService
</h3>
<p>
<p>ExtensionService is the schema for the Contour extension services API.
An ExtensionService resource binds a network service to the Contour
API so that Contour API features can be implemented by collaborating
components.</p>
</p>
<table>
<thead>
<tr>
<th>Field</th>
<th>Description</th>
</tr>
</thead>
<tbody>
<tr>
<td>
<code>apiVersion</code></br>
string</td>
<td>
<code>
projectcontour.io/v1alpha1
</code>
</td>
</tr>
<tr>
<td>
<code>kind</code></br>
string
</td>
<td><code>ExtensionService</code></td>
</tr>
<tr>
<td style="white-space:nowrap">
<code>metadata</code>
<br>
<em>
<a href="https://kubernetes.io/docs/reference/generated/kubernetes-api/v1.18/#objectmeta-v1-meta">
Kubernetes meta/v1.ObjectMeta
</a>
</em>
</td>
<td>
Refer to the Kubernetes API documentation for the fields of the
<code>metadata</code> field.
</td>
</tr>
<tr>
<td style="white-space:nowrap">
<code>spec</code>
<br>
<em>
<a href="#projectcontour.io/v1alpha1.ExtensionServiceSpec">
ExtensionServiceSpec
</a>
</em>
</td>
<td>
<br>
<br>
<table style="border:none">
<tr>
<td style="white-space:nowrap">
<code>services</code>
<br>
<em>
<a href="#projectcontour.io/v1alpha1.ExtensionServiceTarget">
[]ExtensionServiceTarget
</a>
</em>
</td>
<td>
<p>Services specifies the set of Kubernetes Service resources that
receive GRPC extension API requests.
If no weights are specified for any of the entries in
this array, traffic will be spread evenly across all the
services.
Otherwise, traffic is balanced proportionally to the
Weight field in each entry.</p>
</td>
</tr>
<tr>
<td style="white-space:nowrap">
<code>validation</code>
<br>
<em>
<a href="#projectcontour.io/v1.UpstreamValidation">
UpstreamValidation
</a>
</em>
</td>
<td>
<em>(Optional)</em>
<p>UpstreamValidation defines how to verify the backend service&rsquo;s certificate</p>
</td>
</tr>
<tr>
<td style="white-space:nowrap">
<code>protocol</code>
<br>
<em>
string
</em>
</td>
<td>
<em>(Optional)</em>
<p>Protocol may be used to specify (or override) the protocol used to reach this Service.
Values may be h2 or h2c. If omitted, protocol-selection falls back on Service annotations.</p>
</td>
</tr>
<tr>
<td style="white-space:nowrap">
<code>loadBalancerPolicy</code>
<br>
<em>
<a href="#projectcontour.io/v1.LoadBalancerPolicy">
LoadBalancerPolicy
</a>
</em>
</td>
<td>
<em>(Optional)</em>
<p>The policy for load balancing GRPC service requests. Note that the
<code>Cookie</code> and <code>RequestHash</code> load balancing strategies cannot be used
here.</p>
</td>
</tr>
<tr>
<td style="white-space:nowrap">
<code>timeoutPolicy</code>
<br>
<em>
<a href="#projectcontour.io/v1.TimeoutPolicy">
TimeoutPolicy
</a>
</em>
</td>
<td>
<em>(Optional)</em>
<p>The timeout policy for requests to the services.</p>
</td>
</tr>
<tr>
<td style="white-space:nowrap">
<code>protocolVersion</code>
<br>
<em>
<a href="#projectcontour.io/v1alpha1.ExtensionProtocolVersion">
ExtensionProtocolVersion
</a>
</em>
</td>
<td>
<em>(Optional)</em>
<p>This field sets the version of the GRPC protocol that Envoy uses to
send requests to the extension service. Since Contour always uses the
v3 Envoy API, this is currently fixed at &ldquo;v3&rdquo;. However, other
protocol options will be available in future.</p>
</td>
</tr>
</table>
</td>
</tr>
<tr>
<td style="white-space:nowrap">
<code>status</code>
<br>
<em>
<a href="#projectcontour.io/v1alpha1.ExtensionServiceStatus">
ExtensionServiceStatus
</a>
</em>
</td>
<td>
</td>
</tr>
</tbody>
</table>
<h3 id="projectcontour.io/v1alpha1.AccessLogFormatString">AccessLogFormatString
(<code>string</code> alias)</p></h3>
<p>
</p>
<h3 id="projectcontour.io/v1alpha1.AccessLogJSONFields">AccessLogJSONFields
(<code>[]string</code> alias)</p></h3>
<p>
(<em>Appears on:</em>
<a href="#projectcontour.io/v1alpha1.EnvoyLogging">EnvoyLogging</a>)
</p>
<p>
</p>
<h3 id="projectcontour.io/v1alpha1.AccessLogLevel">AccessLogLevel
(<code>string</code> alias)</p></h3>
<p>
(<em>Appears on:</em>
<a href="#projectcontour.io/v1alpha1.EnvoyLogging">EnvoyLogging</a>)
</p>
<p>
</p>
<table>
<thead>
<tr>
<th>Value</th>
<th>Description</th>
</tr>
</thead>
<tbody><tr><td><p>&#34;disabled&#34;</p></td>
<td><p>Disable the access log.</p>
</td>
</tr><tr><td><p>&#34;error&#34;</p></td>
<td><p>Log only requests that result in an error.</p>
</td>
</tr><tr><td><p>&#34;info&#34;</p></td>
<td><p>Log all requests. This is the default.</p>
</td>
</tr></tbody>
</table>
<h3 id="projectcontour.io/v1alpha1.AccessLogType">AccessLogType
(<code>string</code> alias)</p></h3>
<p>
(<em>Appears on:</em>
<a href="#projectcontour.io/v1alpha1.EnvoyLogging">EnvoyLogging</a>)
</p>
<p>
<p>AccessLogType is the name of a supported access logging mechanism.</p>
</p>
<table>
<thead>
<tr>
<th>Value</th>
<th>Description</th>
</tr>
</thead>
<tbody><tr><td><p>&#34;envoy&#34;</p></td>
<td><p>DefaultAccessLogType is the default access log format.</p>
</td>
</tr><tr><td><p>&#34;envoy&#34;</p></td>
<td><p>Set the Envoy access logging to Envoy&rsquo;s standard format.
Can be customized using <code>accessLogFormatString</code>.</p>
</td>
</tr><tr><td><p>&#34;json&#34;</p></td>
<td><p>Set the Envoy access logging to a JSON format.
Can be customized using <code>jsonFields</code>.</p>
</td>
</tr></tbody>
</table>
<h3 id="projectcontour.io/v1alpha1.ClusterDNSFamilyType">ClusterDNSFamilyType
(<code>string</code> alias)</p></h3>
<p>
(<em>Appears on:</em>
<a href="#projectcontour.io/v1alpha1.ClusterParameters">ClusterParameters</a>)
</p>
<p>
<p>ClusterDNSFamilyType is the Ip family to use for resolving DNS
names in an Envoy cluster config.</p>
</p>
<table>
<thead>
<tr>
<th>Value</th>
<th>Description</th>
</tr>
</thead>
<tbody><tr><td><p>&#34;auto&#34;</p></td>
<td><p>DNS lookups will do a v6 lookup first, followed by a v4 if that fails.</p>
</td>
</tr><tr><td><p>&#34;v4&#34;</p></td>
<td><p>DNS lookups will only attempt v4 queries.</p>
</td>
</tr><tr><td><p>&#34;v6&#34;</p></td>
<td><p>DNS lookups will only attempt v6 queries.</p>
</td>
</tr></tbody>
</table>
<h3 id="projectcontour.io/v1alpha1.ClusterParameters">ClusterParameters
</h3>
<p>
(<em>Appears on:</em>
<a href="#projectcontour.io/v1alpha1.EnvoyConfig">EnvoyConfig</a>)
</p>
<p>
<p>ClusterParameters holds various configurable cluster values.</p>
</p>
<table>
<thead>
<tr>
<th>Field</th>
<th>Description</th>
</tr>
</thead>
<tbody>
<tr>
<td style="white-space:nowrap">
<code>dnsLookupFamily</code>
<br>
<em>
<a href="#projectcontour.io/v1alpha1.ClusterDNSFamilyType">
ClusterDNSFamilyType
</a>
</em>
</td>
<td>
<em>(Optional)</em>
<p>DNSLookupFamily defines how external names are looked up
When configured as V4, the DNS resolver will only perform a lookup
for addresses in the IPv4 family. If V6 is configured, the DNS resolver
will only perform a lookup for addresses in the IPv6 family.
If AUTO is configured, the DNS resolver will first perform a lookup
for addresses in the IPv6 family and fallback to a lookup for addresses
in the IPv4 family.
Note: This only applies to externalName clusters.</p>
<p>See <a href="https://www.envoyproxy.io/docs/envoy/latest/api-v3/config/cluster/v3/cluster.proto.html#envoy-v3-api-enum-config-cluster-v3-cluster-dnslookupfamily">https://www.envoyproxy.io/docs/envoy/latest/api-v3/config/cluster/v3/cluster.proto.html#envoy-v3-api-enum-config-cluster-v3-cluster-dnslookupfamily</a>
for more information.</p>
<p>Values: <code>auto</code> (default), <code>v4</code>, <code>v6</code>.</p>
<p>Other values will produce an error.</p>
</td>
</tr>
</tbody>
</table>
<h3 id="projectcontour.io/v1alpha1.ContourConfigurationSpec">ContourConfigurationSpec
</h3>
<p>
(<em>Appears on:</em>
<a href="#projectcontour.io/v1alpha1.ContourConfiguration">ContourConfiguration</a>, 
<a href="#projectcontour.io/v1alpha1.ContourDeploymentSpec">ContourDeploymentSpec</a>)
</p>
<p>
<p>ContourConfigurationSpec represents a configuration of a Contour controller.
It contains most of all the options that can be customized, the
other remaining options being command line flags.</p>
</p>
<table>
<thead>
<tr>
<th>Field</th>
<th>Description</th>
</tr>
</thead>
<tbody>
<tr>
<td style="white-space:nowrap">
<code>xdsServer</code>
<br>
<em>
<a href="#projectcontour.io/v1alpha1.XDSServerConfig">
XDSServerConfig
</a>
</em>
</td>
<td>
<em>(Optional)</em>
<p>XDSServer contains parameters for the xDS server.</p>
</td>
</tr>
<tr>
<td style="white-space:nowrap">
<code>ingress</code>
<br>
<em>
<a href="#projectcontour.io/v1alpha1.IngressConfig">
IngressConfig
</a>
</em>
</td>
<td>
<em>(Optional)</em>
<p>Ingress contains parameters for ingress options.</p>
</td>
</tr>
<tr>
<td style="white-space:nowrap">
<code>debug</code>
<br>
<em>
<a href="#projectcontour.io/v1alpha1.DebugConfig">
DebugConfig
</a>
</em>
</td>
<td>
<em>(Optional)</em>
<p>Debug contains parameters to enable debug logging
and debug interfaces inside Contour.</p>
</td>
</tr>
<tr>
<td style="white-space:nowrap">
<code>health</code>
<br>
<em>
<a href="#projectcontour.io/v1alpha1.HealthConfig">
HealthConfig
</a>
</em>
</td>
<td>
<em>(Optional)</em>
<p>Health defines the endpoints Contour uses to serve health checks.</p>
<p>Contour&rsquo;s default is { address: &ldquo;0.0.0.0&rdquo;, port: 8000 }.</p>
</td>
</tr>
<tr>
<td style="white-space:nowrap">
<code>envoy</code>
<br>
<em>
<a href="#projectcontour.io/v1alpha1.EnvoyConfig">
EnvoyConfig
</a>
</em>
</td>
<td>
<em>(Optional)</em>
<p>Envoy contains parameters for Envoy as well
as how to optionally configure a managed Envoy fleet.</p>
</td>
</tr>
<tr>
<td style="white-space:nowrap">
<code>gateway</code>
<br>
<em>
<a href="#projectcontour.io/v1alpha1.GatewayConfig">
GatewayConfig
</a>
</em>
</td>
<td>
<em>(Optional)</em>
<p>Gateway contains parameters for the gateway-api Gateway that Contour
is configured to serve traffic.</p>
</td>
</tr>
<tr>
<td style="white-space:nowrap">
<code>httpproxy</code>
<br>
<em>
<a href="#projectcontour.io/v1alpha1.HTTPProxyConfig">
HTTPProxyConfig
</a>
</em>
</td>
<td>
<em>(Optional)</em>
<p>HTTPProxy defines parameters on HTTPProxy.</p>
</td>
</tr>
<tr>
<td style="white-space:nowrap">
<code>enableExternalNameService</code>
<br>
<em>
bool
</em>
</td>
<td>
<em>(Optional)</em>
<p>EnableExternalNameService allows processing of ExternalNameServices</p>
<p>Contour&rsquo;s default is false for security reasons.</p>
</td>
</tr>
<tr>
<td style="white-space:nowrap">
<code>rateLimitService</code>
<br>
<em>
<a href="#projectcontour.io/v1alpha1.RateLimitServiceConfig">
RateLimitServiceConfig
</a>
</em>
</td>
<td>
<em>(Optional)</em>
<p>RateLimitService optionally holds properties of the Rate Limit Service
to be used for global rate limiting.</p>
</td>
</tr>
<tr>
<td style="white-space:nowrap">
<code>policy</code>
<br>
<em>
<a href="#projectcontour.io/v1alpha1.PolicyConfig">
PolicyConfig
</a>
</em>
</td>
<td>
<em>(Optional)</em>
<p>Policy specifies default policy applied if not overridden by the user</p>
</td>
</tr>
<tr>
<td style="white-space:nowrap">
<code>metrics</code>
<br>
<em>
<a href="#projectcontour.io/v1alpha1.MetricsConfig">
MetricsConfig
</a>
</em>
</td>
<td>
<em>(Optional)</em>
<p>Metrics defines the endpoint Contour uses to serve metrics.</p>
<p>Contour&rsquo;s default is { address: &ldquo;0.0.0.0&rdquo;, port: 8000 }.</p>
</td>
</tr>
</tbody>
</table>
<h3 id="projectcontour.io/v1alpha1.ContourConfigurationStatus">ContourConfigurationStatus
</h3>
<p>
(<em>Appears on:</em>
<a href="#projectcontour.io/v1alpha1.ContourConfiguration">ContourConfiguration</a>)
</p>
<p>
<p>ContourConfigurationStatus defines the observed state of a ContourConfiguration resource.</p>
</p>
<table>
<thead>
<tr>
<th>Field</th>
<th>Description</th>
</tr>
</thead>
<tbody>
<tr>
<td style="white-space:nowrap">
<code>conditions</code>
<br>
<em>
<a href="#projectcontour.io/v1.DetailedCondition">
[]DetailedCondition
</a>
</em>
</td>
<td>
<em>(Optional)</em>
<p>Conditions contains the current status of the Contour resource.</p>
<p>Contour will update a single condition, <code>Valid</code>, that is in normal-true polarity.</p>
<p>Contour will not modify any other Conditions set in this block,
in case some other controller wants to add a Condition.</p>
</td>
</tr>
</tbody>
</table>
<h3 id="projectcontour.io/v1alpha1.ContourDeploymentSpec">ContourDeploymentSpec
</h3>
<p>
(<em>Appears on:</em>
<a href="#projectcontour.io/v1alpha1.ContourDeployment">ContourDeployment</a>)
</p>
<p>
<p>ContourDeploymentSpec specifies options for how a Contour
instance should be provisioned.</p>
</p>
<table>
<thead>
<tr>
<th>Field</th>
<th>Description</th>
</tr>
</thead>
<tbody>
<tr>
<td style="white-space:nowrap">
<code>contour</code>
<br>
<em>
<a href="#projectcontour.io/v1alpha1.ContourSettings">
ContourSettings
</a>
</em>
</td>
<td>
<em>(Optional)</em>
<p>Contour specifies deployment-time settings for the Contour
part of the installation, i.e. the xDS server/control plane
and associated resources, including things like replica count
for the Deployment, and node placement constraints for the pods.</p>
</td>
</tr>
<tr>
<td style="white-space:nowrap">
<code>envoy</code>
<br>
<em>
<a href="#projectcontour.io/v1alpha1.EnvoySettings">
EnvoySettings
</a>
</em>
</td>
<td>
<em>(Optional)</em>
<p>Envoy specifies deployment-time settings for the Envoy
part of the installation, i.e. the xDS client/data plane
and associated resources, including things like the workload
type to use (DaemonSet or Deployment), node placement constraints
for the pods, and various options for the Envoy service.</p>
</td>
</tr>
<tr>
<td style="white-space:nowrap">
<code>runtimeSettings</code>
<br>
<em>
<a href="#projectcontour.io/v1alpha1.ContourConfigurationSpec">
ContourConfigurationSpec
</a>
</em>
</td>
<td>
<em>(Optional)</em>
<p>RuntimeSettings is a ContourConfiguration spec to be used when
provisioning a Contour instance that will influence aspects of
the Contour instance&rsquo;s runtime behavior.</p>
</td>
</tr>
</tbody>
</table>
<h3 id="projectcontour.io/v1alpha1.ContourDeploymentStatus">ContourDeploymentStatus
</h3>
<p>
(<em>Appears on:</em>
<a href="#projectcontour.io/v1alpha1.ContourDeployment">ContourDeployment</a>)
</p>
<p>
<p>ContourDeploymentStatus defines the observed state of a ContourDeployment resource.</p>
</p>
<table>
<thead>
<tr>
<th>Field</th>
<th>Description</th>
</tr>
</thead>
<tbody>
<tr>
<td style="white-space:nowrap">
<code>conditions</code>
<br>
<em>
<a href="https://kubernetes.io/docs/reference/generated/kubernetes-api/v1.18/#condition-v1-meta">
[]Kubernetes meta/v1.Condition
</a>
</em>
</td>
<td>
<em>(Optional)</em>
<p>Conditions describe the current conditions of the ContourDeployment resource.</p>
</td>
</tr>
</tbody>
</table>
<h3 id="projectcontour.io/v1alpha1.ContourSettings">ContourSettings
</h3>
<p>
(<em>Appears on:</em>
<a href="#projectcontour.io/v1alpha1.ContourDeploymentSpec">ContourDeploymentSpec</a>)
</p>
<p>
<p>ContourSettings contains settings for the Contour part of the installation,
i.e. the xDS server/control plane and associated resources.</p>
</p>
<table>
<thead>
<tr>
<th>Field</th>
<th>Description</th>
</tr>
</thead>
<tbody>
<tr>
<td style="white-space:nowrap">
<code>replicas</code>
<br>
<em>
int32
</em>
</td>
<td>
<p>Replicas is the desired number of Contour replicas. If unset,
defaults to 2.</p>
</td>
</tr>
<tr>
<td style="white-space:nowrap">
<code>nodePlacement</code>
<br>
<em>
<a href="#projectcontour.io/v1alpha1.NodePlacement">
NodePlacement
</a>
</em>
</td>
<td>
<em>(Optional)</em>
<p>NodePlacement describes node scheduling configuration of Contour pods.</p>
</td>
</tr>
<tr>
<td style="white-space:nowrap">
<code>kubernetesLogLevel</code>
<br>
<em>
byte
</em>
</td>
<td>
<em>(Optional)</em>
<p>KubernetesLogLevel Enable Kubernetes client debug logging with log level. If unset,
defaults to 0.</p>
</td>
</tr>
<tr>
<td style="white-space:nowrap">
<code>logLevel</code>
<br>
<em>
<a href="#projectcontour.io/v1alpha1.LogLevel">
LogLevel
</a>
</em>
</td>
<td>
<em>(Optional)</em>
<p>LogLevel sets the log level for Contour
Allowed values are &ldquo;info&rdquo;, &ldquo;debug&rdquo;.</p>
</td>
</tr>
</tbody>
</table>
<h3 id="projectcontour.io/v1alpha1.DebugConfig">DebugConfig
</h3>
<p>
(<em>Appears on:</em>
<a href="#projectcontour.io/v1alpha1.ContourConfigurationSpec">ContourConfigurationSpec</a>)
</p>
<p>
<p>DebugConfig contains Contour specific troubleshooting options.</p>
</p>
<table>
<thead>
<tr>
<th>Field</th>
<th>Description</th>
</tr>
</thead>
<tbody>
<tr>
<td style="white-space:nowrap">
<code>address</code>
<br>
<em>
string
</em>
</td>
<td>
<em>(Optional)</em>
<p>Defines the Contour debug address interface.</p>
<p>Contour&rsquo;s default is &ldquo;127.0.0.1&rdquo;.</p>
</td>
</tr>
<tr>
<td style="white-space:nowrap">
<code>port</code>
<br>
<em>
int
</em>
</td>
<td>
<em>(Optional)</em>
<p>Defines the Contour debug address port.</p>
<p>Contour&rsquo;s default is 6060.</p>
</td>
</tr>
</tbody>
</table>
<h3 id="projectcontour.io/v1alpha1.EnvoyConfig">EnvoyConfig
</h3>
<p>
(<em>Appears on:</em>
<a href="#projectcontour.io/v1alpha1.ContourConfigurationSpec">ContourConfigurationSpec</a>)
</p>
<p>
<p>EnvoyConfig defines how Envoy is to be Configured from Contour.</p>
</p>
<table>
<thead>
<tr>
<th>Field</th>
<th>Description</th>
</tr>
</thead>
<tbody>
<tr>
<td style="white-space:nowrap">
<code>listener</code>
<br>
<em>
<a href="#projectcontour.io/v1alpha1.EnvoyListenerConfig">
EnvoyListenerConfig
</a>
</em>
</td>
<td>
<em>(Optional)</em>
<p>Listener hold various configurable Envoy listener values.</p>
</td>
</tr>
<tr>
<td style="white-space:nowrap">
<code>service</code>
<br>
<em>
<a href="#projectcontour.io/v1alpha1.NamespacedName">
NamespacedName
</a>
</em>
</td>
<td>
<em>(Optional)</em>
<p>Service holds Envoy service parameters for setting Ingress status.</p>
<p>Contour&rsquo;s default is { namespace: &ldquo;projectcontour&rdquo;, name: &ldquo;envoy&rdquo; }.</p>
</td>
</tr>
<tr>
<td style="white-space:nowrap">
<code>http</code>
<br>
<em>
<a href="#projectcontour.io/v1alpha1.EnvoyListener">
EnvoyListener
</a>
</em>
</td>
<td>
<em>(Optional)</em>
<p>Defines the HTTP Listener for Envoy.</p>
<p>Contour&rsquo;s default is { address: &ldquo;0.0.0.0&rdquo;, port: 8080, accessLog: &ldquo;/dev/stdout&rdquo; }.</p>
</td>
</tr>
<tr>
<td style="white-space:nowrap">
<code>https</code>
<br>
<em>
<a href="#projectcontour.io/v1alpha1.EnvoyListener">
EnvoyListener
</a>
</em>
</td>
<td>
<em>(Optional)</em>
<p>Defines the HTTPS Listener for Envoy.</p>
<p>Contour&rsquo;s default is { address: &ldquo;0.0.0.0&rdquo;, port: 8443, accessLog: &ldquo;/dev/stdout&rdquo; }.</p>
</td>
</tr>
<tr>
<td style="white-space:nowrap">
<code>health</code>
<br>
<em>
<a href="#projectcontour.io/v1alpha1.HealthConfig">
HealthConfig
</a>
</em>
</td>
<td>
<em>(Optional)</em>
<p>Health defines the endpoint Envoy uses to serve health checks.</p>
<p>Contour&rsquo;s default is { address: &ldquo;0.0.0.0&rdquo;, port: 8002 }.</p>
</td>
</tr>
<tr>
<td style="white-space:nowrap">
<code>metrics</code>
<br>
<em>
<a href="#projectcontour.io/v1alpha1.MetricsConfig">
MetricsConfig
</a>
</em>
</td>
<td>
<em>(Optional)</em>
<p>Metrics defines the endpoint Envoy uses to serve metrics.</p>
<p>Contour&rsquo;s default is { address: &ldquo;0.0.0.0&rdquo;, port: 8002 }.</p>
</td>
</tr>
<tr>
<td style="white-space:nowrap">
<code>clientCertificate</code>
<br>
<em>
<a href="#projectcontour.io/v1alpha1.NamespacedName">
NamespacedName
</a>
</em>
</td>
<td>
<em>(Optional)</em>
<p>ClientCertificate defines the namespace/name of the Kubernetes
secret containing the client certificate and private key
to be used when establishing TLS connection to upstream
cluster.</p>
</td>
</tr>
<tr>
<td style="white-space:nowrap">
<code>logging</code>
<br>
<em>
<a href="#projectcontour.io/v1alpha1.EnvoyLogging">
EnvoyLogging
</a>
</em>
</td>
<td>
<em>(Optional)</em>
<p>Logging defines how Envoy&rsquo;s logs can be configured.</p>
</td>
</tr>
<tr>
<td style="white-space:nowrap">
<code>defaultHTTPVersions</code>
<br>
<em>
<a href="#projectcontour.io/v1alpha1.HTTPVersionType">
[]HTTPVersionType
</a>
</em>
</td>
<td>
<em>(Optional)</em>
<p>DefaultHTTPVersions defines the default set of HTTPS
versions the proxy should accept. HTTP versions are
strings of the form &ldquo;HTTP/xx&rdquo;. Supported versions are
&ldquo;HTTP/1.1&rdquo; and &ldquo;HTTP/2&rdquo;.</p>
<p>Values: <code>HTTP/1.1</code>, <code>HTTP/2</code> (default: both).</p>
<p>Other values will produce an error.</p>
</td>
</tr>
<tr>
<td style="white-space:nowrap">
<code>timeouts</code>
<br>
<em>
<a href="#projectcontour.io/v1alpha1.TimeoutParameters">
TimeoutParameters
</a>
</em>
</td>
<td>
<em>(Optional)</em>
<p>Timeouts holds various configurable timeouts that can
be set in the config file.</p>
</td>
</tr>
<tr>
<td style="white-space:nowrap">
<code>cluster</code>
<br>
<em>
<a href="#projectcontour.io/v1alpha1.ClusterParameters">
ClusterParameters
</a>
</em>
</td>
<td>
<em>(Optional)</em>
<p>Cluster holds various configurable Envoy cluster values that can
be set in the config file.</p>
</td>
</tr>
<tr>
<td style="white-space:nowrap">
<code>network</code>
<br>
<em>
<a href="#projectcontour.io/v1alpha1.NetworkParameters">
NetworkParameters
</a>
</em>
</td>
<td>
<em>(Optional)</em>
<p>Network holds various configurable Envoy network values.</p>
</td>
</tr>
</tbody>
</table>
<h3 id="projectcontour.io/v1alpha1.EnvoyListener">EnvoyListener
</h3>
<p>
(<em>Appears on:</em>
<a href="#projectcontour.io/v1alpha1.EnvoyConfig">EnvoyConfig</a>)
</p>
<p>
<p>EnvoyListener defines parameters for an Envoy Listener.</p>
</p>
<table>
<thead>
<tr>
<th>Field</th>
<th>Description</th>
</tr>
</thead>
<tbody>
<tr>
<td style="white-space:nowrap">
<code>address</code>
<br>
<em>
string
</em>
</td>
<td>
<em>(Optional)</em>
<p>Defines an Envoy Listener Address.</p>
</td>
</tr>
<tr>
<td style="white-space:nowrap">
<code>port</code>
<br>
<em>
int
</em>
</td>
<td>
<em>(Optional)</em>
<p>Defines an Envoy listener Port.</p>
</td>
</tr>
<tr>
<td style="white-space:nowrap">
<code>accessLog</code>
<br>
<em>
string
</em>
</td>
<td>
<em>(Optional)</em>
<p>AccessLog defines where Envoy logs are outputted for this listener.</p>
</td>
</tr>
</tbody>
</table>
<h3 id="projectcontour.io/v1alpha1.EnvoyListenerConfig">EnvoyListenerConfig
</h3>
<p>
(<em>Appears on:</em>
<a href="#projectcontour.io/v1alpha1.EnvoyConfig">EnvoyConfig</a>)
</p>
<p>
<p>EnvoyListenerConfig hold various configurable Envoy listener values.</p>
</p>
<table>
<thead>
<tr>
<th>Field</th>
<th>Description</th>
</tr>
</thead>
<tbody>
<tr>
<td style="white-space:nowrap">
<code>useProxyProtocol</code>
<br>
<em>
bool
</em>
</td>
<td>
<em>(Optional)</em>
<p>Use PROXY protocol for all listeners.</p>
<p>Contour&rsquo;s default is false.</p>
</td>
</tr>
<tr>
<td style="white-space:nowrap">
<code>disableAllowChunkedLength</code>
<br>
<em>
bool
</em>
</td>
<td>
<em>(Optional)</em>
<p>DisableAllowChunkedLength disables the RFC-compliant Envoy behavior to
strip the &ldquo;Content-Length&rdquo; header if &ldquo;Transfer-Encoding: chunked&rdquo; is
also set. This is an emergency off-switch to revert back to Envoy&rsquo;s
default behavior in case of failures. Please file an issue if failures
are encountered.
See: <a href="https://github.com/projectcontour/contour/issues/3221">https://github.com/projectcontour/contour/issues/3221</a></p>
<p>Contour&rsquo;s default is false.</p>
</td>
</tr>
<tr>
<td style="white-space:nowrap">
<code>disableMergeSlashes</code>
<br>
<em>
bool
</em>
</td>
<td>
<em>(Optional)</em>
<p>DisableMergeSlashes disables Envoy&rsquo;s non-standard merge_slashes path transformation option
which strips duplicate slashes from request URL paths.</p>
<p>Contour&rsquo;s default is false.</p>
</td>
</tr>
<tr>
<td style="white-space:nowrap">
<code>connectionBalancer</code>
<br>
<em>
string
</em>
</td>
<td>
<em>(Optional)</em>
<p>ConnectionBalancer. If the value is exact, the listener will use the exact connection balancer
See <a href="https://www.envoyproxy.io/docs/envoy/latest/api-v2/api/v2/listener.proto#envoy-api-msg-listener-connectionbalanceconfig">https://www.envoyproxy.io/docs/envoy/latest/api-v2/api/v2/listener.proto#envoy-api-msg-listener-connectionbalanceconfig</a>
for more information.</p>
<p>Values: (empty string): use the default ConnectionBalancer, <code>exact</code>: use the Exact ConnectionBalancer.</p>
<p>Other values will produce an error.</p>
</td>
</tr>
<tr>
<td style="white-space:nowrap">
<code>tls</code>
<br>
<em>
<a href="#projectcontour.io/v1alpha1.EnvoyTLS">
EnvoyTLS
</a>
</em>
</td>
<td>
<em>(Optional)</em>
<p>TLS holds various configurable Envoy TLS listener values.</p>
</td>
</tr>
</tbody>
</table>
<h3 id="projectcontour.io/v1alpha1.EnvoyLogging">EnvoyLogging
</h3>
<p>
(<em>Appears on:</em>
<a href="#projectcontour.io/v1alpha1.EnvoyConfig">EnvoyConfig</a>)
</p>
<p>
<p>EnvoyLogging defines how Envoy&rsquo;s logs can be configured.</p>
</p>
<table>
<thead>
<tr>
<th>Field</th>
<th>Description</th>
</tr>
</thead>
<tbody>
<tr>
<td style="white-space:nowrap">
<code>accessLogFormat</code>
<br>
<em>
<a href="#projectcontour.io/v1alpha1.AccessLogType">
AccessLogType
</a>
</em>
</td>
<td>
<em>(Optional)</em>
<p>AccessLogFormat sets the global access log format.</p>
<p>Values: <code>envoy</code> (default), <code>json</code>.</p>
<p>Other values will produce an error.</p>
</td>
</tr>
<tr>
<td style="white-space:nowrap">
<code>accessLogFormatString</code>
<br>
<em>
string
</em>
</td>
<td>
<em>(Optional)</em>
<p>AccessLogFormatString sets the access log format when format is set to <code>envoy</code>.
When empty, Envoy&rsquo;s default format is used.</p>
</td>
</tr>
<tr>
<td style="white-space:nowrap">
<code>accessLogJSONFields</code>
<br>
<em>
<a href="#projectcontour.io/v1alpha1.AccessLogJSONFields">
AccessLogJSONFields
</a>
</em>
</td>
<td>
<em>(Optional)</em>
<p>AccessLogJSONFields sets the fields that JSON logging will
output when AccessLogFormat is json.</p>
</td>
</tr>
<tr>
<td style="white-space:nowrap">
<code>accessLogLevel</code>
<br>
<em>
<a href="#projectcontour.io/v1alpha1.AccessLogLevel">
AccessLogLevel
</a>
</em>
</td>
<td>
<em>(Optional)</em>
<p>AccessLogLevel sets the verbosity level of the access log.</p>
<p>Values: <code>info</code> (default, meaning all requests are logged), <code>error</code> and <code>disabled</code>.</p>
<p>Other values will produce an error.</p>
</td>
</tr>
</tbody>
</table>
<h3 id="projectcontour.io/v1alpha1.EnvoySettings">EnvoySettings
</h3>
<p>
(<em>Appears on:</em>
<a href="#projectcontour.io/v1alpha1.ContourDeploymentSpec">ContourDeploymentSpec</a>)
</p>
<p>
<p>EnvoySettings contains settings for the Envoy part of the installation,
i.e. the xDS client/data plane and associated resources.</p>
</p>
<table>
<thead>
<tr>
<th>Field</th>
<th>Description</th>
</tr>
</thead>
<tbody>
<tr>
<td style="white-space:nowrap">
<code>workloadType</code>
<br>
<em>
<a href="#projectcontour.io/v1alpha1.WorkloadType">
WorkloadType
</a>
</em>
</td>
<td>
<em>(Optional)</em>
<p>WorkloadType is the type of workload to install Envoy
as. Choices are DaemonSet and Deployment. If unset, defaults
to DaemonSet.</p>
</td>
</tr>
<tr>
<td style="white-space:nowrap">
<code>replicas</code>
<br>
<em>
int32
</em>
</td>
<td>
<p>Replicas is the desired number of Envoy replicas. If WorkloadType
is not &ldquo;Deployment&rdquo;, this field is ignored. Otherwise, if unset,
defaults to 2.</p>
</td>
</tr>
<tr>
<td style="white-space:nowrap">
<code>networkPublishing</code>
<br>
<em>
<a href="#projectcontour.io/v1alpha1.NetworkPublishing">
NetworkPublishing
</a>
</em>
</td>
<td>
<p>NetworkPublishing defines how to expose Envoy to a network.</p>
</td>
</tr>
<tr>
<td style="white-space:nowrap">
<code>nodePlacement</code>
<br>
<em>
<a href="#projectcontour.io/v1alpha1.NodePlacement">
NodePlacement
</a>
</em>
</td>
<td>
<em>(Optional)</em>
<p>NodePlacement describes node scheduling configuration of Envoy pods.</p>
</td>
</tr>
</tbody>
</table>
<h3 id="projectcontour.io/v1alpha1.EnvoyTLS">EnvoyTLS
</h3>
<p>
(<em>Appears on:</em>
<a href="#projectcontour.io/v1alpha1.EnvoyListenerConfig">EnvoyListenerConfig</a>)
</p>
<p>
<p>EnvoyTLS describes tls parameters for Envoy listneners.</p>
</p>
<table>
<thead>
<tr>
<th>Field</th>
<th>Description</th>
</tr>
</thead>
<tbody>
<tr>
<td style="white-space:nowrap">
<code>minimumProtocolVersion</code>
<br>
<em>
string
</em>
</td>
<td>
<em>(Optional)</em>
<p>MinimumProtocolVersion is the minimum TLS version this vhost should
negotiate.</p>
<p>Values: <code>1.2</code> (default), <code>1.3</code>.</p>
<p>Other values will produce an error.</p>
</td>
</tr>
<tr>
<td style="white-space:nowrap">
<code>cipherSuites</code>
<br>
<em>
[]string
</em>
</td>
<td>
<em>(Optional)</em>
<p>CipherSuites defines the TLS ciphers to be supported by Envoy TLS
listeners when negotiating TLS 1.2. Ciphers are validated against the
set that Envoy supports by default. This parameter should only be used
by advanced users. Note that these will be ignored when TLS 1.3 is in
use.</p>
<p>This field is optional; when it is undefined, a Contour-managed ciphersuite list
will be used, which may be updated to keep it secure.</p>
<p>Contour&rsquo;s default list is:
- &ldquo;[ECDHE-ECDSA-AES128-GCM-SHA256|ECDHE-ECDSA-CHACHA20-POLY1305]&rdquo;
- &ldquo;[ECDHE-RSA-AES128-GCM-SHA256|ECDHE-RSA-CHACHA20-POLY1305]&rdquo;
- &ldquo;ECDHE-ECDSA-AES256-GCM-SHA384&rdquo;
- &ldquo;ECDHE-RSA-AES256-GCM-SHA384&rdquo;</p>
<p>Ciphers provided are validated against the following list:
- &ldquo;[ECDHE-ECDSA-AES128-GCM-SHA256|ECDHE-ECDSA-CHACHA20-POLY1305]&rdquo;
- &ldquo;[ECDHE-RSA-AES128-GCM-SHA256|ECDHE-RSA-CHACHA20-POLY1305]&rdquo;
- &ldquo;ECDHE-ECDSA-AES128-GCM-SHA256&rdquo;
- &ldquo;ECDHE-RSA-AES128-GCM-SHA256&rdquo;
- &ldquo;ECDHE-ECDSA-AES128-SHA&rdquo;
- &ldquo;ECDHE-RSA-AES128-SHA&rdquo;
- &ldquo;AES128-GCM-SHA256&rdquo;
- &ldquo;AES128-SHA&rdquo;
- &ldquo;ECDHE-ECDSA-AES256-GCM-SHA384&rdquo;
- &ldquo;ECDHE-RSA-AES256-GCM-SHA384&rdquo;
- &ldquo;ECDHE-ECDSA-AES256-SHA&rdquo;
- &ldquo;ECDHE-RSA-AES256-SHA&rdquo;
- &ldquo;AES256-GCM-SHA384&rdquo;
- &ldquo;AES256-SHA&rdquo;</p>
<p>Contour recommends leaving this undefined unless you are sure you must.</p>
<p>See: <a href="https://www.envoyproxy.io/docs/envoy/latest/api-v3/extensions/transport_sockets/tls/v3/common.proto#extensions-transport-sockets-tls-v3-tlsparameters">https://www.envoyproxy.io/docs/envoy/latest/api-v3/extensions/transport_sockets/tls/v3/common.proto#extensions-transport-sockets-tls-v3-tlsparameters</a>
Note: This list is a superset of what is valid for stock Envoy builds and those using BoringSSL FIPS.</p>
</td>
</tr>
</tbody>
</table>
<h3 id="projectcontour.io/v1alpha1.ExtensionProtocolVersion">ExtensionProtocolVersion
(<code>string</code> alias)</p></h3>
<p>
(<em>Appears on:</em>
<a href="#projectcontour.io/v1alpha1.ExtensionServiceSpec">ExtensionServiceSpec</a>)
</p>
<p>
<p>ExtensionProtocolVersion is the version of the GRPC protocol used
to access extension services. The only version currently supported
is &ldquo;v3&rdquo;.</p>
</p>
<table>
<thead>
<tr>
<th>Value</th>
<th>Description</th>
</tr>
</thead>
<tbody><tr><td><p>&#34;v2&#34;</p></td>
<td><p>SupportProtocolVersion2 requests the &ldquo;v2&rdquo; support protocol version.</p>
<p>Deprecated: this protocol version is no longer supported and the
constant is retained for backwards compatibility only.</p>
</td>
</tr><tr><td><p>&#34;v3&#34;</p></td>
<td><p>SupportProtocolVersion3 requests the &ldquo;v3&rdquo; support protocol version.</p>
</td>
</tr></tbody>
</table>
<h3 id="projectcontour.io/v1alpha1.ExtensionServiceSpec">ExtensionServiceSpec
</h3>
<p>
(<em>Appears on:</em>
<a href="#projectcontour.io/v1alpha1.ExtensionService">ExtensionService</a>)
</p>
<p>
<p>ExtensionServiceSpec defines the desired state of an ExtensionService resource.</p>
</p>
<table>
<thead>
<tr>
<th>Field</th>
<th>Description</th>
</tr>
</thead>
<tbody>
<tr>
<td style="white-space:nowrap">
<code>services</code>
<br>
<em>
<a href="#projectcontour.io/v1alpha1.ExtensionServiceTarget">
[]ExtensionServiceTarget
</a>
</em>
</td>
<td>
<p>Services specifies the set of Kubernetes Service resources that
receive GRPC extension API requests.
If no weights are specified for any of the entries in
this array, traffic will be spread evenly across all the
services.
Otherwise, traffic is balanced proportionally to the
Weight field in each entry.</p>
</td>
</tr>
<tr>
<td style="white-space:nowrap">
<code>validation</code>
<br>
<em>
<a href="#projectcontour.io/v1.UpstreamValidation">
UpstreamValidation
</a>
</em>
</td>
<td>
<em>(Optional)</em>
<p>UpstreamValidation defines how to verify the backend service&rsquo;s certificate</p>
</td>
</tr>
<tr>
<td style="white-space:nowrap">
<code>protocol</code>
<br>
<em>
string
</em>
</td>
<td>
<em>(Optional)</em>
<p>Protocol may be used to specify (or override) the protocol used to reach this Service.
Values may be h2 or h2c. If omitted, protocol-selection falls back on Service annotations.</p>
</td>
</tr>
<tr>
<td style="white-space:nowrap">
<code>loadBalancerPolicy</code>
<br>
<em>
<a href="#projectcontour.io/v1.LoadBalancerPolicy">
LoadBalancerPolicy
</a>
</em>
</td>
<td>
<em>(Optional)</em>
<p>The policy for load balancing GRPC service requests. Note that the
<code>Cookie</code> and <code>RequestHash</code> load balancing strategies cannot be used
here.</p>
</td>
</tr>
<tr>
<td style="white-space:nowrap">
<code>timeoutPolicy</code>
<br>
<em>
<a href="#projectcontour.io/v1.TimeoutPolicy">
TimeoutPolicy
</a>
</em>
</td>
<td>
<em>(Optional)</em>
<p>The timeout policy for requests to the services.</p>
</td>
</tr>
<tr>
<td style="white-space:nowrap">
<code>protocolVersion</code>
<br>
<em>
<a href="#projectcontour.io/v1alpha1.ExtensionProtocolVersion">
ExtensionProtocolVersion
</a>
</em>
</td>
<td>
<em>(Optional)</em>
<p>This field sets the version of the GRPC protocol that Envoy uses to
send requests to the extension service. Since Contour always uses the
v3 Envoy API, this is currently fixed at &ldquo;v3&rdquo;. However, other
protocol options will be available in future.</p>
</td>
</tr>
</tbody>
</table>
<h3 id="projectcontour.io/v1alpha1.ExtensionServiceStatus">ExtensionServiceStatus
</h3>
<p>
(<em>Appears on:</em>
<a href="#projectcontour.io/v1alpha1.ExtensionService">ExtensionService</a>)
</p>
<p>
<p>ExtensionServiceStatus defines the observed state of an
ExtensionService resource.</p>
</p>
<table>
<thead>
<tr>
<th>Field</th>
<th>Description</th>
</tr>
</thead>
<tbody>
<tr>
<td style="white-space:nowrap">
<code>conditions</code>
<br>
<em>
<a href="#projectcontour.io/v1.DetailedCondition">
[]DetailedCondition
</a>
</em>
</td>
<td>
<em>(Optional)</em>
<p>Conditions contains the current status of the ExtensionService resource.</p>
<p>Contour will update a single condition, <code>Valid</code>, that is in normal-true polarity.</p>
<p>Contour will not modify any other Conditions set in this block,
in case some other controller wants to add a Condition.</p>
</td>
</tr>
</tbody>
</table>
<h3 id="projectcontour.io/v1alpha1.ExtensionServiceTarget">ExtensionServiceTarget
</h3>
<p>
(<em>Appears on:</em>
<a href="#projectcontour.io/v1alpha1.ExtensionServiceSpec">ExtensionServiceSpec</a>)
</p>
<p>
<p>ExtensionServiceTarget defines an Kubernetes Service to target with
extension service traffic.</p>
</p>
<table>
<thead>
<tr>
<th>Field</th>
<th>Description</th>
</tr>
</thead>
<tbody>
<tr>
<td style="white-space:nowrap">
<code>name</code>
<br>
<em>
string
</em>
</td>
<td>
<p>Name is the name of Kubernetes service that will accept service
traffic.</p>
</td>
</tr>
<tr>
<td style="white-space:nowrap">
<code>port</code>
<br>
<em>
int
</em>
</td>
<td>
<p>Port (defined as Integer) to proxy traffic to since a service can have multiple defined.</p>
</td>
</tr>
<tr>
<td style="white-space:nowrap">
<code>weight</code>
<br>
<em>
uint32
</em>
</td>
<td>
<em>(Optional)</em>
<p>Weight defines proportion of traffic to balance to the Kubernetes Service.</p>
</td>
</tr>
</tbody>
</table>
<h3 id="projectcontour.io/v1alpha1.GatewayConfig">GatewayConfig
</h3>
<p>
(<em>Appears on:</em>
<a href="#projectcontour.io/v1alpha1.ContourConfigurationSpec">ContourConfigurationSpec</a>)
</p>
<p>
<p>GatewayConfig holds the config for Gateway API controllers.</p>
</p>
<table>
<thead>
<tr>
<th>Field</th>
<th>Description</th>
</tr>
</thead>
<tbody>
<tr>
<td style="white-space:nowrap">
<code>controllerName</code>
<br>
<em>
string
</em>
</td>
<td>
<em>(Optional)</em>
<p>ControllerName is used to determine whether Contour should reconcile a
GatewayClass. The string takes the form of &ldquo;projectcontour.io/<namespace>/contour&rdquo;.
If unset, the gatewayclass controller will not be started.
Exactly one of ControllerName or GatewayRef must be set.</p>
</td>
</tr>
<tr>
<td style="white-space:nowrap">
<code>gatewayRef</code>
<br>
<em>
<a href="#projectcontour.io/v1alpha1.NamespacedName">
NamespacedName
</a>
</em>
</td>
<td>
<em>(Optional)</em>
<p>GatewayRef defines a specific Gateway that this Contour
instance corresponds to. If set, Contour will reconcile
only this gateway, and will not reconcile any gateway
classes.
Exactly one of ControllerName or GatewayRef must be set.</p>
</td>
</tr>
</tbody>
</table>
<h3 id="projectcontour.io/v1alpha1.HTTPProxyConfig">HTTPProxyConfig
</h3>
<p>
(<em>Appears on:</em>
<a href="#projectcontour.io/v1alpha1.ContourConfigurationSpec">ContourConfigurationSpec</a>)
</p>
<p>
<p>HTTPProxyConfig defines parameters on HTTPProxy.</p>
</p>
<table>
<thead>
<tr>
<th>Field</th>
<th>Description</th>
</tr>
</thead>
<tbody>
<tr>
<td style="white-space:nowrap">
<code>disablePermitInsecure</code>
<br>
<em>
bool
</em>
</td>
<td>
<em>(Optional)</em>
<p>DisablePermitInsecure disables the use of the
permitInsecure field in HTTPProxy.</p>
<p>Contour&rsquo;s default is false.</p>
</td>
</tr>
<tr>
<td style="white-space:nowrap">
<code>rootNamespaces</code>
<br>
<em>
[]string
</em>
</td>
<td>
<em>(Optional)</em>
<p>Restrict Contour to searching these namespaces for root ingress routes.</p>
</td>
</tr>
<tr>
<td style="white-space:nowrap">
<code>fallbackCertificate</code>
<br>
<em>
<a href="#projectcontour.io/v1alpha1.NamespacedName">
NamespacedName
</a>
</em>
</td>
<td>
<em>(Optional)</em>
<p>FallbackCertificate defines the namespace/name of the Kubernetes secret to
use as fallback when a non-SNI request is received.</p>
</td>
</tr>
</tbody>
</table>
<h3 id="projectcontour.io/v1alpha1.HTTPVersionType">HTTPVersionType
(<code>string</code> alias)</p></h3>
<p>
(<em>Appears on:</em>
<a href="#projectcontour.io/v1alpha1.EnvoyConfig">EnvoyConfig</a>)
</p>
<p>
<p>HTTPVersionType is the name of a supported HTTP version.</p>
</p>
<table>
<thead>
<tr>
<th>Value</th>
<th>Description</th>
</tr>
</thead>
<tbody><tr><td><p>&#34;HTTP/1.1&#34;</p></td>
<td><p>HTTPVersion1 is the name of the HTTP/1.1 version.</p>
</td>
</tr><tr><td><p>&#34;HTTP/2&#34;</p></td>
<td><p>HTTPVersion2 is the name of the HTTP/2 version.</p>
</td>
</tr></tbody>
</table>
<h3 id="projectcontour.io/v1alpha1.HeadersPolicy">HeadersPolicy
</h3>
<p>
(<em>Appears on:</em>
<a href="#projectcontour.io/v1alpha1.PolicyConfig">PolicyConfig</a>)
</p>
<p>
</p>
<table>
<thead>
<tr>
<th>Field</th>
<th>Description</th>
</tr>
</thead>
<tbody>
<tr>
<td style="white-space:nowrap">
<code>set</code>
<br>
<em>
map[string]string
</em>
</td>
<td>
<em>(Optional)</em>
</td>
</tr>
<tr>
<td style="white-space:nowrap">
<code>remove</code>
<br>
<em>
[]string
</em>
</td>
<td>
<em>(Optional)</em>
</td>
</tr>
</tbody>
</table>
<h3 id="projectcontour.io/v1alpha1.HealthConfig">HealthConfig
</h3>
<p>
(<em>Appears on:</em>
<a href="#projectcontour.io/v1alpha1.ContourConfigurationSpec">ContourConfigurationSpec</a>, 
<a href="#projectcontour.io/v1alpha1.EnvoyConfig">EnvoyConfig</a>)
</p>
<p>
<p>HealthConfig defines the endpoints to enable health checks.</p>
</p>
<table>
<thead>
<tr>
<th>Field</th>
<th>Description</th>
</tr>
</thead>
<tbody>
<tr>
<td style="white-space:nowrap">
<code>address</code>
<br>
<em>
string
</em>
</td>
<td>
<em>(Optional)</em>
<p>Defines the health address interface.</p>
</td>
</tr>
<tr>
<td style="white-space:nowrap">
<code>port</code>
<br>
<em>
int
</em>
</td>
<td>
<em>(Optional)</em>
<p>Defines the health port.</p>
</td>
</tr>
</tbody>
</table>
<h3 id="projectcontour.io/v1alpha1.IngressConfig">IngressConfig
</h3>
<p>
(<em>Appears on:</em>
<a href="#projectcontour.io/v1alpha1.ContourConfigurationSpec">ContourConfigurationSpec</a>)
</p>
<p>
<p>IngressConfig defines ingress specific config items.</p>
</p>
<table>
<thead>
<tr>
<th>Field</th>
<th>Description</th>
</tr>
</thead>
<tbody>
<tr>
<td style="white-space:nowrap">
<code>classNames</code>
<br>
<em>
[]string
</em>
</td>
<td>
<em>(Optional)</em>
<p>Ingress Class Names Contour should use.</p>
</td>
</tr>
<tr>
<td style="white-space:nowrap">
<code>statusAddress</code>
<br>
<em>
string
</em>
</td>
<td>
<em>(Optional)</em>
<p>Address to set in Ingress object status.</p>
</td>
</tr>
</tbody>
</table>
<h3 id="projectcontour.io/v1alpha1.LogLevel">LogLevel
(<code>string</code> alias)</p></h3>
<p>
(<em>Appears on:</em>
<a href="#projectcontour.io/v1alpha1.ContourSettings">ContourSettings</a>)
</p>
<p>
<p>LogLevel is the logging levels available.</p>
</p>
<table>
<thead>
<tr>
<th>Value</th>
<th>Description</th>
</tr>
</thead>
<tbody><tr><td><p>&#34;debug&#34;</p></td>
<td><p>DebugLog sets the log level for Contour to <code>debug</code>.</p>
</td>
</tr><tr><td><p>&#34;info&#34;</p></td>
<td><p>InfoLog sets the log level for Contour to <code>info</code>.</p>
</td>
</tr></tbody>
</table>
<h3 id="projectcontour.io/v1alpha1.MetricsConfig">MetricsConfig
</h3>
<p>
(<em>Appears on:</em>
<a href="#projectcontour.io/v1alpha1.ContourConfigurationSpec">ContourConfigurationSpec</a>, 
<a href="#projectcontour.io/v1alpha1.EnvoyConfig">EnvoyConfig</a>)
</p>
<p>
<p>MetricsConfig defines the metrics endpoint.</p>
</p>
<table>
<thead>
<tr>
<th>Field</th>
<th>Description</th>
</tr>
</thead>
<tbody>
<tr>
<td style="white-space:nowrap">
<code>address</code>
<br>
<em>
string
</em>
</td>
<td>
<em>(Optional)</em>
<p>Defines the metrics address interface.</p>
</td>
</tr>
<tr>
<td style="white-space:nowrap">
<code>port</code>
<br>
<em>
int
</em>
</td>
<td>
<em>(Optional)</em>
<p>Defines the metrics port.</p>
</td>
</tr>
<tr>
<td style="white-space:nowrap">
<code>tls</code>
<br>
<em>
<a href="#projectcontour.io/v1alpha1.MetricsTLS">
MetricsTLS
</a>
</em>
</td>
<td>
<em>(Optional)</em>
<p>TLS holds TLS file config details.
Metrics and health endpoints cannot have same port number when metrics is served over HTTPS.</p>
</td>
</tr>
</tbody>
</table>
<h3 id="projectcontour.io/v1alpha1.MetricsTLS">MetricsTLS
</h3>
<p>
(<em>Appears on:</em>
<a href="#projectcontour.io/v1alpha1.MetricsConfig">MetricsConfig</a>)
</p>
<p>
<p>TLS holds TLS file config details.</p>
</p>
<table>
<thead>
<tr>
<th>Field</th>
<th>Description</th>
</tr>
</thead>
<tbody>
<tr>
<td style="white-space:nowrap">
<code>caFile</code>
<br>
<em>
string
</em>
</td>
<td>
<em>(Optional)</em>
<p>CA filename.</p>
</td>
</tr>
<tr>
<td style="white-space:nowrap">
<code>certFile</code>
<br>
<em>
string
</em>
</td>
<td>
<em>(Optional)</em>
<p>Client certificate filename.</p>
</td>
</tr>
<tr>
<td style="white-space:nowrap">
<code>keyFile</code>
<br>
<em>
string
</em>
</td>
<td>
<em>(Optional)</em>
<p>Client key filename.</p>
</td>
</tr>
</tbody>
</table>
<h3 id="projectcontour.io/v1alpha1.NamespacedName">NamespacedName
</h3>
<p>
(<em>Appears on:</em>
<a href="#projectcontour.io/v1alpha1.EnvoyConfig">EnvoyConfig</a>, 
<a href="#projectcontour.io/v1alpha1.GatewayConfig">GatewayConfig</a>, 
<a href="#projectcontour.io/v1alpha1.HTTPProxyConfig">HTTPProxyConfig</a>, 
<a href="#projectcontour.io/v1alpha1.RateLimitServiceConfig">RateLimitServiceConfig</a>)
</p>
<p>
<p>NamespacedName defines the namespace/name of the Kubernetes resource referred from the config file.
Used for Contour config YAML file parsing, otherwise we could use K8s types.NamespacedName.</p>
</p>
<table>
<thead>
<tr>
<th>Field</th>
<th>Description</th>
</tr>
</thead>
<tbody>
<tr>
<td style="white-space:nowrap">
<code>name</code>
<br>
<em>
string
</em>
</td>
<td>
</td>
</tr>
<tr>
<td style="white-space:nowrap">
<code>namespace</code>
<br>
<em>
string
</em>
</td>
<td>
</td>
</tr>
</tbody>
</table>
<h3 id="projectcontour.io/v1alpha1.NetworkParameters">NetworkParameters
</h3>
<p>
(<em>Appears on:</em>
<a href="#projectcontour.io/v1alpha1.EnvoyConfig">EnvoyConfig</a>)
</p>
<p>
<p>NetworkParameters hold various configurable network values.</p>
</p>
<table>
<thead>
<tr>
<th>Field</th>
<th>Description</th>
</tr>
</thead>
<tbody>
<tr>
<td style="white-space:nowrap">
<code>numTrustedHops</code>
<br>
<em>
uint32
</em>
</td>
<td>
<em>(Optional)</em>
<p>XffNumTrustedHops defines the number of additional ingress proxy hops from the
right side of the x-forwarded-for HTTP header to trust when determining the origin
client’s IP address.</p>
<p>See <a href="https://www.envoyproxy.io/docs/envoy/v1.17.0/api-v3/extensions/filters/network/http_connection_manager/v3/http_connection_manager.proto?highlight=xff_num_trusted_hops">https://www.envoyproxy.io/docs/envoy/v1.17.0/api-v3/extensions/filters/network/http_connection_manager/v3/http_connection_manager.proto?highlight=xff_num_trusted_hops</a>
for more information.</p>
<p>Contour&rsquo;s default is 0.</p>
</td>
</tr>
<tr>
<td style="white-space:nowrap">
<code>adminPort</code>
<br>
<em>
int
</em>
</td>
<td>
<em>(Optional)</em>
<p>Configure the port used to access the Envoy Admin interface.
If configured to port &ldquo;0&rdquo; then the admin interface is disabled.</p>
<p>Contour&rsquo;s default is 9001.</p>
</td>
</tr>
</tbody>
</table>
<h3 id="projectcontour.io/v1alpha1.NetworkPublishing">NetworkPublishing
</h3>
<p>
(<em>Appears on:</em>
<a href="#projectcontour.io/v1alpha1.EnvoySettings">EnvoySettings</a>)
</p>
<p>
<p>NetworkPublishing defines the schema for publishing to a network.</p>
</p>
<table>
<thead>
<tr>
<th>Field</th>
<th>Description</th>
</tr>
</thead>
<tbody>
<tr>
<td style="white-space:nowrap">
<code>type</code>
<br>
<em>
<a href="#projectcontour.io/v1alpha1.NetworkPublishingType">
NetworkPublishingType
</a>
</em>
</td>
<td>
<em>(Optional)</em>
<p>NetworkPublishingType is the type of publishing strategy to use. Valid values are:</p>
<ul>
<li>LoadBalancerService</li>
</ul>
<p>In this configuration, network endpoints for Envoy use container networking.
A Kubernetes LoadBalancer Service is created to publish Envoy network
endpoints.</p>
<p>See: <a href="https://kubernetes.io/docs/concepts/services-networking/service/#loadbalancer">https://kubernetes.io/docs/concepts/services-networking/service/#loadbalancer</a></p>
<ul>
<li>NodePortService</li>
</ul>
<p>Publishes Envoy network endpoints using a Kubernetes NodePort Service.</p>
<p>In this configuration, Envoy network endpoints use container networking. A Kubernetes
NodePort Service is created to publish the network endpoints.</p>
<p>See: <a href="https://kubernetes.io/docs/concepts/services-networking/service/#nodeport">https://kubernetes.io/docs/concepts/services-networking/service/#nodeport</a></p>
<ul>
<li>ClusterIPService</li>
</ul>
<p>Publishes Envoy network endpoints using a Kubernetes ClusterIP Service.</p>
<p>In this configuration, Envoy network endpoints use container networking. A Kubernetes
ClusterIP Service is created to publish the network endpoints.</p>
<p>See: <a href="https://kubernetes.io/docs/concepts/services-networking/service/#publishing-services-service-types">https://kubernetes.io/docs/concepts/services-networking/service/#publishing-services-service-types</a></p>
<p>If unset, defaults to LoadBalancerService.</p>
</td>
</tr>
<tr>
<td style="white-space:nowrap">
<code>serviceAnnotations</code>
<br>
<em>
map[string]string
</em>
</td>
<td>
<em>(Optional)</em>
<p>ServiceAnnotations is the annotations to add to
the provisioned Envoy service.</p>
</td>
</tr>
</tbody>
</table>
<h3 id="projectcontour.io/v1alpha1.NetworkPublishingType">NetworkPublishingType
(<code>string</code> alias)</p></h3>
<p>
(<em>Appears on:</em>
<a href="#projectcontour.io/v1alpha1.NetworkPublishing">NetworkPublishing</a>)
</p>
<p>
<p>NetworkPublishingType is a way to publish network endpoints.</p>
</p>
<table>
<thead>
<tr>
<th>Value</th>
<th>Description</th>
</tr>
</thead>
<tbody><tr><td><p>&#34;ClusterIPService&#34;</p></td>
<td><p>ClusterIPServicePublishingType publishes a network endpoint using a Kubernetes
ClusterIP Service.</p>
</td>
</tr><tr><td><p>&#34;LoadBalancerService&#34;</p></td>
<td><p>LoadBalancerServicePublishingType publishes a network endpoint using a Kubernetes
LoadBalancer Service.</p>
</td>
</tr><tr><td><p>&#34;NodePortService&#34;</p></td>
<td><p>NodePortServicePublishingType publishes a network endpoint using a Kubernetes
NodePort Service.</p>
</td>
</tr></tbody>
</table>
<h3 id="projectcontour.io/v1alpha1.NodePlacement">NodePlacement
</h3>
<p>
(<em>Appears on:</em>
<a href="#projectcontour.io/v1alpha1.ContourSettings">ContourSettings</a>, 
<a href="#projectcontour.io/v1alpha1.EnvoySettings">EnvoySettings</a>)
</p>
<p>
<p>NodePlacement describes node scheduling configuration for pods.
If nodeSelector and tolerations are specified, the scheduler will use both to
determine where to place the pod(s).</p>
</p>
<table>
<thead>
<tr>
<th>Field</th>
<th>Description</th>
</tr>
</thead>
<tbody>
<tr>
<td style="white-space:nowrap">
<code>nodeSelector</code>
<br>
<em>
map[string]string
</em>
</td>
<td>
<em>(Optional)</em>
<p>NodeSelector is the simplest recommended form of node selection constraint
and specifies a map of key-value pairs. For the pod to be eligible
to run on a node, the node must have each of the indicated key-value pairs
as labels (it can have additional labels as well).</p>
<p>If unset, the pod(s) will be scheduled to any available node.</p>
</td>
</tr>
<tr>
<td style="white-space:nowrap">
<code>tolerations</code>
<br>
<em>
<a href="https://kubernetes.io/docs/reference/generated/kubernetes-api/v1.18/#toleration-v1-core">
[]Kubernetes core/v1.Toleration
</a>
</em>
</td>
<td>
<em>(Optional)</em>
<p>Tolerations work with taints to ensure that pods are not scheduled
onto inappropriate nodes. One or more taints are applied to a node; this
marks that the node should not accept any pods that do not tolerate the
taints.</p>
<p>The default is an empty list.</p>
<p>See <a href="https://kubernetes.io/docs/concepts/configuration/taint-and-toleration/">https://kubernetes.io/docs/concepts/configuration/taint-and-toleration/</a>
for additional details.</p>
</td>
</tr>
</tbody>
</table>
<h3 id="projectcontour.io/v1alpha1.PolicyConfig">PolicyConfig
</h3>
<p>
(<em>Appears on:</em>
<a href="#projectcontour.io/v1alpha1.ContourConfigurationSpec">ContourConfigurationSpec</a>)
</p>
<p>
<p>PolicyConfig holds default policy used if not explicitly set by the user</p>
</p>
<table>
<thead>
<tr>
<th>Field</th>
<th>Description</th>
</tr>
</thead>
<tbody>
<tr>
<td style="white-space:nowrap">
<code>requestHeaders</code>
<br>
<em>
<a href="#projectcontour.io/v1alpha1.HeadersPolicy">
HeadersPolicy
</a>
</em>
</td>
<td>
<em>(Optional)</em>
<p>RequestHeadersPolicy defines the request headers set/removed on all routes</p>
</td>
</tr>
<tr>
<td style="white-space:nowrap">
<code>responseHeaders</code>
<br>
<em>
<a href="#projectcontour.io/v1alpha1.HeadersPolicy">
HeadersPolicy
</a>
</em>
</td>
<td>
<em>(Optional)</em>
<p>ResponseHeadersPolicy defines the response headers set/removed on all routes</p>
</td>
</tr>
<tr>
<td style="white-space:nowrap">
<code>applyToIngress</code>
<br>
<em>
bool
</em>
</td>
<td>
<em>(Optional)</em>
<p>ApplyToIngress determines if the Policies will apply to ingress objects</p>
<p>Contour&rsquo;s default is false.</p>
</td>
</tr>
</tbody>
</table>
<h3 id="projectcontour.io/v1alpha1.RateLimitServiceConfig">RateLimitServiceConfig
</h3>
<p>
(<em>Appears on:</em>
<a href="#projectcontour.io/v1alpha1.ContourConfigurationSpec">ContourConfigurationSpec</a>)
</p>
<p>
<p>RateLimitServiceConfig defines properties of a global Rate Limit Service.</p>
</p>
<table>
<thead>
<tr>
<th>Field</th>
<th>Description</th>
</tr>
</thead>
<tbody>
<tr>
<td style="white-space:nowrap">
<code>extensionService</code>
<br>
<em>
<a href="#projectcontour.io/v1alpha1.NamespacedName">
NamespacedName
</a>
</em>
</td>
<td>
<p>ExtensionService identifies the extension service defining the RLS.</p>
</td>
</tr>
<tr>
<td style="white-space:nowrap">
<code>domain</code>
<br>
<em>
string
</em>
</td>
<td>
<em>(Optional)</em>
<p>Domain is passed to the Rate Limit Service.</p>
</td>
</tr>
<tr>
<td style="white-space:nowrap">
<code>failOpen</code>
<br>
<em>
bool
</em>
</td>
<td>
<em>(Optional)</em>
<p>FailOpen defines whether to allow requests to proceed when the
Rate Limit Service fails to respond with a valid rate limit
decision within the timeout defined on the extension service.</p>
</td>
</tr>
<tr>
<td style="white-space:nowrap">
<code>enableXRateLimitHeaders</code>
<br>
<em>
bool
</em>
</td>
<td>
<em>(Optional)</em>
<p>EnableXRateLimitHeaders defines whether to include the X-RateLimit
headers X-RateLimit-Limit, X-RateLimit-Remaining, and X-RateLimit-Reset
(as defined by the IETF Internet-Draft linked below), on responses
to clients when the Rate Limit Service is consulted for a request.</p>
<p>ref. <a href="https://tools.ietf.org/id/draft-polli-ratelimit-headers-03.html">https://tools.ietf.org/id/draft-polli-ratelimit-headers-03.html</a></p>
</td>
</tr>
</tbody>
</table>
<h3 id="projectcontour.io/v1alpha1.TLS">TLS
</h3>
<p>
(<em>Appears on:</em>
<a href="#projectcontour.io/v1alpha1.XDSServerConfig">XDSServerConfig</a>)
</p>
<p>
<p>TLS holds TLS file config details.</p>
</p>
<table>
<thead>
<tr>
<th>Field</th>
<th>Description</th>
</tr>
</thead>
<tbody>
<tr>
<td style="white-space:nowrap">
<code>caFile</code>
<br>
<em>
string
</em>
</td>
<td>
<em>(Optional)</em>
<p>CA filename.</p>
</td>
</tr>
<tr>
<td style="white-space:nowrap">
<code>certFile</code>
<br>
<em>
string
</em>
</td>
<td>
<em>(Optional)</em>
<p>Client certificate filename.</p>
</td>
</tr>
<tr>
<td style="white-space:nowrap">
<code>keyFile</code>
<br>
<em>
string
</em>
</td>
<td>
<em>(Optional)</em>
<p>Client key filename.</p>
</td>
</tr>
<tr>
<td style="white-space:nowrap">
<code>insecure</code>
<br>
<em>
bool
</em>
</td>
<td>
<em>(Optional)</em>
<p>Allow serving the xDS gRPC API without TLS.</p>
</td>
</tr>
</tbody>
</table>
<h3 id="projectcontour.io/v1alpha1.TimeoutParameters">TimeoutParameters
</h3>
<p>
(<em>Appears on:</em>
<a href="#projectcontour.io/v1alpha1.EnvoyConfig">EnvoyConfig</a>)
</p>
<p>
<p>TimeoutParameters holds various configurable proxy timeout values.</p>
</p>
<table>
<thead>
<tr>
<th>Field</th>
<th>Description</th>
</tr>
</thead>
<tbody>
<tr>
<td style="white-space:nowrap">
<code>requestTimeout</code>
<br>
<em>
string
</em>
</td>
<td>
<em>(Optional)</em>
<p>RequestTimeout sets the client request timeout globally for Contour. Note that
this is a timeout for the entire request, not an idle timeout. Omit or set to
&ldquo;infinity&rdquo; to disable the timeout entirely.</p>
<p>See <a href="https://www.envoyproxy.io/docs/envoy/latest/api-v3/extensions/filters/network/http_connection_manager/v3/http_connection_manager.proto#envoy-v3-api-field-extensions-filters-network-http-connection-manager-v3-httpconnectionmanager-request-timeout">https://www.envoyproxy.io/docs/envoy/latest/api-v3/extensions/filters/network/http_connection_manager/v3/http_connection_manager.proto#envoy-v3-api-field-extensions-filters-network-http-connection-manager-v3-httpconnectionmanager-request-timeout</a>
for more information.</p>
</td>
</tr>
<tr>
<td style="white-space:nowrap">
<code>connectionIdleTimeout</code>
<br>
<em>
string
</em>
</td>
<td>
<em>(Optional)</em>
<p>ConnectionIdleTimeout defines how long the proxy should wait while there are
no active requests (for HTTP/1.1) or streams (for HTTP/2) before terminating
an HTTP connection. Set to &ldquo;infinity&rdquo; to disable the timeout entirely.</p>
<p>See <a href="https://www.envoyproxy.io/docs/envoy/latest/api-v3/config/core/v3/protocol.proto#envoy-v3-api-field-config-core-v3-httpprotocoloptions-idle-timeout">https://www.envoyproxy.io/docs/envoy/latest/api-v3/config/core/v3/protocol.proto#envoy-v3-api-field-config-core-v3-httpprotocoloptions-idle-timeout</a>
for more information.</p>
</td>
</tr>
<tr>
<td style="white-space:nowrap">
<code>streamIdleTimeout</code>
<br>
<em>
string
</em>
</td>
<td>
<em>(Optional)</em>
<p>StreamIdleTimeout defines how long the proxy should wait while there is no
request activity (for HTTP/1.1) or stream activity (for HTTP/2) before
terminating the HTTP request or stream. Set to &ldquo;infinity&rdquo; to disable the
timeout entirely.</p>
<p>See <a href="https://www.envoyproxy.io/docs/envoy/latest/api-v3/extensions/filters/network/http_connection_manager/v3/http_connection_manager.proto#envoy-v3-api-field-extensions-filters-network-http-connection-manager-v3-httpconnectionmanager-stream-idle-timeout">https://www.envoyproxy.io/docs/envoy/latest/api-v3/extensions/filters/network/http_connection_manager/v3/http_connection_manager.proto#envoy-v3-api-field-extensions-filters-network-http-connection-manager-v3-httpconnectionmanager-stream-idle-timeout</a>
for more information.</p>
</td>
</tr>
<tr>
<td style="white-space:nowrap">
<code>maxConnectionDuration</code>
<br>
<em>
string
</em>
</td>
<td>
<em>(Optional)</em>
<p>MaxConnectionDuration defines the maximum period of time after an HTTP connection
has been established from the client to the proxy before it is closed by the proxy,
regardless of whether there has been activity or not. Omit or set to &ldquo;infinity&rdquo; for
no max duration.</p>
<p>See <a href="https://www.envoyproxy.io/docs/envoy/latest/api-v3/config/core/v3/protocol.proto#envoy-v3-api-field-config-core-v3-httpprotocoloptions-max-connection-duration">https://www.envoyproxy.io/docs/envoy/latest/api-v3/config/core/v3/protocol.proto#envoy-v3-api-field-config-core-v3-httpprotocoloptions-max-connection-duration</a>
for more information.</p>
</td>
</tr>
<tr>
<td style="white-space:nowrap">
<code>delayedCloseTimeout</code>
<br>
<em>
string
</em>
</td>
<td>
<em>(Optional)</em>
<p>DelayedCloseTimeout defines how long envoy will wait, once connection
close processing has been initiated, for the downstream peer to close
the connection before Envoy closes the socket associated with the connection.</p>
<p>Setting this timeout to &lsquo;infinity&rsquo; will disable it, equivalent to setting it to &lsquo;0&rsquo;
in Envoy. Leaving it unset will result in the Envoy default value being used.</p>
<p>See <a href="https://www.envoyproxy.io/docs/envoy/latest/api-v3/extensions/filters/network/http_connection_manager/v3/http_connection_manager.proto#envoy-v3-api-field-extensions-filters-network-http-connection-manager-v3-httpconnectionmanager-delayed-close-timeout">https://www.envoyproxy.io/docs/envoy/latest/api-v3/extensions/filters/network/http_connection_manager/v3/http_connection_manager.proto#envoy-v3-api-field-extensions-filters-network-http-connection-manager-v3-httpconnectionmanager-delayed-close-timeout</a>
for more information.</p>
</td>
</tr>
<tr>
<td style="white-space:nowrap">
<code>connectionShutdownGracePeriod</code>
<br>
<em>
string
</em>
</td>
<td>
<em>(Optional)</em>
<p>ConnectionShutdownGracePeriod defines how long the proxy will wait between sending an
initial GOAWAY frame and a second, final GOAWAY frame when terminating an HTTP/2 connection.
During this grace period, the proxy will continue to respond to new streams. After the final
GOAWAY frame has been sent, the proxy will refuse new streams.</p>
<p>See <a href="https://www.envoyproxy.io/docs/envoy/latest/api-v3/extensions/filters/network/http_connection_manager/v3/http_connection_manager.proto#envoy-v3-api-field-extensions-filters-network-http-connection-manager-v3-httpconnectionmanager-drain-timeout">https://www.envoyproxy.io/docs/envoy/latest/api-v3/extensions/filters/network/http_connection_manager/v3/http_connection_manager.proto#envoy-v3-api-field-extensions-filters-network-http-connection-manager-v3-httpconnectionmanager-drain-timeout</a>
for more information.</p>
</td>
</tr>
<tr>
<td style="white-space:nowrap">
<code>connectTimeout</code>
<br>
<em>
string
</em>
</td>
<td>
<em>(Optional)</em>
<p>ConnectTimeout defines how long the proxy should wait when establishing connection to upstream service.
If not set, a default value of 2 seconds will be used.</p>
<p>See <a href="https://www.envoyproxy.io/docs/envoy/latest/api-v3/config/cluster/v3/cluster.proto#envoy-v3-api-field-config-cluster-v3-cluster-connect-timeout">https://www.envoyproxy.io/docs/envoy/latest/api-v3/config/cluster/v3/cluster.proto#envoy-v3-api-field-config-cluster-v3-cluster-connect-timeout</a>
for more information.</p>
</td>
</tr>
</tbody>
</table>
<h3 id="projectcontour.io/v1alpha1.WorkloadType">WorkloadType
(<code>string</code> alias)</p></h3>
<p>
(<em>Appears on:</em>
<a href="#projectcontour.io/v1alpha1.EnvoySettings">EnvoySettings</a>)
</p>
<p>
<p>WorkloadType is the type of Kubernetes workload to use for a component.</p>
</p>
<h3 id="projectcontour.io/v1alpha1.XDSServerConfig">XDSServerConfig
</h3>
<p>
(<em>Appears on:</em>
<a href="#projectcontour.io/v1alpha1.ContourConfigurationSpec">ContourConfigurationSpec</a>)
</p>
<p>
<p>XDSServerConfig holds the config for the Contour xDS server.</p>
</p>
<table>
<thead>
<tr>
<th>Field</th>
<th>Description</th>
</tr>
</thead>
<tbody>
<tr>
<td style="white-space:nowrap">
<code>type</code>
<br>
<em>
<a href="#projectcontour.io/v1alpha1.XDSServerType">
XDSServerType
</a>
</em>
</td>
<td>
<em>(Optional)</em>
<p>Defines the XDSServer to use for <code>contour serve</code>.</p>
<p>Values: <code>contour</code> (default), <code>envoy</code>.</p>
<p>Other values will produce an error.</p>
</td>
</tr>
<tr>
<td style="white-space:nowrap">
<code>address</code>
<br>
<em>
string
</em>
</td>
<td>
<em>(Optional)</em>
<p>Defines the xDS gRPC API address which Contour will serve.</p>
<p>Contour&rsquo;s default is &ldquo;0.0.0.0&rdquo;.</p>
</td>
</tr>
<tr>
<td style="white-space:nowrap">
<code>port</code>
<br>
<em>
int
</em>
</td>
<td>
<em>(Optional)</em>
<p>Defines the xDS gRPC API port which Contour will serve.</p>
<p>Contour&rsquo;s default is 8001.</p>
</td>
</tr>
<tr>
<td style="white-space:nowrap">
<code>tls</code>
<br>
<em>
<a href="#projectcontour.io/v1alpha1.TLS">
TLS
</a>
</em>
</td>
<td>
<em>(Optional)</em>
<p>TLS holds TLS file config details.</p>
<p>Contour&rsquo;s default is { caFile: &ldquo;/certs/ca.crt&rdquo;, certFile: &ldquo;/certs/tls.cert&rdquo;, keyFile: &ldquo;/certs/tls.key&rdquo;, insecure: false }.</p>
</td>
</tr>
</tbody>
</table>
<h3 id="projectcontour.io/v1alpha1.XDSServerType">XDSServerType
(<code>string</code> alias)</p></h3>
<p>
(<em>Appears on:</em>
<a href="#projectcontour.io/v1alpha1.XDSServerConfig">XDSServerConfig</a>)
</p>
<p>
<p>XDSServerType is the type of xDS server implementation.</p>
</p>
<table>
<thead>
<tr>
<th>Value</th>
<th>Description</th>
</tr>
</thead>
<tbody><tr><td><p>&#34;contour&#34;</p></td>
<td><p>Use Contour&rsquo;s xDS server.</p>
</td>
</tr><tr><td><p>&#34;envoy&#34;</p></td>
<td><p>Use the upstream <code>go-control-plane</code>-based xDS server.</p>
</td>
</tr></tbody>
</table>
<hr/>
<p><em>
Generated with <code>gen-crd-api-reference-docs</code>.
</em></p><|MERGE_RESOLUTION|>--- conflicted
+++ resolved
@@ -3220,11 +3220,7 @@
 </td>
 <td>
 <p>HealthPort is the port for this service healthcheck.
-<<<<<<< HEAD
-if the field were not specified,it is the same as Port.</p>
-=======
 if the field were not specified, it is the same as Port.</p>
->>>>>>> 318e05ae
 </td>
 </tr>
 <tr>

--- conflicted
+++ resolved
@@ -5816,34 +5816,36 @@
 </tr>
 <tr>
 <td style="white-space:nowrap">
-<<<<<<< HEAD
 <code>globalExtProc</code>
 <br>
 <em>
 <a href="#projectcontour.io/v1.ExternalProcessor">
 ExternalProcessor
-=======
+</a>
+</em>
+</td>
+<td>
+<em>(Optional)</em>
+<p>GlobalExternalProcessor allows envoys external processing filters
+to be enabled for all virtual hosts.</p>
+</td>
+</tr>
+<tr>
+<td style="white-space:nowrap">
 <code>featureFlags</code>
 <br>
 <em>
 <a href="#projectcontour.io/v1alpha1.FeatureFlags">
 FeatureFlags
->>>>>>> d82528d7
-</a>
-</em>
-</td>
-<td>
-<<<<<<< HEAD
-<em>(Optional)</em>
-<p>GlobalExternalProcessor allows envoys external processing filters
-to be enabled for all virtual hosts.</p>
-=======
+</a>
+</em>
+</td>
+<td>
 <p>FeatureFlags defines toggle to enable new contour features.
 Available toggles are:
 useEndpointSlices - configures contour to fetch endpoint data
 from k8s endpoint slices. defaults to false and reading endpoint
 data from the k8s endpoints.</p>
->>>>>>> d82528d7
 </td>
 </tr>
 </table>
@@ -6623,34 +6625,36 @@
 </tr>
 <tr>
 <td style="white-space:nowrap">
-<<<<<<< HEAD
 <code>globalExtProc</code>
 <br>
 <em>
 <a href="#projectcontour.io/v1.ExternalProcessor">
 ExternalProcessor
-=======
+</a>
+</em>
+</td>
+<td>
+<em>(Optional)</em>
+<p>GlobalExternalProcessor allows envoys external processing filters
+to be enabled for all virtual hosts.</p>
+</td>
+</tr>
+<tr>
+<td style="white-space:nowrap">
 <code>featureFlags</code>
 <br>
 <em>
 <a href="#projectcontour.io/v1alpha1.FeatureFlags">
 FeatureFlags
->>>>>>> d82528d7
-</a>
-</em>
-</td>
-<td>
-<<<<<<< HEAD
-<em>(Optional)</em>
-<p>GlobalExternalProcessor allows envoys external processing filters
-to be enabled for all virtual hosts.</p>
-=======
+</a>
+</em>
+</td>
+<td>
 <p>FeatureFlags defines toggle to enable new contour features.
 Available toggles are:
 useEndpointSlices - configures contour to fetch endpoint data
 from k8s endpoint slices. defaults to false and reading endpoint
 data from the k8s endpoints.</p>
->>>>>>> d82528d7
 </td>
 </tr>
 </tbody>

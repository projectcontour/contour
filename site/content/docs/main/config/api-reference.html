<p>Packages:</p>
<ul>
<li>
<a href="#projectcontour.io%2fv1">projectcontour.io/v1</a>
</li>
<li>
<a href="#projectcontour.io%2fv1alpha1">projectcontour.io/v1alpha1</a>
</li>
</ul>
<h2 id="projectcontour.io/v1">projectcontour.io/v1</h2>
<p>
<p>Package v1 holds the specification for the projectcontour.io Custom Resource Definitions (CRDs).</p>
<p>In building this CRD, we&rsquo;ve inadvertently overloaded the word &ldquo;Condition&rdquo;, so we&rsquo;ve tried to make
this spec clear as to which types of condition are which.</p>
<p><code>MatchConditions</code> are used by <code>Routes</code> and <code>Includes</code> to specify rules to match requests against for either
routing or inclusion.</p>
<p><code>DetailedConditions</code> are used in the <code>Status</code> of these objects to hold information about the relevant
state of the object and the world around it.</p>
<p><code>SubConditions</code> are used underneath <code>DetailedConditions</code> to give more detail to errors or warnings.</p>
</p>
Resource Types:
<ul><li>
<a href="#projectcontour.io/v1.HTTPProxy">HTTPProxy</a>
</li><li>
<a href="#projectcontour.io/v1.TLSCertificateDelegation">TLSCertificateDelegation</a>
</li></ul>
<h3 id="projectcontour.io/v1.HTTPProxy">HTTPProxy
</h3>
<p>
<p>HTTPProxy is an Ingress CRD specification.</p>
</p>
<table>
<thead>
<tr>
<th>Field</th>
<th>Description</th>
</tr>
</thead>
<tbody>
<tr>
<td>
<code>apiVersion</code></br>
string</td>
<td>
<code>
projectcontour.io/v1
</code>
</td>
</tr>
<tr>
<td>
<code>kind</code></br>
string
</td>
<td><code>HTTPProxy</code></td>
</tr>
<tr>
<td style="white-space:nowrap">
<code>metadata</code>
<br>
<em>
<a href="https://kubernetes.io/docs/reference/generated/kubernetes-api/v1.18/#objectmeta-v1-meta">
Kubernetes meta/v1.ObjectMeta
</a>
</em>
</td>
<td>
Refer to the Kubernetes API documentation for the fields of the
<code>metadata</code> field.
</td>
</tr>
<tr>
<td style="white-space:nowrap">
<code>spec</code>
<br>
<em>
<a href="#projectcontour.io/v1.HTTPProxySpec">
HTTPProxySpec
</a>
</em>
</td>
<td>
<br>
<br>
<table style="border:none">
<tr>
<td style="white-space:nowrap">
<code>virtualhost</code>
<br>
<em>
<a href="#projectcontour.io/v1.VirtualHost">
VirtualHost
</a>
</em>
</td>
<td>
<em>(Optional)</em>
<p>Virtualhost appears at most once. If it is present, the object is considered
to be a &ldquo;root&rdquo; HTTPProxy.</p>
</td>
</tr>
<tr>
<td style="white-space:nowrap">
<code>routes</code>
<br>
<em>
<a href="#projectcontour.io/v1.Route">
[]Route
</a>
</em>
</td>
<td>
<em>(Optional)</em>
<p>Routes are the ingress routes. If TCPProxy is present, Routes is ignored.</p>
</td>
</tr>
<tr>
<td style="white-space:nowrap">
<code>tcpproxy</code>
<br>
<em>
<a href="#projectcontour.io/v1.TCPProxy">
TCPProxy
</a>
</em>
</td>
<td>
<em>(Optional)</em>
<p>TCPProxy holds TCP proxy information.</p>
</td>
</tr>
<tr>
<td style="white-space:nowrap">
<code>includes</code>
<br>
<em>
<a href="#projectcontour.io/v1.Include">
[]Include
</a>
</em>
</td>
<td>
<em>(Optional)</em>
<p>Includes allow for specific routing configuration to be included from another HTTPProxy,
possibly in another namespace.</p>
</td>
</tr>
<tr>
<td style="white-space:nowrap">
<code>ingressClassName</code>
<br>
<em>
string
</em>
</td>
<td>
<em>(Optional)</em>
<p>IngressClassName optionally specifies the ingress class to use for this
HTTPProxy. This replaces the deprecated <code>kubernetes.io/ingress.class</code>
annotation. For backwards compatibility, when that annotation is set, it
is given precedence over this field.</p>
</td>
</tr>
</table>
</td>
</tr>
<tr>
<td style="white-space:nowrap">
<code>status</code>
<br>
<em>
<a href="#projectcontour.io/v1.HTTPProxyStatus">
HTTPProxyStatus
</a>
</em>
</td>
<td>
<em>(Optional)</em>
<p>Status is a container for computed information about the HTTPProxy.</p>
</td>
</tr>
</tbody>
</table>
<h3 id="projectcontour.io/v1.TLSCertificateDelegation">TLSCertificateDelegation
</h3>
<p>
<p>TLSCertificateDelegation is an TLS Certificate Delegation CRD specification.
See design/tls-certificate-delegation.md for details.</p>
</p>
<table>
<thead>
<tr>
<th>Field</th>
<th>Description</th>
</tr>
</thead>
<tbody>
<tr>
<td>
<code>apiVersion</code></br>
string</td>
<td>
<code>
projectcontour.io/v1
</code>
</td>
</tr>
<tr>
<td>
<code>kind</code></br>
string
</td>
<td><code>TLSCertificateDelegation</code></td>
</tr>
<tr>
<td style="white-space:nowrap">
<code>metadata</code>
<br>
<em>
<a href="https://kubernetes.io/docs/reference/generated/kubernetes-api/v1.18/#objectmeta-v1-meta">
Kubernetes meta/v1.ObjectMeta
</a>
</em>
</td>
<td>
Refer to the Kubernetes API documentation for the fields of the
<code>metadata</code> field.
</td>
</tr>
<tr>
<td style="white-space:nowrap">
<code>spec</code>
<br>
<em>
<a href="#projectcontour.io/v1.TLSCertificateDelegationSpec">
TLSCertificateDelegationSpec
</a>
</em>
</td>
<td>
<br>
<br>
<table style="border:none">
<tr>
<td style="white-space:nowrap">
<code>delegations</code>
<br>
<em>
<a href="#projectcontour.io/v1.CertificateDelegation">
[]CertificateDelegation
</a>
</em>
</td>
<td>
</td>
</tr>
</table>
</td>
</tr>
<tr>
<td style="white-space:nowrap">
<code>status</code>
<br>
<em>
<a href="#projectcontour.io/v1.TLSCertificateDelegationStatus">
TLSCertificateDelegationStatus
</a>
</em>
</td>
<td>
<em>(Optional)</em>
</td>
</tr>
</tbody>
</table>
<h3 id="projectcontour.io/v1.AuthorizationPolicy">AuthorizationPolicy
</h3>
<p>
(<em>Appears on:</em>
<a href="#projectcontour.io/v1.AuthorizationServer">AuthorizationServer</a>, 
<a href="#projectcontour.io/v1.Route">Route</a>)
</p>
<p>
<p>AuthorizationPolicy modifies how client requests are authenticated.</p>
</p>
<table>
<thead>
<tr>
<th>Field</th>
<th>Description</th>
</tr>
</thead>
<tbody>
<tr>
<td style="white-space:nowrap">
<code>disabled</code>
<br>
<em>
bool
</em>
</td>
<td>
<em>(Optional)</em>
<p>When true, this field disables client request authentication
for the scope of the policy.</p>
</td>
</tr>
<tr>
<td style="white-space:nowrap">
<code>context</code>
<br>
<em>
map[string]string
</em>
</td>
<td>
<em>(Optional)</em>
<p>Context is a set of key/value pairs that are sent to the
authentication server in the check request. If a context
is provided at an enclosing scope, the entries are merged
such that the inner scope overrides matching keys from the
outer scope.</p>
</td>
</tr>
</tbody>
</table>
<h3 id="projectcontour.io/v1.AuthorizationServer">AuthorizationServer
</h3>
<p>
(<em>Appears on:</em>
<a href="#projectcontour.io/v1.VirtualHost">VirtualHost</a>)
</p>
<p>
<p>AuthorizationServer configures an external server to authenticate
client requests. The external server must implement the v3 Envoy
external authorization GRPC protocol (<a href="https://www.envoyproxy.io/docs/envoy/latest/api-v3/service/auth/v3/external_auth.proto">https://www.envoyproxy.io/docs/envoy/latest/api-v3/service/auth/v3/external_auth.proto</a>).</p>
</p>
<table>
<thead>
<tr>
<th>Field</th>
<th>Description</th>
</tr>
</thead>
<tbody>
<tr>
<td style="white-space:nowrap">
<code>extensionRef</code>
<br>
<em>
<a href="#projectcontour.io/v1.ExtensionServiceReference">
ExtensionServiceReference
</a>
</em>
</td>
<td>
<p>ExtensionServiceRef specifies the extension resource that will authorize client requests.</p>
</td>
</tr>
<tr>
<td style="white-space:nowrap">
<code>authPolicy</code>
<br>
<em>
<a href="#projectcontour.io/v1.AuthorizationPolicy">
AuthorizationPolicy
</a>
</em>
</td>
<td>
<em>(Optional)</em>
<p>AuthPolicy sets a default authorization policy for client requests.
This policy will be used unless overridden by individual routes.</p>
</td>
</tr>
<tr>
<td style="white-space:nowrap">
<code>responseTimeout</code>
<br>
<em>
string
</em>
</td>
<td>
<em>(Optional)</em>
<p>ResponseTimeout configures maximum time to wait for a check response from the authorization server.
Timeout durations are expressed in the Go <a href="https://godoc.org/time#ParseDuration">Duration format</a>.
Valid time units are &ldquo;ns&rdquo;, &ldquo;us&rdquo; (or &ldquo;µs&rdquo;), &ldquo;ms&rdquo;, &ldquo;s&rdquo;, &ldquo;m&rdquo;, &ldquo;h&rdquo;.
The string &ldquo;infinity&rdquo; is also a valid input and specifies no timeout.</p>
</td>
</tr>
<tr>
<td style="white-space:nowrap">
<code>failOpen</code>
<br>
<em>
bool
</em>
</td>
<td>
<em>(Optional)</em>
<p>If FailOpen is true, the client request is forwarded to the upstream service
even if the authorization server fails to respond. This field should not be
set in most cases. It is intended for use only while migrating applications
from internal authorization to Contour external authorization.</p>
</td>
</tr>
<tr>
<td style="white-space:nowrap">
<code>withRequestBody</code>
<br>
<em>
<a href="#projectcontour.io/v1.AuthorizationServerBufferSettings">
AuthorizationServerBufferSettings
</a>
</em>
</td>
<td>
<em>(Optional)</em>
<p>WithRequestBody specifies configuration for sending the client request&rsquo;s body to authorization server.</p>
</td>
</tr>
</tbody>
</table>
<h3 id="projectcontour.io/v1.AuthorizationServerBufferSettings">AuthorizationServerBufferSettings
</h3>
<p>
(<em>Appears on:</em>
<a href="#projectcontour.io/v1.AuthorizationServer">AuthorizationServer</a>)
</p>
<p>
<p>AuthorizationServerBufferSettings enables ExtAuthz filter to buffer client request data and send it as part of authorization request</p>
</p>
<table>
<thead>
<tr>
<th>Field</th>
<th>Description</th>
</tr>
</thead>
<tbody>
<tr>
<td style="white-space:nowrap">
<code>maxRequestBytes</code>
<br>
<em>
uint32
</em>
</td>
<td>
<em>(Optional)</em>
<p>MaxRequestBytes sets the maximum size of message body ExtAuthz filter will hold in-memory.</p>
</td>
</tr>
<tr>
<td style="white-space:nowrap">
<code>allowPartialMessage</code>
<br>
<em>
bool
</em>
</td>
<td>
<em>(Optional)</em>
<p>If AllowPartialMessage is true, then Envoy will buffer the body until MaxRequestBytes are reached.</p>
</td>
</tr>
<tr>
<td style="white-space:nowrap">
<code>packAsBytes</code>
<br>
<em>
bool
</em>
</td>
<td>
<em>(Optional)</em>
<p>If PackAsBytes is true, the body sent to Authorization Server is in raw bytes.</p>
</td>
</tr>
</tbody>
</table>
<h3 id="projectcontour.io/v1.CORSHeaderValue">CORSHeaderValue
(<code>string</code> alias)</p></h3>
<p>
(<em>Appears on:</em>
<a href="#projectcontour.io/v1.CORSPolicy">CORSPolicy</a>)
</p>
<p>
<p>CORSHeaderValue specifies the value of the string headers returned by a cross-domain request.</p>
</p>
<h3 id="projectcontour.io/v1.CORSPolicy">CORSPolicy
</h3>
<p>
(<em>Appears on:</em>
<a href="#projectcontour.io/v1.VirtualHost">VirtualHost</a>)
</p>
<p>
<p>CORSPolicy allows setting the CORS policy</p>
</p>
<table>
<thead>
<tr>
<th>Field</th>
<th>Description</th>
</tr>
</thead>
<tbody>
<tr>
<td style="white-space:nowrap">
<code>allowCredentials</code>
<br>
<em>
bool
</em>
</td>
<td>
<em>(Optional)</em>
<p>Specifies whether the resource allows credentials.</p>
</td>
</tr>
<tr>
<td style="white-space:nowrap">
<code>allowOrigin</code>
<br>
<em>
[]string
</em>
</td>
<td>
<p>AllowOrigin specifies the origins that will be allowed to do CORS requests. &ldquo;*&rdquo; means
allow any origin.</p>
</td>
</tr>
<tr>
<td style="white-space:nowrap">
<code>allowMethods</code>
<br>
<em>
<a href="#projectcontour.io/v1.CORSHeaderValue">
[]CORSHeaderValue
</a>
</em>
</td>
<td>
<p>AllowMethods specifies the content for the <em>access-control-allow-methods</em> header.</p>
</td>
</tr>
<tr>
<td style="white-space:nowrap">
<code>allowHeaders</code>
<br>
<em>
<a href="#projectcontour.io/v1.CORSHeaderValue">
[]CORSHeaderValue
</a>
</em>
</td>
<td>
<em>(Optional)</em>
<p>AllowHeaders specifies the content for the <em>access-control-allow-headers</em> header.</p>
</td>
</tr>
<tr>
<td style="white-space:nowrap">
<code>exposeHeaders</code>
<br>
<em>
<a href="#projectcontour.io/v1.CORSHeaderValue">
[]CORSHeaderValue
</a>
</em>
</td>
<td>
<em>(Optional)</em>
<p>ExposeHeaders Specifies the content for the <em>access-control-expose-headers</em> header.</p>
</td>
</tr>
<tr>
<td style="white-space:nowrap">
<code>maxAge</code>
<br>
<em>
string
</em>
</td>
<td>
<em>(Optional)</em>
<p>MaxAge indicates for how long the results of a preflight request can be cached.
MaxAge durations are expressed in the Go <a href="https://godoc.org/time#ParseDuration">Duration format</a>.
Valid time units are &ldquo;ns&rdquo;, &ldquo;us&rdquo; (or &ldquo;µs&rdquo;), &ldquo;ms&rdquo;, &ldquo;s&rdquo;, &ldquo;m&rdquo;, &ldquo;h&rdquo;.
Only positive values are allowed while 0 disables the cache requiring a preflight OPTIONS
check for all cross-origin requests.</p>
</td>
</tr>
</tbody>
</table>
<h3 id="projectcontour.io/v1.CertificateDelegation">CertificateDelegation
</h3>
<p>
(<em>Appears on:</em>
<a href="#projectcontour.io/v1.TLSCertificateDelegationSpec">TLSCertificateDelegationSpec</a>)
</p>
<p>
<p>CertificateDelegation maps the authority to reference a secret
in the current namespace to a set of namespaces.</p>
</p>
<table>
<thead>
<tr>
<th>Field</th>
<th>Description</th>
</tr>
</thead>
<tbody>
<tr>
<td style="white-space:nowrap">
<code>secretName</code>
<br>
<em>
string
</em>
</td>
<td>
<p>required, the name of a secret in the current namespace.</p>
</td>
</tr>
<tr>
<td style="white-space:nowrap">
<code>targetNamespaces</code>
<br>
<em>
[]string
</em>
</td>
<td>
<p>required, the namespaces the authority to reference the
the secret will be delegated to.
If TargetNamespaces is nil or empty, the CertificateDelegation&rsquo;
is ignored. If the TargetNamespace list contains the character, &ldquo;*&rdquo;
the secret will be delegated to all namespaces.</p>
</td>
</tr>
</tbody>
</table>
<h3 id="projectcontour.io/v1.CookieDomainRewrite">CookieDomainRewrite
</h3>
<p>
(<em>Appears on:</em>
<a href="#projectcontour.io/v1.CookieRewritePolicy">CookieRewritePolicy</a>)
</p>
<p>
</p>
<table>
<thead>
<tr>
<th>Field</th>
<th>Description</th>
</tr>
</thead>
<tbody>
<tr>
<td style="white-space:nowrap">
<code>value</code>
<br>
<em>
string
</em>
</td>
<td>
<p>Value is the value to rewrite the Domain attribute to.
For now this is required.</p>
</td>
</tr>
</tbody>
</table>
<h3 id="projectcontour.io/v1.CookiePathRewrite">CookiePathRewrite
</h3>
<p>
(<em>Appears on:</em>
<a href="#projectcontour.io/v1.CookieRewritePolicy">CookieRewritePolicy</a>)
</p>
<p>
</p>
<table>
<thead>
<tr>
<th>Field</th>
<th>Description</th>
</tr>
</thead>
<tbody>
<tr>
<td style="white-space:nowrap">
<code>value</code>
<br>
<em>
string
</em>
</td>
<td>
<p>Value is the value to rewrite the Path attribute to.
For now this is required.</p>
</td>
</tr>
</tbody>
</table>
<h3 id="projectcontour.io/v1.CookieRewritePolicy">CookieRewritePolicy
</h3>
<p>
(<em>Appears on:</em>
<a href="#projectcontour.io/v1.Route">Route</a>, 
<a href="#projectcontour.io/v1.Service">Service</a>)
</p>
<p>
</p>
<table>
<thead>
<tr>
<th>Field</th>
<th>Description</th>
</tr>
</thead>
<tbody>
<tr>
<td style="white-space:nowrap">
<code>name</code>
<br>
<em>
string
</em>
</td>
<td>
<p>Name is the name of the cookie for which attributes will be rewritten.</p>
</td>
</tr>
<tr>
<td style="white-space:nowrap">
<code>pathRewrite</code>
<br>
<em>
<a href="#projectcontour.io/v1.CookiePathRewrite">
CookiePathRewrite
</a>
</em>
</td>
<td>
<em>(Optional)</em>
<p>PathRewrite enables rewriting the Set-Cookie Path element.
If not set, Path will not be rewritten.</p>
</td>
</tr>
<tr>
<td style="white-space:nowrap">
<code>domainRewrite</code>
<br>
<em>
<a href="#projectcontour.io/v1.CookieDomainRewrite">
CookieDomainRewrite
</a>
</em>
</td>
<td>
<em>(Optional)</em>
<p>DomainRewrite enables rewriting the Set-Cookie Domain element.
If not set, Domain will not be rewritten.</p>
</td>
</tr>
<tr>
<td style="white-space:nowrap">
<code>secure</code>
<br>
<em>
bool
</em>
</td>
<td>
<em>(Optional)</em>
<p>Secure enables rewriting the Set-Cookie Secure element.
If not set, Secure attribute will not be rewritten.</p>
</td>
</tr>
<tr>
<td style="white-space:nowrap">
<code>sameSite</code>
<br>
<em>
string
</em>
</td>
<td>
<em>(Optional)</em>
<p>SameSite enables rewriting the Set-Cookie SameSite element.
If not set, SameSite attribute will not be rewritten.</p>
</td>
</tr>
</tbody>
</table>
<h3 id="projectcontour.io/v1.DetailedCondition">DetailedCondition
</h3>
<p>
(<em>Appears on:</em>
<a href="#projectcontour.io/v1.HTTPProxyStatus">HTTPProxyStatus</a>, 
<a href="#projectcontour.io/v1.TLSCertificateDelegationStatus">TLSCertificateDelegationStatus</a>, 
<a href="#projectcontour.io/v1alpha1.ContourConfigurationStatus">ContourConfigurationStatus</a>, 
<a href="#projectcontour.io/v1alpha1.ExtensionServiceStatus">ExtensionServiceStatus</a>)
</p>
<p>
<p>DetailedCondition is an extension of the normal Kubernetes conditions, with two extra
fields to hold sub-conditions, which provide more detailed reasons for the state (True or False)
of the condition.</p>
<p><code>errors</code> holds information about sub-conditions which are fatal to that condition and render its state False.</p>
<p><code>warnings</code> holds information about sub-conditions which are not fatal to that condition and do not force the state to be False.</p>
<p>Remember that Conditions have a type, a status, and a reason.</p>
<p>The type is the type of the condition, the most important one in this CRD set is <code>Valid</code>.
<code>Valid</code> is a positive-polarity condition: when it is <code>status: true</code> there are no problems.</p>
<p>In more detail, <code>status: true</code> means that the object is has been ingested into Contour with no errors.
<code>warnings</code> may still be present, and will be indicated in the Reason field. There must be zero entries in the <code>errors</code>
slice in this case.</p>
<p><code>Valid</code>, <code>status: false</code> means that the object has had one or more fatal errors during processing into Contour.
The details of the errors will be present under the <code>errors</code> field. There must be at least one error in the <code>errors</code>
slice if <code>status</code> is <code>false</code>.</p>
<p>For DetailedConditions of types other than <code>Valid</code>, the Condition must be in the negative polarity.
When they have <code>status</code> <code>true</code>, there is an error. There must be at least one entry in the <code>errors</code> Subcondition slice.
When they have <code>status</code> <code>false</code>, there are no serious errors, and there must be zero entries in the <code>errors</code> slice.
In either case, there may be entries in the <code>warnings</code> slice.</p>
<p>Regardless of the polarity, the <code>reason</code> and <code>message</code> fields must be updated with either the detail of the reason
(if there is one and only one entry in total across both the <code>errors</code> and <code>warnings</code> slices), or
<code>MultipleReasons</code> if there is more than one entry.</p>
</p>
<table>
<thead>
<tr>
<th>Field</th>
<th>Description</th>
</tr>
</thead>
<tbody>
<tr>
<td style="white-space:nowrap">
<code>Condition</code>
<br>
<em>
<a href="https://kubernetes.io/docs/reference/generated/kubernetes-api/v1.18/#condition-v1-meta">
Kubernetes meta/v1.Condition
</a>
</em>
</td>
<td>
<p>
(Members of <code>Condition</code> are embedded into this type.)
</p>
</td>
</tr>
<tr>
<td style="white-space:nowrap">
<code>errors</code>
<br>
<em>
<a href="#projectcontour.io/v1.SubCondition">
[]SubCondition
</a>
</em>
</td>
<td>
<em>(Optional)</em>
<p>Errors contains a slice of relevant error subconditions for this object.</p>
<p>Subconditions are expected to appear when relevant (when there is a error), and disappear when not relevant.
An empty slice here indicates no errors.</p>
</td>
</tr>
<tr>
<td style="white-space:nowrap">
<code>warnings</code>
<br>
<em>
<a href="#projectcontour.io/v1.SubCondition">
[]SubCondition
</a>
</em>
</td>
<td>
<em>(Optional)</em>
<p>Warnings contains a slice of relevant warning subconditions for this object.</p>
<p>Subconditions are expected to appear when relevant (when there is a warning), and disappear when not relevant.
An empty slice here indicates no warnings.</p>
</td>
</tr>
</tbody>
</table>
<h3 id="projectcontour.io/v1.DownstreamValidation">DownstreamValidation
</h3>
<p>
(<em>Appears on:</em>
<a href="#projectcontour.io/v1.TLS">TLS</a>)
</p>
<p>
<p>DownstreamValidation defines how to verify the client certificate.</p>
</p>
<table>
<thead>
<tr>
<th>Field</th>
<th>Description</th>
</tr>
</thead>
<tbody>
<tr>
<td style="white-space:nowrap">
<code>caSecret</code>
<br>
<em>
string
</em>
</td>
<td>
<em>(Optional)</em>
<p>Name of a Kubernetes secret that contains a CA certificate bundle.
The secret must contain key named ca.crt.
The client certificate must validate against the certificates in the bundle.
If specified and SkipClientCertValidation is true, client certificates will
be required on requests.</p>
</td>
</tr>
<tr>
<td style="white-space:nowrap">
<code>skipClientCertValidation</code>
<br>
<em>
bool
</em>
</td>
<td>
<em>(Optional)</em>
<p>SkipClientCertValidation disables downstream client certificate
validation. Defaults to false. This field is intended to be used in
conjunction with external authorization in order to enable the external
authorization server to validate client certificates. When this field
is set to true, client certificates are requested but not verified by
Envoy. If CACertificate is specified, client certificates are required on
requests, but not verified. If external authorization is in use, they are
presented to the external authorization server.</p>
</td>
</tr>
<tr>
<td style="white-space:nowrap">
<code>crlSecret</code>
<br>
<em>
string
</em>
</td>
<td>
<em>(Optional)</em>
<p>Name of a Kubernetes opaque secret that contains a concatenated list of PEM encoded CRLs.
The secret must contain key named crl.pem.
This field will be used to verify that a client certificate has not been revoked.
CRLs must be available from all CAs, unless crlOnlyVerifyLeafCert is true.
Large CRL lists are not supported since individual secrets are limited to 1MiB in size.</p>
</td>
</tr>
<tr>
<td style="white-space:nowrap">
<code>crlOnlyVerifyLeafCert</code>
<br>
<em>
bool
</em>
</td>
<td>
<em>(Optional)</em>
<p>If this option is set to true, only the certificate at the end of the
certificate chain will be subject to validation by CRL.</p>
</td>
</tr>
</tbody>
</table>
<h3 id="projectcontour.io/v1.ExtensionServiceReference">ExtensionServiceReference
</h3>
<p>
(<em>Appears on:</em>
<a href="#projectcontour.io/v1.AuthorizationServer">AuthorizationServer</a>)
</p>
<p>
<p>ExtensionServiceReference names an ExtensionService resource.</p>
</p>
<table>
<thead>
<tr>
<th>Field</th>
<th>Description</th>
</tr>
</thead>
<tbody>
<tr>
<td style="white-space:nowrap">
<code>apiVersion</code>
<br>
<em>
string
</em>
</td>
<td>
<em>(Optional)</em>
<p>API version of the referent.
If this field is not specified, the default &ldquo;projectcontour.io/v1alpha1&rdquo; will be used</p>
</td>
</tr>
<tr>
<td style="white-space:nowrap">
<code>namespace</code>
<br>
<em>
string
</em>
</td>
<td>
<em>(Optional)</em>
<p>Namespace of the referent.
If this field is not specifies, the namespace of the resource that targets the referent will be used.</p>
<p>More info: <a href="https://kubernetes.io/docs/concepts/overview/working-with-objects/namespaces/">https://kubernetes.io/docs/concepts/overview/working-with-objects/namespaces/</a></p>
</td>
</tr>
<tr>
<td style="white-space:nowrap">
<code>name</code>
<br>
<em>
string
</em>
</td>
<td>
<p>Name of the referent.</p>
<p>More info: <a href="https://kubernetes.io/docs/concepts/overview/working-with-objects/names/#names">https://kubernetes.io/docs/concepts/overview/working-with-objects/names/#names</a></p>
</td>
</tr>
</tbody>
</table>
<h3 id="projectcontour.io/v1.GenericKeyDescriptor">GenericKeyDescriptor
</h3>
<p>
(<em>Appears on:</em>
<a href="#projectcontour.io/v1.RateLimitDescriptorEntry">RateLimitDescriptorEntry</a>)
</p>
<p>
<p>GenericKeyDescriptor defines a descriptor entry with a static key and
value.</p>
</p>
<table>
<thead>
<tr>
<th>Field</th>
<th>Description</th>
</tr>
</thead>
<tbody>
<tr>
<td style="white-space:nowrap">
<code>key</code>
<br>
<em>
string
</em>
</td>
<td>
<em>(Optional)</em>
<p>Key defines the key of the descriptor entry. If not set, the
key is set to &ldquo;generic_key&rdquo;.</p>
</td>
</tr>
<tr>
<td style="white-space:nowrap">
<code>value</code>
<br>
<em>
string
</em>
</td>
<td>
<p>Value defines the value of the descriptor entry.</p>
</td>
</tr>
</tbody>
</table>
<h3 id="projectcontour.io/v1.GlobalRateLimitPolicy">GlobalRateLimitPolicy
</h3>
<p>
(<em>Appears on:</em>
<a href="#projectcontour.io/v1.RateLimitPolicy">RateLimitPolicy</a>)
</p>
<p>
<p>GlobalRateLimitPolicy defines global rate limiting parameters.</p>
</p>
<table>
<thead>
<tr>
<th>Field</th>
<th>Description</th>
</tr>
</thead>
<tbody>
<tr>
<td style="white-space:nowrap">
<code>descriptors</code>
<br>
<em>
<a href="#projectcontour.io/v1.RateLimitDescriptor">
[]RateLimitDescriptor
</a>
</em>
</td>
<td>
<p>Descriptors defines the list of descriptors that will
be generated and sent to the rate limit service. Each
descriptor contains 1+ key-value pair entries.</p>
</td>
</tr>
</tbody>
</table>
<h3 id="projectcontour.io/v1.HTTPDirectResponsePolicy">HTTPDirectResponsePolicy
</h3>
<p>
(<em>Appears on:</em>
<a href="#projectcontour.io/v1.Route">Route</a>)
</p>
<p>
</p>
<table>
<thead>
<tr>
<th>Field</th>
<th>Description</th>
</tr>
</thead>
<tbody>
<tr>
<td style="white-space:nowrap">
<code>statusCode</code>
<br>
<em>
int
</em>
</td>
<td>
<p>StatusCode is the HTTP response status to be returned.</p>
</td>
</tr>
<tr>
<td style="white-space:nowrap">
<code>body</code>
<br>
<em>
string
</em>
</td>
<td>
<em>(Optional)</em>
<p>Body is the content of the response body.
If this setting is omitted, no body is included in the generated response.</p>
<p>Note: Body is not recommended to set too long
otherwise it can have significant resource usage impacts.</p>
</td>
</tr>
</tbody>
</table>
<h3 id="projectcontour.io/v1.HTTPHealthCheckPolicy">HTTPHealthCheckPolicy
</h3>
<p>
(<em>Appears on:</em>
<a href="#projectcontour.io/v1.Route">Route</a>)
</p>
<p>
<p>HTTPHealthCheckPolicy defines health checks on the upstream service.</p>
</p>
<table>
<thead>
<tr>
<th>Field</th>
<th>Description</th>
</tr>
</thead>
<tbody>
<tr>
<td style="white-space:nowrap">
<code>path</code>
<br>
<em>
string
</em>
</td>
<td>
<p>HTTP endpoint used to perform health checks on upstream service</p>
</td>
</tr>
<tr>
<td style="white-space:nowrap">
<code>host</code>
<br>
<em>
string
</em>
</td>
<td>
<p>The value of the host header in the HTTP health check request.
If left empty (default value), the name &ldquo;contour-envoy-healthcheck&rdquo;
will be used.</p>
</td>
</tr>
<tr>
<td style="white-space:nowrap">
<code>intervalSeconds</code>
<br>
<em>
int64
</em>
</td>
<td>
<em>(Optional)</em>
<p>The interval (seconds) between health checks</p>
</td>
</tr>
<tr>
<td style="white-space:nowrap">
<code>timeoutSeconds</code>
<br>
<em>
int64
</em>
</td>
<td>
<em>(Optional)</em>
<p>The time to wait (seconds) for a health check response</p>
</td>
</tr>
<tr>
<td style="white-space:nowrap">
<code>unhealthyThresholdCount</code>
<br>
<em>
int64
</em>
</td>
<td>
<em>(Optional)</em>
<p>The number of unhealthy health checks required before a host is marked unhealthy</p>
</td>
</tr>
<tr>
<td style="white-space:nowrap">
<code>healthyThresholdCount</code>
<br>
<em>
int64
</em>
</td>
<td>
<em>(Optional)</em>
<p>The number of healthy health checks required before a host is marked healthy</p>
</td>
</tr>
</tbody>
</table>
<h3 id="projectcontour.io/v1.HTTPProxySpec">HTTPProxySpec
</h3>
<p>
(<em>Appears on:</em>
<a href="#projectcontour.io/v1.HTTPProxy">HTTPProxy</a>)
</p>
<p>
<p>HTTPProxySpec defines the spec of the CRD.</p>
</p>
<table>
<thead>
<tr>
<th>Field</th>
<th>Description</th>
</tr>
</thead>
<tbody>
<tr>
<td style="white-space:nowrap">
<code>virtualhost</code>
<br>
<em>
<a href="#projectcontour.io/v1.VirtualHost">
VirtualHost
</a>
</em>
</td>
<td>
<em>(Optional)</em>
<p>Virtualhost appears at most once. If it is present, the object is considered
to be a &ldquo;root&rdquo; HTTPProxy.</p>
</td>
</tr>
<tr>
<td style="white-space:nowrap">
<code>routes</code>
<br>
<em>
<a href="#projectcontour.io/v1.Route">
[]Route
</a>
</em>
</td>
<td>
<em>(Optional)</em>
<p>Routes are the ingress routes. If TCPProxy is present, Routes is ignored.</p>
</td>
</tr>
<tr>
<td style="white-space:nowrap">
<code>tcpproxy</code>
<br>
<em>
<a href="#projectcontour.io/v1.TCPProxy">
TCPProxy
</a>
</em>
</td>
<td>
<em>(Optional)</em>
<p>TCPProxy holds TCP proxy information.</p>
</td>
</tr>
<tr>
<td style="white-space:nowrap">
<code>includes</code>
<br>
<em>
<a href="#projectcontour.io/v1.Include">
[]Include
</a>
</em>
</td>
<td>
<em>(Optional)</em>
<p>Includes allow for specific routing configuration to be included from another HTTPProxy,
possibly in another namespace.</p>
</td>
</tr>
<tr>
<td style="white-space:nowrap">
<code>ingressClassName</code>
<br>
<em>
string
</em>
</td>
<td>
<em>(Optional)</em>
<p>IngressClassName optionally specifies the ingress class to use for this
HTTPProxy. This replaces the deprecated <code>kubernetes.io/ingress.class</code>
annotation. For backwards compatibility, when that annotation is set, it
is given precedence over this field.</p>
</td>
</tr>
</tbody>
</table>
<h3 id="projectcontour.io/v1.HTTPProxyStatus">HTTPProxyStatus
</h3>
<p>
(<em>Appears on:</em>
<a href="#projectcontour.io/v1.HTTPProxy">HTTPProxy</a>)
</p>
<p>
<p>HTTPProxyStatus reports the current state of the HTTPProxy.</p>
</p>
<table>
<thead>
<tr>
<th>Field</th>
<th>Description</th>
</tr>
</thead>
<tbody>
<tr>
<td style="white-space:nowrap">
<code>currentStatus</code>
<br>
<em>
string
</em>
</td>
<td>
<em>(Optional)</em>
</td>
</tr>
<tr>
<td style="white-space:nowrap">
<code>description</code>
<br>
<em>
string
</em>
</td>
<td>
<em>(Optional)</em>
</td>
</tr>
<tr>
<td style="white-space:nowrap">
<code>loadBalancer</code>
<br>
<em>
<a href="https://kubernetes.io/docs/reference/generated/kubernetes-api/v1.18/#loadbalancerstatus-v1-core">
Kubernetes core/v1.LoadBalancerStatus
</a>
</em>
</td>
<td>
<em>(Optional)</em>
<p>LoadBalancer contains the current status of the load balancer.</p>
</td>
</tr>
<tr>
<td style="white-space:nowrap">
<code>conditions</code>
<br>
<em>
<a href="#projectcontour.io/v1.DetailedCondition">
[]DetailedCondition
</a>
</em>
</td>
<td>
<em>(Optional)</em>
<p>Conditions contains information about the current status of the HTTPProxy,
in an upstream-friendly container.</p>
<p>Contour will update a single condition, <code>Valid</code>, that is in normal-true polarity.
That is, when <code>currentStatus</code> is <code>valid</code>, the <code>Valid</code> condition will be <code>status: true</code>,
and vice versa.</p>
<p>Contour will leave untouched any other Conditions set in this block,
in case some other controller wants to add a Condition.</p>
<p>If you are another controller owner and wish to add a condition, you <em>should</em>
namespace your condition with a label, like <code>controller.domain.com/ConditionName</code>.</p>
</td>
</tr>
</tbody>
</table>
<h3 id="projectcontour.io/v1.HTTPRequestRedirectPolicy">HTTPRequestRedirectPolicy
</h3>
<p>
(<em>Appears on:</em>
<a href="#projectcontour.io/v1.Route">Route</a>)
</p>
<p>
<p>HTTPRequestRedirectPolicy defines configuration for redirecting a request.</p>
</p>
<table>
<thead>
<tr>
<th>Field</th>
<th>Description</th>
</tr>
</thead>
<tbody>
<tr>
<td style="white-space:nowrap">
<code>scheme</code>
<br>
<em>
string
</em>
</td>
<td>
<em>(Optional)</em>
<p>Scheme is the scheme to be used in the value of the <code>Location</code>
header in the response.
When empty, the scheme of the request is used.</p>
</td>
</tr>
<tr>
<td style="white-space:nowrap">
<code>hostname</code>
<br>
<em>
string
</em>
</td>
<td>
<em>(Optional)</em>
<p>Hostname is the precise hostname to be used in the value of the <code>Location</code>
header in the response.
When empty, the hostname of the request is used.
No wildcards are allowed.</p>
</td>
</tr>
<tr>
<td style="white-space:nowrap">
<code>port</code>
<br>
<em>
int32
</em>
</td>
<td>
<em>(Optional)</em>
<p>Port is the port to be used in the value of the <code>Location</code>
header in the response.
When empty, port (if specified) of the request is used.</p>
</td>
</tr>
<tr>
<td style="white-space:nowrap">
<code>statusCode</code>
<br>
<em>
int
</em>
</td>
<td>
<em>(Optional)</em>
<p>StatusCode is the HTTP status code to be used in response.</p>
</td>
</tr>
<tr>
<td style="white-space:nowrap">
<code>path</code>
<br>
<em>
string
</em>
</td>
<td>
<em>(Optional)</em>
<p>Path allows for redirection to a different path from the
original on the request. The path must start with a
leading slash.</p>
<p>Note: Only one of Path or Prefix can be defined.</p>
</td>
</tr>
<tr>
<td style="white-space:nowrap">
<code>prefix</code>
<br>
<em>
string
</em>
</td>
<td>
<em>(Optional)</em>
<p>Prefix defines the value to swap the matched prefix or path with.
The prefix must start with a leading slash.</p>
<p>Note: Only one of Path or Prefix can be defined.</p>
</td>
</tr>
</tbody>
</table>
<h3 id="projectcontour.io/v1.HeaderHashOptions">HeaderHashOptions
</h3>
<p>
(<em>Appears on:</em>
<a href="#projectcontour.io/v1.RequestHashPolicy">RequestHashPolicy</a>)
</p>
<p>
<p>HeaderHashOptions contains options to configure a HTTP request header hash
policy, used in request attribute hash based load balancing.</p>
</p>
<table>
<thead>
<tr>
<th>Field</th>
<th>Description</th>
</tr>
</thead>
<tbody>
<tr>
<td style="white-space:nowrap">
<code>headerName</code>
<br>
<em>
string
</em>
</td>
<td>
<p>HeaderName is the name of the HTTP request header that will be used to
calculate the hash key. If the header specified is not present on a
request, no hash will be produced.</p>
</td>
</tr>
</tbody>
</table>
<h3 id="projectcontour.io/v1.HeaderMatchCondition">HeaderMatchCondition
</h3>
<p>
(<em>Appears on:</em>
<a href="#projectcontour.io/v1.MatchCondition">MatchCondition</a>, 
<a href="#projectcontour.io/v1.RequestHeaderValueMatchDescriptor">RequestHeaderValueMatchDescriptor</a>)
</p>
<p>
<p>HeaderMatchCondition specifies how to conditionally match against HTTP
headers. The Name field is required, but only one of the remaining
fields should be be provided.</p>
</p>
<table>
<thead>
<tr>
<th>Field</th>
<th>Description</th>
</tr>
</thead>
<tbody>
<tr>
<td style="white-space:nowrap">
<code>name</code>
<br>
<em>
string
</em>
</td>
<td>
<p>Name is the name of the header to match against. Name is required.
Header names are case insensitive.</p>
</td>
</tr>
<tr>
<td style="white-space:nowrap">
<code>present</code>
<br>
<em>
bool
</em>
</td>
<td>
<em>(Optional)</em>
<p>Present specifies that condition is true when the named header
is present, regardless of its value. Note that setting Present
to false does not make the condition true if the named header
is absent.</p>
</td>
</tr>
<tr>
<td style="white-space:nowrap">
<code>notpresent</code>
<br>
<em>
bool
</em>
</td>
<td>
<em>(Optional)</em>
<p>NotPresent specifies that condition is true when the named header
is not present. Note that setting NotPresent to false does not
make the condition true if the named header is present.</p>
</td>
</tr>
<tr>
<td style="white-space:nowrap">
<code>contains</code>
<br>
<em>
string
</em>
</td>
<td>
<em>(Optional)</em>
<p>Contains specifies a substring that must be present in
the header value.</p>
</td>
</tr>
<tr>
<td style="white-space:nowrap">
<code>notcontains</code>
<br>
<em>
string
</em>
</td>
<td>
<em>(Optional)</em>
<p>NotContains specifies a substring that must not be present
in the header value.</p>
</td>
</tr>
<tr>
<td style="white-space:nowrap">
<code>exact</code>
<br>
<em>
string
</em>
</td>
<td>
<em>(Optional)</em>
<p>Exact specifies a string that the header value must be equal to.</p>
</td>
</tr>
<tr>
<td style="white-space:nowrap">
<code>notexact</code>
<br>
<em>
string
</em>
</td>
<td>
<em>(Optional)</em>
<p>NoExact specifies a string that the header value must not be
equal to. The condition is true if the header has any other value.</p>
</td>
</tr>
</tbody>
</table>
<h3 id="projectcontour.io/v1.HeaderValue">HeaderValue
</h3>
<p>
(<em>Appears on:</em>
<a href="#projectcontour.io/v1.HeadersPolicy">HeadersPolicy</a>, 
<a href="#projectcontour.io/v1.LocalRateLimitPolicy">LocalRateLimitPolicy</a>)
</p>
<p>
<p>HeaderValue represents a header name/value pair</p>
</p>
<table>
<thead>
<tr>
<th>Field</th>
<th>Description</th>
</tr>
</thead>
<tbody>
<tr>
<td style="white-space:nowrap">
<code>name</code>
<br>
<em>
string
</em>
</td>
<td>
<p>Name represents a key of a header</p>
</td>
</tr>
<tr>
<td style="white-space:nowrap">
<code>value</code>
<br>
<em>
string
</em>
</td>
<td>
<p>Value represents the value of a header specified by a key</p>
</td>
</tr>
</tbody>
</table>
<h3 id="projectcontour.io/v1.HeadersPolicy">HeadersPolicy
</h3>
<p>
(<em>Appears on:</em>
<a href="#projectcontour.io/v1.Route">Route</a>, 
<a href="#projectcontour.io/v1.Service">Service</a>)
</p>
<p>
<p>HeadersPolicy defines how headers are managed during forwarding.
The <code>Host</code> header is treated specially and if set in a HTTP response
will be used as the SNI server name when forwarding over TLS. It is an
error to attempt to set the <code>Host</code> header in a HTTP response.</p>
</p>
<table>
<thead>
<tr>
<th>Field</th>
<th>Description</th>
</tr>
</thead>
<tbody>
<tr>
<td style="white-space:nowrap">
<code>set</code>
<br>
<em>
<a href="#projectcontour.io/v1.HeaderValue">
[]HeaderValue
</a>
</em>
</td>
<td>
<em>(Optional)</em>
<p>Set specifies a list of HTTP header values that will be set in the HTTP header.
If the header does not exist it will be added, otherwise it will be overwritten with the new value.</p>
</td>
</tr>
<tr>
<td style="white-space:nowrap">
<code>remove</code>
<br>
<em>
[]string
</em>
</td>
<td>
<em>(Optional)</em>
<p>Remove specifies a list of HTTP header names to remove.</p>
</td>
</tr>
</tbody>
</table>
<h3 id="projectcontour.io/v1.Include">Include
</h3>
<p>
(<em>Appears on:</em>
<a href="#projectcontour.io/v1.HTTPProxySpec">HTTPProxySpec</a>)
</p>
<p>
<p>Include describes a set of policies that can be applied to an HTTPProxy in a namespace.</p>
</p>
<table>
<thead>
<tr>
<th>Field</th>
<th>Description</th>
</tr>
</thead>
<tbody>
<tr>
<td style="white-space:nowrap">
<code>name</code>
<br>
<em>
string
</em>
</td>
<td>
<p>Name of the HTTPProxy</p>
</td>
</tr>
<tr>
<td style="white-space:nowrap">
<code>namespace</code>
<br>
<em>
string
</em>
</td>
<td>
<em>(Optional)</em>
<p>Namespace of the HTTPProxy to include. Defaults to the current namespace if not supplied.</p>
</td>
</tr>
<tr>
<td style="white-space:nowrap">
<code>conditions</code>
<br>
<em>
<a href="#projectcontour.io/v1.MatchCondition">
[]MatchCondition
</a>
</em>
</td>
<td>
<em>(Optional)</em>
<p>Conditions are a set of rules that are applied to included HTTPProxies.
In effect, they are added onto the Conditions of included HTTPProxy Route
structs.
When applied, they are merged using AND, with one exception:
There can be only one Prefix MatchCondition per Conditions slice.
More than one Prefix, or contradictory Conditions, will make the
include invalid.</p>
</td>
</tr>
</tbody>
</table>
<h3 id="projectcontour.io/v1.LoadBalancerPolicy">LoadBalancerPolicy
</h3>
<p>
(<em>Appears on:</em>
<a href="#projectcontour.io/v1.Route">Route</a>, 
<a href="#projectcontour.io/v1.TCPProxy">TCPProxy</a>, 
<a href="#projectcontour.io/v1alpha1.ExtensionServiceSpec">ExtensionServiceSpec</a>)
</p>
<p>
<p>LoadBalancerPolicy defines the load balancing policy.</p>
</p>
<table>
<thead>
<tr>
<th>Field</th>
<th>Description</th>
</tr>
</thead>
<tbody>
<tr>
<td style="white-space:nowrap">
<code>strategy</code>
<br>
<em>
string
</em>
</td>
<td>
<p>Strategy specifies the policy used to balance requests
across the pool of backend pods. Valid policy names are
<code>Random</code>, <code>RoundRobin</code>, <code>WeightedLeastRequest</code>, <code>Cookie</code>,
and <code>RequestHash</code>. If an unknown strategy name is specified
or no policy is supplied, the default <code>RoundRobin</code> policy
is used.</p>
</td>
</tr>
<tr>
<td style="white-space:nowrap">
<code>requestHashPolicies</code>
<br>
<em>
<a href="#projectcontour.io/v1.RequestHashPolicy">
[]RequestHashPolicy
</a>
</em>
</td>
<td>
<p>RequestHashPolicies contains a list of hash policies to apply when the
<code>RequestHash</code> load balancing strategy is chosen. If an element of the
supplied list of hash policies is invalid, it will be ignored. If the
list of hash policies is empty after validation, the load balancing
strategy will fall back the the default <code>RoundRobin</code>.</p>
</td>
</tr>
</tbody>
</table>
<h3 id="projectcontour.io/v1.LocalRateLimitPolicy">LocalRateLimitPolicy
</h3>
<p>
(<em>Appears on:</em>
<a href="#projectcontour.io/v1.RateLimitPolicy">RateLimitPolicy</a>)
</p>
<p>
<p>LocalRateLimitPolicy defines local rate limiting parameters.</p>
</p>
<table>
<thead>
<tr>
<th>Field</th>
<th>Description</th>
</tr>
</thead>
<tbody>
<tr>
<td style="white-space:nowrap">
<code>requests</code>
<br>
<em>
uint32
</em>
</td>
<td>
<p>Requests defines how many requests per unit of time should
be allowed before rate limiting occurs.</p>
</td>
</tr>
<tr>
<td style="white-space:nowrap">
<code>unit</code>
<br>
<em>
string
</em>
</td>
<td>
<p>Unit defines the period of time within which requests
over the limit will be rate limited. Valid values are
&ldquo;second&rdquo;, &ldquo;minute&rdquo; and &ldquo;hour&rdquo;.</p>
</td>
</tr>
<tr>
<td style="white-space:nowrap">
<code>burst</code>
<br>
<em>
uint32
</em>
</td>
<td>
<em>(Optional)</em>
<p>Burst defines the number of requests above the requests per
unit that should be allowed within a short period of time.</p>
</td>
</tr>
<tr>
<td style="white-space:nowrap">
<code>responseStatusCode</code>
<br>
<em>
uint32
</em>
</td>
<td>
<em>(Optional)</em>
<p>ResponseStatusCode is the HTTP status code to use for responses
to rate-limited requests. Codes must be in the 400-599 range
(inclusive). If not specified, the Envoy default of 429 (Too
Many Requests) is used.</p>
</td>
</tr>
<tr>
<td style="white-space:nowrap">
<code>responseHeadersToAdd</code>
<br>
<em>
<a href="#projectcontour.io/v1.HeaderValue">
[]HeaderValue
</a>
</em>
</td>
<td>
<em>(Optional)</em>
<p>ResponseHeadersToAdd is an optional list of response headers to
set when a request is rate-limited.</p>
</td>
</tr>
</tbody>
</table>
<h3 id="projectcontour.io/v1.MatchCondition">MatchCondition
</h3>
<p>
(<em>Appears on:</em>
<a href="#projectcontour.io/v1.Include">Include</a>, 
<a href="#projectcontour.io/v1.Route">Route</a>)
</p>
<p>
<p>MatchCondition are a general holder for matching rules for HTTPProxies.
One of Prefix or Header must be provided.</p>
</p>
<table>
<thead>
<tr>
<th>Field</th>
<th>Description</th>
</tr>
</thead>
<tbody>
<tr>
<td style="white-space:nowrap">
<code>prefix</code>
<br>
<em>
string
</em>
</td>
<td>
<em>(Optional)</em>
<p>Prefix defines a prefix match for a request.</p>
</td>
</tr>
<tr>
<td style="white-space:nowrap">
<code>header</code>
<br>
<em>
<a href="#projectcontour.io/v1.HeaderMatchCondition">
HeaderMatchCondition
</a>
</em>
</td>
<td>
<em>(Optional)</em>
<p>Header specifies the header condition to match.</p>
</td>
</tr>
</tbody>
</table>
<h3 id="projectcontour.io/v1.PathRewritePolicy">PathRewritePolicy
</h3>
<p>
(<em>Appears on:</em>
<a href="#projectcontour.io/v1.Route">Route</a>)
</p>
<p>
<p>PathRewritePolicy specifies how a request URL path should be
rewritten. This rewriting takes place after a request is routed
and has no subsequent effects on the proxy&rsquo;s routing decision.
No HTTP headers or body content is rewritten.</p>
<p>Exactly one field in this struct may be specified.</p>
</p>
<table>
<thead>
<tr>
<th>Field</th>
<th>Description</th>
</tr>
</thead>
<tbody>
<tr>
<td style="white-space:nowrap">
<code>replacePrefix</code>
<br>
<em>
<a href="#projectcontour.io/v1.ReplacePrefix">
[]ReplacePrefix
</a>
</em>
</td>
<td>
<em>(Optional)</em>
<p>ReplacePrefix describes how the path prefix should be replaced.</p>
</td>
</tr>
</tbody>
</table>
<h3 id="projectcontour.io/v1.QueryParameterHashOptions">QueryParameterHashOptions
</h3>
<p>
(<em>Appears on:</em>
<a href="#projectcontour.io/v1.RequestHashPolicy">RequestHashPolicy</a>)
</p>
<p>
<p>QueryParameterHashOptions contains options to configure a query parameter based hash
policy, used in request attribute hash based load balancing.</p>
</p>
<table>
<thead>
<tr>
<th>Field</th>
<th>Description</th>
</tr>
</thead>
<tbody>
<tr>
<td style="white-space:nowrap">
<code>parameterName</code>
<br>
<em>
string
</em>
</td>
<td>
<p>ParameterName is the name of the HTTP request query parameter that will be used to
calculate the hash key. If the query parameter specified is not present on a
request, no hash will be produced.</p>
</td>
</tr>
</tbody>
</table>
<h3 id="projectcontour.io/v1.RateLimitDescriptor">RateLimitDescriptor
</h3>
<p>
(<em>Appears on:</em>
<a href="#projectcontour.io/v1.GlobalRateLimitPolicy">GlobalRateLimitPolicy</a>)
</p>
<p>
<p>RateLimitDescriptor defines a list of key-value pair generators.</p>
</p>
<table>
<thead>
<tr>
<th>Field</th>
<th>Description</th>
</tr>
</thead>
<tbody>
<tr>
<td style="white-space:nowrap">
<code>entries</code>
<br>
<em>
<a href="#projectcontour.io/v1.RateLimitDescriptorEntry">
[]RateLimitDescriptorEntry
</a>
</em>
</td>
<td>
<p>Entries is the list of key-value pair generators.</p>
</td>
</tr>
</tbody>
</table>
<h3 id="projectcontour.io/v1.RateLimitDescriptorEntry">RateLimitDescriptorEntry
</h3>
<p>
(<em>Appears on:</em>
<a href="#projectcontour.io/v1.RateLimitDescriptor">RateLimitDescriptor</a>)
</p>
<p>
<p>RateLimitDescriptorEntry is a key-value pair generator. Exactly
one field on this struct must be non-nil.</p>
</p>
<table>
<thead>
<tr>
<th>Field</th>
<th>Description</th>
</tr>
</thead>
<tbody>
<tr>
<td style="white-space:nowrap">
<code>genericKey</code>
<br>
<em>
<a href="#projectcontour.io/v1.GenericKeyDescriptor">
GenericKeyDescriptor
</a>
</em>
</td>
<td>
<em>(Optional)</em>
<p>GenericKey defines a descriptor entry with a static key and value.</p>
</td>
</tr>
<tr>
<td style="white-space:nowrap">
<code>requestHeader</code>
<br>
<em>
<a href="#projectcontour.io/v1.RequestHeaderDescriptor">
RequestHeaderDescriptor
</a>
</em>
</td>
<td>
<em>(Optional)</em>
<p>RequestHeader defines a descriptor entry that&rsquo;s populated only if
a given header is present on the request. The descriptor key is static,
and the descriptor value is equal to the value of the header.</p>
</td>
</tr>
<tr>
<td style="white-space:nowrap">
<code>requestHeaderValueMatch</code>
<br>
<em>
<a href="#projectcontour.io/v1.RequestHeaderValueMatchDescriptor">
RequestHeaderValueMatchDescriptor
</a>
</em>
</td>
<td>
<em>(Optional)</em>
<p>RequestHeaderValueMatch defines a descriptor entry that&rsquo;s populated
if the request&rsquo;s headers match a set of 1+ match criteria. The
descriptor key is &ldquo;header_match&rdquo;, and the descriptor value is static.</p>
</td>
</tr>
<tr>
<td style="white-space:nowrap">
<code>remoteAddress</code>
<br>
<em>
<a href="#projectcontour.io/v1.RemoteAddressDescriptor">
RemoteAddressDescriptor
</a>
</em>
</td>
<td>
<em>(Optional)</em>
<p>RemoteAddress defines a descriptor entry with a key of &ldquo;remote_address&rdquo;
and a value equal to the client&rsquo;s IP address (from x-forwarded-for).</p>
</td>
</tr>
</tbody>
</table>
<h3 id="projectcontour.io/v1.RateLimitPolicy">RateLimitPolicy
</h3>
<p>
(<em>Appears on:</em>
<a href="#projectcontour.io/v1.Route">Route</a>, 
<a href="#projectcontour.io/v1.VirtualHost">VirtualHost</a>)
</p>
<p>
<p>RateLimitPolicy defines rate limiting parameters.</p>
</p>
<table>
<thead>
<tr>
<th>Field</th>
<th>Description</th>
</tr>
</thead>
<tbody>
<tr>
<td style="white-space:nowrap">
<code>local</code>
<br>
<em>
<a href="#projectcontour.io/v1.LocalRateLimitPolicy">
LocalRateLimitPolicy
</a>
</em>
</td>
<td>
<em>(Optional)</em>
<p>Local defines local rate limiting parameters, i.e. parameters
for rate limiting that occurs within each Envoy pod as requests
are handled.</p>
</td>
</tr>
<tr>
<td style="white-space:nowrap">
<code>global</code>
<br>
<em>
<a href="#projectcontour.io/v1.GlobalRateLimitPolicy">
GlobalRateLimitPolicy
</a>
</em>
</td>
<td>
<em>(Optional)</em>
<p>Global defines global rate limiting parameters, i.e. parameters
defining descriptors that are sent to an external rate limit
service (RLS) for a rate limit decision on each request.</p>
</td>
</tr>
</tbody>
</table>
<h3 id="projectcontour.io/v1.RemoteAddressDescriptor">RemoteAddressDescriptor
</h3>
<p>
(<em>Appears on:</em>
<a href="#projectcontour.io/v1.RateLimitDescriptorEntry">RateLimitDescriptorEntry</a>)
</p>
<p>
<p>RemoteAddressDescriptor defines a descriptor entry with a key of
&ldquo;remote_address&rdquo; and a value equal to the client&rsquo;s IP address
(from x-forwarded-for).</p>
</p>
<h3 id="projectcontour.io/v1.ReplacePrefix">ReplacePrefix
</h3>
<p>
(<em>Appears on:</em>
<a href="#projectcontour.io/v1.PathRewritePolicy">PathRewritePolicy</a>)
</p>
<p>
<p>ReplacePrefix describes a path prefix replacement.</p>
</p>
<table>
<thead>
<tr>
<th>Field</th>
<th>Description</th>
</tr>
</thead>
<tbody>
<tr>
<td style="white-space:nowrap">
<code>prefix</code>
<br>
<em>
string
</em>
</td>
<td>
<em>(Optional)</em>
<p>Prefix specifies the URL path prefix to be replaced.</p>
<p>If Prefix is specified, it must exactly match the MatchCondition
prefix that is rendered by the chain of including HTTPProxies
and only that path prefix will be replaced by Replacement.
This allows HTTPProxies that are included through multiple
roots to only replace specific path prefixes, leaving others
unmodified.</p>
<p>If Prefix is not specified, all routing prefixes rendered
by the include chain will be replaced.</p>
</td>
</tr>
<tr>
<td style="white-space:nowrap">
<code>replacement</code>
<br>
<em>
string
</em>
</td>
<td>
<p>Replacement is the string that the routing path prefix
will be replaced with. This must not be empty.</p>
</td>
</tr>
</tbody>
</table>
<h3 id="projectcontour.io/v1.RequestHashPolicy">RequestHashPolicy
</h3>
<p>
(<em>Appears on:</em>
<a href="#projectcontour.io/v1.LoadBalancerPolicy">LoadBalancerPolicy</a>)
</p>
<p>
<p>RequestHashPolicy contains configuration for an individual hash policy
on a request attribute.</p>
</p>
<table>
<thead>
<tr>
<th>Field</th>
<th>Description</th>
</tr>
</thead>
<tbody>
<tr>
<td style="white-space:nowrap">
<code>terminal</code>
<br>
<em>
bool
</em>
</td>
<td>
<p>Terminal is a flag that allows for short-circuiting computing of a hash
for a given request. If set to true, and the request attribute specified
in the attribute hash options is present, no further hash policies will
be used to calculate a hash for the request.</p>
</td>
</tr>
<tr>
<td style="white-space:nowrap">
<code>headerHashOptions</code>
<br>
<em>
<a href="#projectcontour.io/v1.HeaderHashOptions">
HeaderHashOptions
</a>
</em>
</td>
<td>
<em>(Optional)</em>
<p>HeaderHashOptions should be set when request header hash based load
balancing is desired. It must be the only hash option field set,
otherwise this request hash policy object will be ignored.</p>
</td>
</tr>
<tr>
<td style="white-space:nowrap">
<code>queryParameterHashOptions</code>
<br>
<em>
<a href="#projectcontour.io/v1.QueryParameterHashOptions">
QueryParameterHashOptions
</a>
</em>
</td>
<td>
<em>(Optional)</em>
<p>QueryParameterHashOptions should be set when request query parameter hash based load
balancing is desired. It must be the only hash option field set,
otherwise this request hash policy object will be ignored.</p>
</td>
</tr>
<tr>
<td style="white-space:nowrap">
<code>hashSourceIP</code>
<br>
<em>
bool
</em>
</td>
<td>
<em>(Optional)</em>
<p>HashSourceIP should be set to true when request source IP hash based
load balancing is desired. It must be the only hash option field set,
otherwise this request hash policy object will be ignored.</p>
</td>
</tr>
</tbody>
</table>
<h3 id="projectcontour.io/v1.RequestHeaderDescriptor">RequestHeaderDescriptor
</h3>
<p>
(<em>Appears on:</em>
<a href="#projectcontour.io/v1.RateLimitDescriptorEntry">RateLimitDescriptorEntry</a>)
</p>
<p>
<p>RequestHeaderDescriptor defines a descriptor entry that&rsquo;s populated only
if a given header is present on the request. The value of the descriptor
entry is equal to the value of the header (if present).</p>
</p>
<table>
<thead>
<tr>
<th>Field</th>
<th>Description</th>
</tr>
</thead>
<tbody>
<tr>
<td style="white-space:nowrap">
<code>headerName</code>
<br>
<em>
string
</em>
</td>
<td>
<p>HeaderName defines the name of the header to look for on the request.</p>
</td>
</tr>
<tr>
<td style="white-space:nowrap">
<code>descriptorKey</code>
<br>
<em>
string
</em>
</td>
<td>
<p>DescriptorKey defines the key to use on the descriptor entry.</p>
</td>
</tr>
</tbody>
</table>
<h3 id="projectcontour.io/v1.RequestHeaderValueMatchDescriptor">RequestHeaderValueMatchDescriptor
</h3>
<p>
(<em>Appears on:</em>
<a href="#projectcontour.io/v1.RateLimitDescriptorEntry">RateLimitDescriptorEntry</a>)
</p>
<p>
<p>RequestHeaderValueMatchDescriptor defines a descriptor entry that&rsquo;s populated
if the request&rsquo;s headers match a set of 1+ match criteria. The descriptor key
is &ldquo;header_match&rdquo;, and the descriptor value is statically defined.</p>
</p>
<table>
<thead>
<tr>
<th>Field</th>
<th>Description</th>
</tr>
</thead>
<tbody>
<tr>
<td style="white-space:nowrap">
<code>headers</code>
<br>
<em>
<a href="#projectcontour.io/v1.HeaderMatchCondition">
[]HeaderMatchCondition
</a>
</em>
</td>
<td>
<p>Headers is a list of 1+ match criteria to apply against the request
to determine whether to populate the descriptor entry or not.</p>
</td>
</tr>
<tr>
<td style="white-space:nowrap">
<code>expectMatch</code>
<br>
<em>
bool
</em>
</td>
<td>
<p>ExpectMatch defines whether the request must positively match the match
criteria in order to generate a descriptor entry (i.e. true), or not
match the match criteria in order to generate a descriptor entry (i.e. false).
The default is true.</p>
</td>
</tr>
<tr>
<td style="white-space:nowrap">
<code>value</code>
<br>
<em>
string
</em>
</td>
<td>
<p>Value defines the value of the descriptor entry.</p>
</td>
</tr>
</tbody>
</table>
<h3 id="projectcontour.io/v1.RetryOn">RetryOn
(<code>string</code> alias)</p></h3>
<p>
(<em>Appears on:</em>
<a href="#projectcontour.io/v1.RetryPolicy">RetryPolicy</a>)
</p>
<p>
<p>RetryOn is a string type alias with validation to ensure that the value is valid.</p>
</p>
<h3 id="projectcontour.io/v1.RetryPolicy">RetryPolicy
</h3>
<p>
(<em>Appears on:</em>
<a href="#projectcontour.io/v1.Route">Route</a>)
</p>
<p>
<p>RetryPolicy defines the attributes associated with retrying policy.</p>
</p>
<table>
<thead>
<tr>
<th>Field</th>
<th>Description</th>
</tr>
</thead>
<tbody>
<tr>
<td style="white-space:nowrap">
<code>count</code>
<br>
<em>
int64
</em>
</td>
<td>
<em>(Optional)</em>
<p>NumRetries is maximum allowed number of retries.
If set to -1, then retries are disabled.
If set to 0 or not supplied, the value is set
to the Envoy default of 1.</p>
</td>
</tr>
<tr>
<td style="white-space:nowrap">
<code>perTryTimeout</code>
<br>
<em>
string
</em>
</td>
<td>
<em>(Optional)</em>
<p>PerTryTimeout specifies the timeout per retry attempt.
Ignored if NumRetries is not supplied.</p>
</td>
</tr>
<tr>
<td style="white-space:nowrap">
<code>retryOn</code>
<br>
<em>
<a href="#projectcontour.io/v1.RetryOn">
[]RetryOn
</a>
</em>
</td>
<td>
<em>(Optional)</em>
<p>RetryOn specifies the conditions on which to retry a request.</p>
<p>Supported <a href="https://www.envoyproxy.io/docs/envoy/latest/configuration/http/http_filters/router_filter#x-envoy-retry-on">HTTP conditions</a>:</p>
<ul>
<li><code>5xx</code></li>
<li><code>gateway-error</code></li>
<li><code>reset</code></li>
<li><code>connect-failure</code></li>
<li><code>retriable-4xx</code></li>
<li><code>refused-stream</code></li>
<li><code>retriable-status-codes</code></li>
<li><code>retriable-headers</code></li>
</ul>
<p>Supported <a href="https://www.envoyproxy.io/docs/envoy/latest/configuration/http/http_filters/router_filter#x-envoy-retry-grpc-on">gRPC conditions</a>:</p>
<ul>
<li><code>cancelled</code></li>
<li><code>deadline-exceeded</code></li>
<li><code>internal</code></li>
<li><code>resource-exhausted</code></li>
<li><code>unavailable</code></li>
</ul>
</td>
</tr>
<tr>
<td style="white-space:nowrap">
<code>retriableStatusCodes</code>
<br>
<em>
[]uint32
</em>
</td>
<td>
<em>(Optional)</em>
<p>RetriableStatusCodes specifies the HTTP status codes that should be retried.</p>
<p>This field is only respected when you include <code>retriable-status-codes</code> in the <code>RetryOn</code> field.</p>
</td>
</tr>
</tbody>
</table>
<h3 id="projectcontour.io/v1.Route">Route
</h3>
<p>
(<em>Appears on:</em>
<a href="#projectcontour.io/v1.HTTPProxySpec">HTTPProxySpec</a>)
</p>
<p>
<p>Route contains the set of routes for a virtual host.</p>
</p>
<table>
<thead>
<tr>
<th>Field</th>
<th>Description</th>
</tr>
</thead>
<tbody>
<tr>
<td style="white-space:nowrap">
<code>conditions</code>
<br>
<em>
<a href="#projectcontour.io/v1.MatchCondition">
[]MatchCondition
</a>
</em>
</td>
<td>
<em>(Optional)</em>
<p>Conditions are a set of rules that are applied to a Route.
When applied, they are merged using AND, with one exception:
There can be only one Prefix MatchCondition per Conditions slice.
More than one Prefix, or contradictory Conditions, will make the
route invalid.</p>
</td>
</tr>
<tr>
<td style="white-space:nowrap">
<code>services</code>
<br>
<em>
<a href="#projectcontour.io/v1.Service">
[]Service
</a>
</em>
</td>
<td>
<em>(Optional)</em>
<p>Services are the services to proxy traffic.</p>
</td>
</tr>
<tr>
<td style="white-space:nowrap">
<code>enableWebsockets</code>
<br>
<em>
bool
</em>
</td>
<td>
<em>(Optional)</em>
<p>Enables websocket support for the route.</p>
</td>
</tr>
<tr>
<td style="white-space:nowrap">
<code>permitInsecure</code>
<br>
<em>
bool
</em>
</td>
<td>
<em>(Optional)</em>
<p>Allow this path to respond to insecure requests over HTTP which are normally
not permitted when a <code>virtualhost.tls</code> block is present.</p>
</td>
</tr>
<tr>
<td style="white-space:nowrap">
<code>authPolicy</code>
<br>
<em>
<a href="#projectcontour.io/v1.AuthorizationPolicy">
AuthorizationPolicy
</a>
</em>
</td>
<td>
<em>(Optional)</em>
<p>AuthPolicy updates the authorization policy that was set
on the root HTTPProxy object for client requests that
match this route.</p>
</td>
</tr>
<tr>
<td style="white-space:nowrap">
<code>timeoutPolicy</code>
<br>
<em>
<a href="#projectcontour.io/v1.TimeoutPolicy">
TimeoutPolicy
</a>
</em>
</td>
<td>
<em>(Optional)</em>
<p>The timeout policy for this route.</p>
</td>
</tr>
<tr>
<td style="white-space:nowrap">
<code>retryPolicy</code>
<br>
<em>
<a href="#projectcontour.io/v1.RetryPolicy">
RetryPolicy
</a>
</em>
</td>
<td>
<em>(Optional)</em>
<p>The retry policy for this route.</p>
</td>
</tr>
<tr>
<td style="white-space:nowrap">
<code>healthCheckPolicy</code>
<br>
<em>
<a href="#projectcontour.io/v1.HTTPHealthCheckPolicy">
HTTPHealthCheckPolicy
</a>
</em>
</td>
<td>
<em>(Optional)</em>
<p>The health check policy for this route.</p>
</td>
</tr>
<tr>
<td style="white-space:nowrap">
<code>loadBalancerPolicy</code>
<br>
<em>
<a href="#projectcontour.io/v1.LoadBalancerPolicy">
LoadBalancerPolicy
</a>
</em>
</td>
<td>
<em>(Optional)</em>
<p>The load balancing policy for this route.</p>
</td>
</tr>
<tr>
<td style="white-space:nowrap">
<code>pathRewritePolicy</code>
<br>
<em>
<a href="#projectcontour.io/v1.PathRewritePolicy">
PathRewritePolicy
</a>
</em>
</td>
<td>
<em>(Optional)</em>
<p>The policy for rewriting the path of the request URL
after the request has been routed to a Service.</p>
</td>
</tr>
<tr>
<td style="white-space:nowrap">
<code>requestHeadersPolicy</code>
<br>
<em>
<a href="#projectcontour.io/v1.HeadersPolicy">
HeadersPolicy
</a>
</em>
</td>
<td>
<em>(Optional)</em>
<p>The policy for managing request headers during proxying.</p>
</td>
</tr>
<tr>
<td style="white-space:nowrap">
<code>responseHeadersPolicy</code>
<br>
<em>
<a href="#projectcontour.io/v1.HeadersPolicy">
HeadersPolicy
</a>
</em>
</td>
<td>
<em>(Optional)</em>
<p>The policy for managing response headers during proxying.
Rewriting the &lsquo;Host&rsquo; header is not supported.</p>
</td>
</tr>
<tr>
<td style="white-space:nowrap">
<code>cookieRewritePolicies</code>
<br>
<em>
<a href="#projectcontour.io/v1.CookieRewritePolicy">
[]CookieRewritePolicy
</a>
</em>
</td>
<td>
<em>(Optional)</em>
<p>The policies for rewriting Set-Cookie header attributes. Note that
rewritten cookie names must be unique in this list. Order rewrite
policies are specified in does not matter.</p>
</td>
</tr>
<tr>
<td style="white-space:nowrap">
<code>rateLimitPolicy</code>
<br>
<em>
<a href="#projectcontour.io/v1.RateLimitPolicy">
RateLimitPolicy
</a>
</em>
</td>
<td>
<em>(Optional)</em>
<p>The policy for rate limiting on the route.</p>
</td>
</tr>
<tr>
<td style="white-space:nowrap">
<code>requestRedirectPolicy</code>
<br>
<em>
<a href="#projectcontour.io/v1.HTTPRequestRedirectPolicy">
HTTPRequestRedirectPolicy
</a>
</em>
</td>
<td>
<em>(Optional)</em>
<p>RequestRedirectPolicy defines an HTTP redirection.</p>
</td>
</tr>
<tr>
<td style="white-space:nowrap">
<code>directResponsePolicy</code>
<br>
<em>
<a href="#projectcontour.io/v1.HTTPDirectResponsePolicy">
HTTPDirectResponsePolicy
</a>
</em>
</td>
<td>
<em>(Optional)</em>
<p>DirectResponsePolicy returns an arbitrary HTTP response directly.</p>
</td>
</tr>
</tbody>
</table>
<h3 id="projectcontour.io/v1.Service">Service
</h3>
<p>
(<em>Appears on:</em>
<a href="#projectcontour.io/v1.Route">Route</a>, 
<a href="#projectcontour.io/v1.TCPProxy">TCPProxy</a>)
</p>
<p>
<p>Service defines an Kubernetes Service to proxy traffic.</p>
</p>
<table>
<thead>
<tr>
<th>Field</th>
<th>Description</th>
</tr>
</thead>
<tbody>
<tr>
<td style="white-space:nowrap">
<code>name</code>
<br>
<em>
string
</em>
</td>
<td>
<p>Name is the name of Kubernetes service to proxy traffic.
Names defined here will be used to look up corresponding endpoints which contain the ips to route.</p>
</td>
</tr>
<tr>
<td style="white-space:nowrap">
<code>port</code>
<br>
<em>
int
</em>
</td>
<td>
<p>Port (defined as Integer) to proxy traffic to since a service can have multiple defined.</p>
</td>
</tr>
<tr>
<td style="white-space:nowrap">
<code>protocol</code>
<br>
<em>
string
</em>
</td>
<td>
<em>(Optional)</em>
<p>Protocol may be used to specify (or override) the protocol used to reach this Service.
Values may be tls, h2, h2c. If omitted, protocol-selection falls back on Service annotations.</p>
</td>
</tr>
<tr>
<td style="white-space:nowrap">
<code>weight</code>
<br>
<em>
int64
</em>
</td>
<td>
<em>(Optional)</em>
<p>Weight defines percentage of traffic to balance traffic</p>
</td>
</tr>
<tr>
<td style="white-space:nowrap">
<code>validation</code>
<br>
<em>
<a href="#projectcontour.io/v1.UpstreamValidation">
UpstreamValidation
</a>
</em>
</td>
<td>
<em>(Optional)</em>
<p>UpstreamValidation defines how to verify the backend service&rsquo;s certificate</p>
</td>
</tr>
<tr>
<td style="white-space:nowrap">
<code>mirror</code>
<br>
<em>
bool
</em>
</td>
<td>
<p>If Mirror is true the Service will receive a read only mirror of the traffic for this route.</p>
</td>
</tr>
<tr>
<td style="white-space:nowrap">
<code>requestHeadersPolicy</code>
<br>
<em>
<a href="#projectcontour.io/v1.HeadersPolicy">
HeadersPolicy
</a>
</em>
</td>
<td>
<em>(Optional)</em>
<p>The policy for managing request headers during proxying.
Rewriting the &lsquo;Host&rsquo; header is not supported.</p>
</td>
</tr>
<tr>
<td style="white-space:nowrap">
<code>responseHeadersPolicy</code>
<br>
<em>
<a href="#projectcontour.io/v1.HeadersPolicy">
HeadersPolicy
</a>
</em>
</td>
<td>
<em>(Optional)</em>
<p>The policy for managing response headers during proxying.
Rewriting the &lsquo;Host&rsquo; header is not supported.</p>
</td>
</tr>
<tr>
<td style="white-space:nowrap">
<code>cookieRewritePolicies</code>
<br>
<em>
<a href="#projectcontour.io/v1.CookieRewritePolicy">
[]CookieRewritePolicy
</a>
</em>
</td>
<td>
<em>(Optional)</em>
<p>The policies for rewriting Set-Cookie header attributes.</p>
</td>
</tr>
</tbody>
</table>
<h3 id="projectcontour.io/v1.SubCondition">SubCondition
</h3>
<p>
(<em>Appears on:</em>
<a href="#projectcontour.io/v1.DetailedCondition">DetailedCondition</a>)
</p>
<p>
<p>SubCondition is a Condition-like type intended for use as a subcondition inside a DetailedCondition.</p>
<p>It contains a subset of the Condition fields.</p>
<p>It is intended for warnings and errors, so <code>type</code> names should use abnormal-true polarity,
that is, they should be of the form &ldquo;ErrorPresent: true&rdquo;.</p>
<p>The expected lifecycle for these errors is that they should only be present when the error or warning is,
and should be removed when they are not relevant.</p>
</p>
<table>
<thead>
<tr>
<th>Field</th>
<th>Description</th>
</tr>
</thead>
<tbody>
<tr>
<td style="white-space:nowrap">
<code>type</code>
<br>
<em>
string
</em>
</td>
<td>
<p>Type of condition in <code>CamelCase</code> or in <code>foo.example.com/CamelCase</code>.</p>
<p>This must be in abnormal-true polarity, that is, <code>ErrorFound</code> or <code>controller.io/ErrorFound</code>.</p>
<p>The regex it matches is (dns1123SubdomainFmt/)?(qualifiedNameFmt)</p>
</td>
</tr>
<tr>
<td style="white-space:nowrap">
<code>status</code>
<br>
<em>
<a href="https://kubernetes.io/docs/reference/generated/kubernetes-api/v1.18/#conditionstatus-v1-meta">
Kubernetes meta/v1.ConditionStatus
</a>
</em>
</td>
<td>
<p>Status of the condition, one of True, False, Unknown.</p>
</td>
</tr>
<tr>
<td style="white-space:nowrap">
<code>reason</code>
<br>
<em>
string
</em>
</td>
<td>
<p>Reason contains a programmatic identifier indicating the reason for the condition&rsquo;s last transition.
Producers of specific condition types may define expected values and meanings for this field,
and whether the values are considered a guaranteed API.</p>
<p>The value should be a CamelCase string.</p>
<p>This field may not be empty.</p>
</td>
</tr>
<tr>
<td style="white-space:nowrap">
<code>message</code>
<br>
<em>
string
</em>
</td>
<td>
<p>Message is a human readable message indicating details about the transition.</p>
<p>This may be an empty string.</p>
</td>
</tr>
</tbody>
</table>
<h3 id="projectcontour.io/v1.TCPHealthCheckPolicy">TCPHealthCheckPolicy
</h3>
<p>
(<em>Appears on:</em>
<a href="#projectcontour.io/v1.TCPProxy">TCPProxy</a>)
</p>
<p>
<p>TCPHealthCheckPolicy defines health checks on the upstream service.</p>
</p>
<table>
<thead>
<tr>
<th>Field</th>
<th>Description</th>
</tr>
</thead>
<tbody>
<tr>
<td style="white-space:nowrap">
<code>intervalSeconds</code>
<br>
<em>
int64
</em>
</td>
<td>
<em>(Optional)</em>
<p>The interval (seconds) between health checks</p>
</td>
</tr>
<tr>
<td style="white-space:nowrap">
<code>timeoutSeconds</code>
<br>
<em>
int64
</em>
</td>
<td>
<em>(Optional)</em>
<p>The time to wait (seconds) for a health check response</p>
</td>
</tr>
<tr>
<td style="white-space:nowrap">
<code>unhealthyThresholdCount</code>
<br>
<em>
uint32
</em>
</td>
<td>
<em>(Optional)</em>
<p>The number of unhealthy health checks required before a host is marked unhealthy</p>
</td>
</tr>
<tr>
<td style="white-space:nowrap">
<code>healthyThresholdCount</code>
<br>
<em>
uint32
</em>
</td>
<td>
<em>(Optional)</em>
<p>The number of healthy health checks required before a host is marked healthy</p>
</td>
</tr>
</tbody>
</table>
<h3 id="projectcontour.io/v1.TCPProxy">TCPProxy
</h3>
<p>
(<em>Appears on:</em>
<a href="#projectcontour.io/v1.HTTPProxySpec">HTTPProxySpec</a>)
</p>
<p>
<p>TCPProxy contains the set of services to proxy TCP connections.</p>
</p>
<table>
<thead>
<tr>
<th>Field</th>
<th>Description</th>
</tr>
</thead>
<tbody>
<tr>
<td style="white-space:nowrap">
<code>loadBalancerPolicy</code>
<br>
<em>
<a href="#projectcontour.io/v1.LoadBalancerPolicy">
LoadBalancerPolicy
</a>
</em>
</td>
<td>
<em>(Optional)</em>
<p>The load balancing policy for the backend services. Note that the
<code>Cookie</code> and <code>RequestHash</code> load balancing strategies cannot be used
here.</p>
</td>
</tr>
<tr>
<td style="white-space:nowrap">
<code>services</code>
<br>
<em>
<a href="#projectcontour.io/v1.Service">
[]Service
</a>
</em>
</td>
<td>
<em>(Optional)</em>
<p>Services are the services to proxy traffic</p>
</td>
</tr>
<tr>
<td style="white-space:nowrap">
<code>include</code>
<br>
<em>
<a href="#projectcontour.io/v1.TCPProxyInclude">
TCPProxyInclude
</a>
</em>
</td>
<td>
<em>(Optional)</em>
<p>Include specifies that this tcpproxy should be delegated to another HTTPProxy.</p>
</td>
</tr>
<tr>
<td style="white-space:nowrap">
<code>includes</code>
<br>
<em>
<a href="#projectcontour.io/v1.TCPProxyInclude">
TCPProxyInclude
</a>
</em>
</td>
<td>
<em>(Optional)</em>
<p>IncludesDeprecated allow for specific routing configuration to be appended to another HTTPProxy in another namespace.</p>
<p>Exists due to a mistake when developing HTTPProxy and the field was marked plural
when it should have been singular. This field should stay to not break backwards compatibility to v1 users.</p>
</td>
</tr>
<tr>
<td style="white-space:nowrap">
<code>healthCheckPolicy</code>
<br>
<em>
<a href="#projectcontour.io/v1.TCPHealthCheckPolicy">
TCPHealthCheckPolicy
</a>
</em>
</td>
<td>
<em>(Optional)</em>
<p>The health check policy for this tcp proxy</p>
</td>
</tr>
</tbody>
</table>
<h3 id="projectcontour.io/v1.TCPProxyInclude">TCPProxyInclude
</h3>
<p>
(<em>Appears on:</em>
<a href="#projectcontour.io/v1.TCPProxy">TCPProxy</a>)
</p>
<p>
<p>TCPProxyInclude describes a target HTTPProxy document which contains the TCPProxy details.</p>
</p>
<table>
<thead>
<tr>
<th>Field</th>
<th>Description</th>
</tr>
</thead>
<tbody>
<tr>
<td style="white-space:nowrap">
<code>name</code>
<br>
<em>
string
</em>
</td>
<td>
<p>Name of the child HTTPProxy</p>
</td>
</tr>
<tr>
<td style="white-space:nowrap">
<code>namespace</code>
<br>
<em>
string
</em>
</td>
<td>
<em>(Optional)</em>
<p>Namespace of the HTTPProxy to include. Defaults to the current namespace if not supplied.</p>
</td>
</tr>
</tbody>
</table>
<h3 id="projectcontour.io/v1.TLS">TLS
</h3>
<p>
(<em>Appears on:</em>
<a href="#projectcontour.io/v1.VirtualHost">VirtualHost</a>)
</p>
<p>
<p>TLS describes tls properties. The SNI names that will be matched on
are described in the HTTPProxy&rsquo;s Spec.VirtualHost.Fqdn field.</p>
</p>
<table>
<thead>
<tr>
<th>Field</th>
<th>Description</th>
</tr>
</thead>
<tbody>
<tr>
<td style="white-space:nowrap">
<code>secretName</code>
<br>
<em>
string
</em>
</td>
<td>
<p>SecretName is the name of a TLS secret in the current namespace.
Either SecretName or Passthrough must be specified, but not both.
If specified, the named secret must contain a matching certificate
for the virtual host&rsquo;s FQDN.</p>
</td>
</tr>
<tr>
<td style="white-space:nowrap">
<code>minimumProtocolVersion</code>
<br>
<em>
string
</em>
</td>
<td>
<em>(Optional)</em>
<p>MinimumProtocolVersion is the minimum TLS version this vhost should
negotiate. Valid options are <code>1.2</code> (default) and <code>1.3</code>. Any other value
defaults to TLS 1.2.</p>
</td>
</tr>
<tr>
<td style="white-space:nowrap">
<code>passthrough</code>
<br>
<em>
bool
</em>
</td>
<td>
<em>(Optional)</em>
<p>Passthrough defines whether the encrypted TLS handshake will be
passed through to the backing cluster. Either Passthrough or
SecretName must be specified, but not both.</p>
</td>
</tr>
<tr>
<td style="white-space:nowrap">
<code>clientValidation</code>
<br>
<em>
<a href="#projectcontour.io/v1.DownstreamValidation">
DownstreamValidation
</a>
</em>
</td>
<td>
<em>(Optional)</em>
<p>ClientValidation defines how to verify the client certificate
when an external client establishes a TLS connection to Envoy.</p>
<p>This setting:</p>
<ol>
<li>Enables TLS client certificate validation.</li>
<li>Specifies how the client certificate will be validated (i.e.
validation required or skipped).</li>
</ol>
<p>Note: Setting client certificate validation to be skipped should
be only used in conjunction with an external authorization server that
performs client validation as Contour will ensure client certificates
are passed along.</p>
</td>
</tr>
<tr>
<td style="white-space:nowrap">
<code>enableFallbackCertificate</code>
<br>
<em>
bool
</em>
</td>
<td>
<p>EnableFallbackCertificate defines if the vhost should allow a default certificate to
be applied which handles all requests which don&rsquo;t match the SNI defined in this vhost.</p>
</td>
</tr>
</tbody>
</table>
<h3 id="projectcontour.io/v1.TLSCertificateDelegationSpec">TLSCertificateDelegationSpec
</h3>
<p>
(<em>Appears on:</em>
<a href="#projectcontour.io/v1.TLSCertificateDelegation">TLSCertificateDelegation</a>)
</p>
<p>
<p>TLSCertificateDelegationSpec defines the spec of the CRD</p>
</p>
<table>
<thead>
<tr>
<th>Field</th>
<th>Description</th>
</tr>
</thead>
<tbody>
<tr>
<td style="white-space:nowrap">
<code>delegations</code>
<br>
<em>
<a href="#projectcontour.io/v1.CertificateDelegation">
[]CertificateDelegation
</a>
</em>
</td>
<td>
</td>
</tr>
</tbody>
</table>
<h3 id="projectcontour.io/v1.TLSCertificateDelegationStatus">TLSCertificateDelegationStatus
</h3>
<p>
(<em>Appears on:</em>
<a href="#projectcontour.io/v1.TLSCertificateDelegation">TLSCertificateDelegation</a>)
</p>
<p>
<p>TLSCertificateDelegationStatus allows for the status of the delegation
to be presented to the user.</p>
</p>
<table>
<thead>
<tr>
<th>Field</th>
<th>Description</th>
</tr>
</thead>
<tbody>
<tr>
<td style="white-space:nowrap">
<code>conditions</code>
<br>
<em>
<a href="#projectcontour.io/v1.DetailedCondition">
[]DetailedCondition
</a>
</em>
</td>
<td>
<em>(Optional)</em>
<p>Conditions contains information about the current status of the HTTPProxy,
in an upstream-friendly container.</p>
<p>Contour will update a single condition, <code>Valid</code>, that is in normal-true polarity.
That is, when <code>currentStatus</code> is <code>valid</code>, the <code>Valid</code> condition will be <code>status: true</code>,
and vice versa.</p>
<p>Contour will leave untouched any other Conditions set in this block,
in case some other controller wants to add a Condition.</p>
<p>If you are another controller owner and wish to add a condition, you <em>should</em>
namespace your condition with a label, like <code>controller.domain.com\ConditionName</code>.</p>
</td>
</tr>
</tbody>
</table>
<h3 id="projectcontour.io/v1.TimeoutPolicy">TimeoutPolicy
</h3>
<p>
(<em>Appears on:</em>
<a href="#projectcontour.io/v1.Route">Route</a>, 
<a href="#projectcontour.io/v1alpha1.ExtensionServiceSpec">ExtensionServiceSpec</a>)
</p>
<p>
<p>TimeoutPolicy configures timeouts that are used for handling network requests.</p>
<p>TimeoutPolicy durations are expressed in the Go <a href="https://godoc.org/time#ParseDuration">Duration format</a>.
Valid time units are &ldquo;ns&rdquo;, &ldquo;us&rdquo; (or &ldquo;µs&rdquo;), &ldquo;ms&rdquo;, &ldquo;s&rdquo;, &ldquo;m&rdquo;, &ldquo;h&rdquo;.
The string &ldquo;infinity&rdquo; is also a valid input and specifies no timeout.
A value of &ldquo;0s&rdquo; will be treated as if the field were not set, i.e. by using Envoy&rsquo;s default behavior.</p>
<p>Example input values: &ldquo;300ms&rdquo;, &ldquo;5s&rdquo;, &ldquo;1m&rdquo;.</p>
</p>
<table>
<thead>
<tr>
<th>Field</th>
<th>Description</th>
</tr>
</thead>
<tbody>
<tr>
<td style="white-space:nowrap">
<code>response</code>
<br>
<em>
string
</em>
</td>
<td>
<em>(Optional)</em>
<p>Timeout for receiving a response from the server after processing a request from client.
If not supplied, Envoy&rsquo;s default value of 15s applies.</p>
</td>
</tr>
<tr>
<td style="white-space:nowrap">
<code>idle</code>
<br>
<em>
string
</em>
</td>
<td>
<em>(Optional)</em>
<p>Timeout for how long the proxy should wait while there is no activity during single request/response (for HTTP/1.1) or stream (for HTTP/2).
Timeout will not trigger while HTTP/1.1 connection is idle between two consecutive requests.
If not specified, there is no per-route idle timeout, though a connection manager-wide
stream_idle_timeout default of 5m still applies.</p>
</td>
</tr>
<tr>
<td style="white-space:nowrap">
<code>idleConnection</code>
<br>
<em>
string
</em>
</td>
<td>
<em>(Optional)</em>
<p>Timeout for how long connection from the proxy to the upstream service is kept when there are no active requests.
If not supplied, Envoy&rsquo;s default value of 1h applies.</p>
</td>
</tr>
</tbody>
</table>
<h3 id="projectcontour.io/v1.UpstreamValidation">UpstreamValidation
</h3>
<p>
(<em>Appears on:</em>
<a href="#projectcontour.io/v1.Service">Service</a>, 
<a href="#projectcontour.io/v1alpha1.ExtensionServiceSpec">ExtensionServiceSpec</a>)
</p>
<p>
<p>UpstreamValidation defines how to verify the backend service&rsquo;s certificate</p>
</p>
<table>
<thead>
<tr>
<th>Field</th>
<th>Description</th>
</tr>
</thead>
<tbody>
<tr>
<td style="white-space:nowrap">
<code>caSecret</code>
<br>
<em>
string
</em>
</td>
<td>
<p>Name or namespaced name of the Kubernetes secret used to validate the certificate presented by the backend.
The secret must contain key named ca.crt.</p>
</td>
</tr>
<tr>
<td style="white-space:nowrap">
<code>subjectName</code>
<br>
<em>
string
</em>
</td>
<td>
<p>Key which is expected to be present in the &lsquo;subjectAltName&rsquo; of the presented certificate.</p>
</td>
</tr>
</tbody>
</table>
<h3 id="projectcontour.io/v1.VirtualHost">VirtualHost
</h3>
<p>
(<em>Appears on:</em>
<a href="#projectcontour.io/v1.HTTPProxySpec">HTTPProxySpec</a>)
</p>
<p>
<p>VirtualHost appears at most once. If it is present, the object is considered
to be a &ldquo;root&rdquo;.</p>
</p>
<table>
<thead>
<tr>
<th>Field</th>
<th>Description</th>
</tr>
</thead>
<tbody>
<tr>
<td style="white-space:nowrap">
<code>fqdn</code>
<br>
<em>
string
</em>
</td>
<td>
<p>The fully qualified domain name of the root of the ingress tree
all leaves of the DAG rooted at this object relate to the fqdn.</p>
</td>
</tr>
<tr>
<td style="white-space:nowrap">
<code>tls</code>
<br>
<em>
<a href="#projectcontour.io/v1.TLS">
TLS
</a>
</em>
</td>
<td>
<em>(Optional)</em>
<p>If present the fields describes TLS properties of the virtual
host. The SNI names that will be matched on are described in fqdn,
the tls.secretName secret must contain a certificate that itself
contains a name that matches the FQDN.</p>
</td>
</tr>
<tr>
<td style="white-space:nowrap">
<code>authorization</code>
<br>
<em>
<a href="#projectcontour.io/v1.AuthorizationServer">
AuthorizationServer
</a>
</em>
</td>
<td>
<em>(Optional)</em>
<p>This field configures an extension service to perform
authorization for this virtual host. Authorization can
only be configured on virtual hosts that have TLS enabled.
If the TLS configuration requires client certificate
validation, the client certificate is always included in the
authentication check request.</p>
</td>
</tr>
<tr>
<td style="white-space:nowrap">
<code>corsPolicy</code>
<br>
<em>
<a href="#projectcontour.io/v1.CORSPolicy">
CORSPolicy
</a>
</em>
</td>
<td>
<em>(Optional)</em>
<p>Specifies the cross-origin policy to apply to the VirtualHost.</p>
</td>
</tr>
<tr>
<td style="white-space:nowrap">
<code>rateLimitPolicy</code>
<br>
<em>
<a href="#projectcontour.io/v1.RateLimitPolicy">
RateLimitPolicy
</a>
</em>
</td>
<td>
<em>(Optional)</em>
<p>The policy for rate limiting on the virtual host.</p>
</td>
</tr>
</tbody>
</table>
<hr/>
<h2 id="projectcontour.io/v1alpha1">projectcontour.io/v1alpha1</h2>
<p>
<p>Package v1alpha1 contains API Schema definitions for the projectcontour.io v1alpha1 API group</p>
</p>
Resource Types:
<ul><li>
<a href="#projectcontour.io/v1alpha1.ContourConfiguration">ContourConfiguration</a>
</li><li>
<a href="#projectcontour.io/v1alpha1.ContourDeployment">ContourDeployment</a>
</li><li>
<a href="#projectcontour.io/v1alpha1.ExtensionService">ExtensionService</a>
</li></ul>
<h3 id="projectcontour.io/v1alpha1.ContourConfiguration">ContourConfiguration
</h3>
<p>
<p>ContourConfiguration is the schema for a Contour instance.</p>
</p>
<table>
<thead>
<tr>
<th>Field</th>
<th>Description</th>
</tr>
</thead>
<tbody>
<tr>
<td>
<code>apiVersion</code></br>
string</td>
<td>
<code>
projectcontour.io/v1alpha1
</code>
</td>
</tr>
<tr>
<td>
<code>kind</code></br>
string
</td>
<td><code>ContourConfiguration</code></td>
</tr>
<tr>
<td style="white-space:nowrap">
<code>metadata</code>
<br>
<em>
<a href="https://kubernetes.io/docs/reference/generated/kubernetes-api/v1.18/#objectmeta-v1-meta">
Kubernetes meta/v1.ObjectMeta
</a>
</em>
</td>
<td>
Refer to the Kubernetes API documentation for the fields of the
<code>metadata</code> field.
</td>
</tr>
<tr>
<td style="white-space:nowrap">
<code>spec</code>
<br>
<em>
<a href="#projectcontour.io/v1alpha1.ContourConfigurationSpec">
ContourConfigurationSpec
</a>
</em>
</td>
<td>
<br>
<br>
<table style="border:none">
<tr>
<td style="white-space:nowrap">
<code>xdsServer</code>
<br>
<em>
<a href="#projectcontour.io/v1alpha1.XDSServerConfig">
XDSServerConfig
</a>
</em>
</td>
<td>
<em>(Optional)</em>
<p>XDSServer contains parameters for the xDS server.</p>
</td>
</tr>
<tr>
<td style="white-space:nowrap">
<code>ingress</code>
<br>
<em>
<a href="#projectcontour.io/v1alpha1.IngressConfig">
IngressConfig
</a>
</em>
</td>
<td>
<em>(Optional)</em>
<p>Ingress contains parameters for ingress options.</p>
</td>
</tr>
<tr>
<td style="white-space:nowrap">
<code>debug</code>
<br>
<em>
<a href="#projectcontour.io/v1alpha1.DebugConfig">
DebugConfig
</a>
</em>
</td>
<td>
<em>(Optional)</em>
<p>Debug contains parameters to enable debug logging
and debug interfaces inside Contour.</p>
</td>
</tr>
<tr>
<td style="white-space:nowrap">
<code>health</code>
<br>
<em>
<a href="#projectcontour.io/v1alpha1.HealthConfig">
HealthConfig
</a>
</em>
</td>
<td>
<em>(Optional)</em>
<p>Health defines the endpoints Contour uses to serve health checks.</p>
<p>Contour&rsquo;s default is { address: &ldquo;0.0.0.0&rdquo;, port: 8000 }.</p>
</td>
</tr>
<tr>
<td style="white-space:nowrap">
<code>envoy</code>
<br>
<em>
<a href="#projectcontour.io/v1alpha1.EnvoyConfig">
EnvoyConfig
</a>
</em>
</td>
<td>
<em>(Optional)</em>
<p>Envoy contains parameters for Envoy as well
as how to optionally configure a managed Envoy fleet.</p>
</td>
</tr>
<tr>
<td style="white-space:nowrap">
<code>gateway</code>
<br>
<em>
<a href="#projectcontour.io/v1alpha1.GatewayConfig">
GatewayConfig
</a>
</em>
</td>
<td>
<em>(Optional)</em>
<p>Gateway contains parameters for the gateway-api Gateway that Contour
is configured to serve traffic.</p>
</td>
</tr>
<tr>
<td style="white-space:nowrap">
<code>httpproxy</code>
<br>
<em>
<a href="#projectcontour.io/v1alpha1.HTTPProxyConfig">
HTTPProxyConfig
</a>
</em>
</td>
<td>
<em>(Optional)</em>
<p>HTTPProxy defines parameters on HTTPProxy.</p>
</td>
</tr>
<tr>
<td style="white-space:nowrap">
<code>enableExternalNameService</code>
<br>
<em>
bool
</em>
</td>
<td>
<em>(Optional)</em>
<p>EnableExternalNameService allows processing of ExternalNameServices</p>
<p>Contour&rsquo;s default is false for security reasons.</p>
</td>
</tr>
<tr>
<td style="white-space:nowrap">
<code>rateLimitService</code>
<br>
<em>
<a href="#projectcontour.io/v1alpha1.RateLimitServiceConfig">
RateLimitServiceConfig
</a>
</em>
</td>
<td>
<em>(Optional)</em>
<p>RateLimitService optionally holds properties of the Rate Limit Service
to be used for global rate limiting.</p>
</td>
</tr>
<tr>
<td style="white-space:nowrap">
<code>policy</code>
<br>
<em>
<a href="#projectcontour.io/v1alpha1.PolicyConfig">
PolicyConfig
</a>
</em>
</td>
<td>
<em>(Optional)</em>
<p>Policy specifies default policy applied if not overridden by the user</p>
</td>
</tr>
<tr>
<td style="white-space:nowrap">
<code>metrics</code>
<br>
<em>
<a href="#projectcontour.io/v1alpha1.MetricsConfig">
MetricsConfig
</a>
</em>
</td>
<td>
<em>(Optional)</em>
<p>Metrics defines the endpoint Contour uses to serve metrics.</p>
<p>Contour&rsquo;s default is { address: &ldquo;0.0.0.0&rdquo;, port: 8000 }.</p>
</td>
</tr>
</table>
</td>
</tr>
<tr>
<td style="white-space:nowrap">
<code>status</code>
<br>
<em>
<a href="#projectcontour.io/v1alpha1.ContourConfigurationStatus">
ContourConfigurationStatus
</a>
</em>
</td>
<td>
<em>(Optional)</em>
</td>
</tr>
</tbody>
</table>
<h3 id="projectcontour.io/v1alpha1.ContourDeployment">ContourDeployment
</h3>
<p>
<p>ContourDeployment is the schema for a Contour Deployment.</p>
</p>
<table>
<thead>
<tr>
<th>Field</th>
<th>Description</th>
</tr>
</thead>
<tbody>
<tr>
<td>
<code>apiVersion</code></br>
string</td>
<td>
<code>
projectcontour.io/v1alpha1
</code>
</td>
</tr>
<tr>
<td>
<code>kind</code></br>
string
</td>
<td><code>ContourDeployment</code></td>
</tr>
<tr>
<td style="white-space:nowrap">
<code>metadata</code>
<br>
<em>
<a href="https://kubernetes.io/docs/reference/generated/kubernetes-api/v1.18/#objectmeta-v1-meta">
Kubernetes meta/v1.ObjectMeta
</a>
</em>
</td>
<td>
Refer to the Kubernetes API documentation for the fields of the
<code>metadata</code> field.
</td>
</tr>
<tr>
<td style="white-space:nowrap">
<code>spec</code>
<br>
<em>
<a href="#projectcontour.io/v1alpha1.ContourDeploymentSpec">
ContourDeploymentSpec
</a>
</em>
</td>
<td>
<br>
<br>
<table style="border:none">
<tr>
<td style="white-space:nowrap">
<code>contour</code>
<br>
<em>
<a href="#projectcontour.io/v1alpha1.ContourSettings">
ContourSettings
</a>
</em>
</td>
<td>
<em>(Optional)</em>
<p>Contour specifies deployment-time settings for the Contour
part of the installation, i.e. the xDS server/control plane
and associated resources, including things like replica count
for the Deployment, and node placement constraints for the pods.</p>
</td>
</tr>
<tr>
<td style="white-space:nowrap">
<code>envoy</code>
<br>
<em>
<a href="#projectcontour.io/v1alpha1.EnvoySettings">
EnvoySettings
</a>
</em>
</td>
<td>
<em>(Optional)</em>
<p>Envoy specifies deployment-time settings for the Envoy
part of the installation, i.e. the xDS client/data plane
and associated resources, including things like the workload
type to use (DaemonSet or Deployment), node placement constraints
for the pods, and various options for the Envoy service.</p>
</td>
</tr>
<tr>
<td style="white-space:nowrap">
<code>runtimeSettings</code>
<br>
<em>
<a href="#projectcontour.io/v1alpha1.ContourConfigurationSpec">
ContourConfigurationSpec
</a>
</em>
</td>
<td>
<em>(Optional)</em>
<p>RuntimeSettings is a ContourConfiguration spec to be used when
provisioning a Contour instance that will influence aspects of
the Contour instance&rsquo;s runtime behavior.</p>
</td>
</tr>
</table>
</td>
</tr>
<tr>
<td style="white-space:nowrap">
<code>status</code>
<br>
<em>
<a href="#projectcontour.io/v1alpha1.ContourDeploymentStatus">
ContourDeploymentStatus
</a>
</em>
</td>
<td>
</td>
</tr>
</tbody>
</table>
<h3 id="projectcontour.io/v1alpha1.ExtensionService">ExtensionService
</h3>
<p>
<p>ExtensionService is the schema for the Contour extension services API.
An ExtensionService resource binds a network service to the Contour
API so that Contour API features can be implemented by collaborating
components.</p>
</p>
<table>
<thead>
<tr>
<th>Field</th>
<th>Description</th>
</tr>
</thead>
<tbody>
<tr>
<td>
<code>apiVersion</code></br>
string</td>
<td>
<code>
projectcontour.io/v1alpha1
</code>
</td>
</tr>
<tr>
<td>
<code>kind</code></br>
string
</td>
<td><code>ExtensionService</code></td>
</tr>
<tr>
<td style="white-space:nowrap">
<code>metadata</code>
<br>
<em>
<a href="https://kubernetes.io/docs/reference/generated/kubernetes-api/v1.18/#objectmeta-v1-meta">
Kubernetes meta/v1.ObjectMeta
</a>
</em>
</td>
<td>
Refer to the Kubernetes API documentation for the fields of the
<code>metadata</code> field.
</td>
</tr>
<tr>
<td style="white-space:nowrap">
<code>spec</code>
<br>
<em>
<a href="#projectcontour.io/v1alpha1.ExtensionServiceSpec">
ExtensionServiceSpec
</a>
</em>
</td>
<td>
<br>
<br>
<table style="border:none">
<tr>
<td style="white-space:nowrap">
<code>services</code>
<br>
<em>
<a href="#projectcontour.io/v1alpha1.ExtensionServiceTarget">
[]ExtensionServiceTarget
</a>
</em>
</td>
<td>
<p>Services specifies the set of Kubernetes Service resources that
receive GRPC extension API requests.
If no weights are specified for any of the entries in
this array, traffic will be spread evenly across all the
services.
Otherwise, traffic is balanced proportionally to the
Weight field in each entry.</p>
</td>
</tr>
<tr>
<td style="white-space:nowrap">
<code>validation</code>
<br>
<em>
<a href="#projectcontour.io/v1.UpstreamValidation">
UpstreamValidation
</a>
</em>
</td>
<td>
<em>(Optional)</em>
<p>UpstreamValidation defines how to verify the backend service&rsquo;s certificate</p>
</td>
</tr>
<tr>
<td style="white-space:nowrap">
<code>protocol</code>
<br>
<em>
string
</em>
</td>
<td>
<em>(Optional)</em>
<p>Protocol may be used to specify (or override) the protocol used to reach this Service.
Values may be h2 or h2c. If omitted, protocol-selection falls back on Service annotations.</p>
</td>
</tr>
<tr>
<td style="white-space:nowrap">
<code>loadBalancerPolicy</code>
<br>
<em>
<a href="#projectcontour.io/v1.LoadBalancerPolicy">
LoadBalancerPolicy
</a>
</em>
</td>
<td>
<em>(Optional)</em>
<p>The policy for load balancing GRPC service requests. Note that the
<code>Cookie</code> and <code>RequestHash</code> load balancing strategies cannot be used
here.</p>
</td>
</tr>
<tr>
<td style="white-space:nowrap">
<code>timeoutPolicy</code>
<br>
<em>
<a href="#projectcontour.io/v1.TimeoutPolicy">
TimeoutPolicy
</a>
</em>
</td>
<td>
<em>(Optional)</em>
<p>The timeout policy for requests to the services.</p>
</td>
</tr>
<tr>
<td style="white-space:nowrap">
<code>protocolVersion</code>
<br>
<em>
<a href="#projectcontour.io/v1alpha1.ExtensionProtocolVersion">
ExtensionProtocolVersion
</a>
</em>
</td>
<td>
<em>(Optional)</em>
<p>This field sets the version of the GRPC protocol that Envoy uses to
send requests to the extension service. Since Contour always uses the
v3 Envoy API, this is currently fixed at &ldquo;v3&rdquo;. However, other
protocol options will be available in future.</p>
</td>
</tr>
</table>
</td>
</tr>
<tr>
<td style="white-space:nowrap">
<code>status</code>
<br>
<em>
<a href="#projectcontour.io/v1alpha1.ExtensionServiceStatus">
ExtensionServiceStatus
</a>
</em>
</td>
<td>
</td>
</tr>
</tbody>
</table>
<h3 id="projectcontour.io/v1alpha1.AccessLogFormatString">AccessLogFormatString
(<code>string</code> alias)</p></h3>
<p>
</p>
<h3 id="projectcontour.io/v1alpha1.AccessLogJSONFields">AccessLogJSONFields
(<code>[]string</code> alias)</p></h3>
<p>
(<em>Appears on:</em>
<a href="#projectcontour.io/v1alpha1.EnvoyLogging">EnvoyLogging</a>)
</p>
<p>
</p>
<h3 id="projectcontour.io/v1alpha1.AccessLogLevel">AccessLogLevel
(<code>string</code> alias)</p></h3>
<p>
(<em>Appears on:</em>
<a href="#projectcontour.io/v1alpha1.EnvoyLogging">EnvoyLogging</a>)
</p>
<p>
</p>
<table>
<thead>
<tr>
<th>Value</th>
<th>Description</th>
</tr>
</thead>
<tbody><tr><td><p>&#34;disabled&#34;</p></td>
<td><p>Disable the access log.</p>
</td>
</tr><tr><td><p>&#34;error&#34;</p></td>
<td><p>Log only requests that result in an error.</p>
</td>
</tr><tr><td><p>&#34;info&#34;</p></td>
<td><p>Log all requests. This is the default.</p>
</td>
</tr></tbody>
</table>
<h3 id="projectcontour.io/v1alpha1.AccessLogType">AccessLogType
(<code>string</code> alias)</p></h3>
<p>
(<em>Appears on:</em>
<a href="#projectcontour.io/v1alpha1.EnvoyLogging">EnvoyLogging</a>)
</p>
<p>
<p>AccessLogType is the name of a supported access logging mechanism.</p>
</p>
<table>
<thead>
<tr>
<th>Value</th>
<th>Description</th>
</tr>
</thead>
<tbody><tr><td><p>&#34;envoy&#34;</p></td>
<td><p>DefaultAccessLogType is the default access log format.</p>
</td>
</tr><tr><td><p>&#34;envoy&#34;</p></td>
<td><p>Set the Envoy access logging to Envoy&rsquo;s standard format.
Can be customized using <code>accessLogFormatString</code>.</p>
</td>
</tr><tr><td><p>&#34;json&#34;</p></td>
<td><p>Set the Envoy access logging to a JSON format.
Can be customized using <code>jsonFields</code>.</p>
</td>
</tr></tbody>
</table>
<h3 id="projectcontour.io/v1alpha1.ClusterDNSFamilyType">ClusterDNSFamilyType
(<code>string</code> alias)</p></h3>
<p>
(<em>Appears on:</em>
<a href="#projectcontour.io/v1alpha1.ClusterParameters">ClusterParameters</a>)
</p>
<p>
<p>ClusterDNSFamilyType is the Ip family to use for resolving DNS
names in an Envoy cluster config.</p>
</p>
<table>
<thead>
<tr>
<th>Value</th>
<th>Description</th>
</tr>
</thead>
<tbody><tr><td><p>&#34;auto&#34;</p></td>
<td><p>DNS lookups will do a v6 lookup first, followed by a v4 if that fails.</p>
</td>
</tr><tr><td><p>&#34;v4&#34;</p></td>
<td><p>DNS lookups will only attempt v4 queries.</p>
</td>
</tr><tr><td><p>&#34;v6&#34;</p></td>
<td><p>DNS lookups will only attempt v6 queries.</p>
</td>
</tr></tbody>
</table>
<h3 id="projectcontour.io/v1alpha1.ClusterParameters">ClusterParameters
</h3>
<p>
(<em>Appears on:</em>
<a href="#projectcontour.io/v1alpha1.EnvoyConfig">EnvoyConfig</a>)
</p>
<p>
<p>ClusterParameters holds various configurable cluster values.</p>
</p>
<table>
<thead>
<tr>
<th>Field</th>
<th>Description</th>
</tr>
</thead>
<tbody>
<tr>
<td style="white-space:nowrap">
<code>dnsLookupFamily</code>
<br>
<em>
<a href="#projectcontour.io/v1alpha1.ClusterDNSFamilyType">
ClusterDNSFamilyType
</a>
</em>
</td>
<td>
<em>(Optional)</em>
<p>DNSLookupFamily defines how external names are looked up
When configured as V4, the DNS resolver will only perform a lookup
for addresses in the IPv4 family. If V6 is configured, the DNS resolver
will only perform a lookup for addresses in the IPv6 family.
If AUTO is configured, the DNS resolver will first perform a lookup
for addresses in the IPv6 family and fallback to a lookup for addresses
in the IPv4 family.
Note: This only applies to externalName clusters.</p>
<p>See <a href="https://www.envoyproxy.io/docs/envoy/latest/api-v3/config/cluster/v3/cluster.proto.html#envoy-v3-api-enum-config-cluster-v3-cluster-dnslookupfamily">https://www.envoyproxy.io/docs/envoy/latest/api-v3/config/cluster/v3/cluster.proto.html#envoy-v3-api-enum-config-cluster-v3-cluster-dnslookupfamily</a>
for more information.</p>
<p>Values: <code>auto</code> (default), <code>v4</code>, <code>v6</code>.</p>
<p>Other values will produce an error.</p>
</td>
</tr>
</tbody>
</table>
<h3 id="projectcontour.io/v1alpha1.ContourConfigurationSpec">ContourConfigurationSpec
</h3>
<p>
(<em>Appears on:</em>
<a href="#projectcontour.io/v1alpha1.ContourConfiguration">ContourConfiguration</a>, 
<a href="#projectcontour.io/v1alpha1.ContourDeploymentSpec">ContourDeploymentSpec</a>)
</p>
<p>
<p>ContourConfigurationSpec represents a configuration of a Contour controller.
It contains most of all the options that can be customized, the
other remaining options being command line flags.</p>
</p>
<table>
<thead>
<tr>
<th>Field</th>
<th>Description</th>
</tr>
</thead>
<tbody>
<tr>
<td style="white-space:nowrap">
<code>xdsServer</code>
<br>
<em>
<a href="#projectcontour.io/v1alpha1.XDSServerConfig">
XDSServerConfig
</a>
</em>
</td>
<td>
<em>(Optional)</em>
<p>XDSServer contains parameters for the xDS server.</p>
</td>
</tr>
<tr>
<td style="white-space:nowrap">
<code>ingress</code>
<br>
<em>
<a href="#projectcontour.io/v1alpha1.IngressConfig">
IngressConfig
</a>
</em>
</td>
<td>
<em>(Optional)</em>
<p>Ingress contains parameters for ingress options.</p>
</td>
</tr>
<tr>
<td style="white-space:nowrap">
<code>debug</code>
<br>
<em>
<a href="#projectcontour.io/v1alpha1.DebugConfig">
DebugConfig
</a>
</em>
</td>
<td>
<em>(Optional)</em>
<p>Debug contains parameters to enable debug logging
and debug interfaces inside Contour.</p>
</td>
</tr>
<tr>
<td style="white-space:nowrap">
<code>health</code>
<br>
<em>
<a href="#projectcontour.io/v1alpha1.HealthConfig">
HealthConfig
</a>
</em>
</td>
<td>
<em>(Optional)</em>
<p>Health defines the endpoints Contour uses to serve health checks.</p>
<p>Contour&rsquo;s default is { address: &ldquo;0.0.0.0&rdquo;, port: 8000 }.</p>
</td>
</tr>
<tr>
<td style="white-space:nowrap">
<code>envoy</code>
<br>
<em>
<a href="#projectcontour.io/v1alpha1.EnvoyConfig">
EnvoyConfig
</a>
</em>
</td>
<td>
<em>(Optional)</em>
<p>Envoy contains parameters for Envoy as well
as how to optionally configure a managed Envoy fleet.</p>
</td>
</tr>
<tr>
<td style="white-space:nowrap">
<code>gateway</code>
<br>
<em>
<a href="#projectcontour.io/v1alpha1.GatewayConfig">
GatewayConfig
</a>
</em>
</td>
<td>
<em>(Optional)</em>
<p>Gateway contains parameters for the gateway-api Gateway that Contour
is configured to serve traffic.</p>
</td>
</tr>
<tr>
<td style="white-space:nowrap">
<code>httpproxy</code>
<br>
<em>
<a href="#projectcontour.io/v1alpha1.HTTPProxyConfig">
HTTPProxyConfig
</a>
</em>
</td>
<td>
<em>(Optional)</em>
<p>HTTPProxy defines parameters on HTTPProxy.</p>
</td>
</tr>
<tr>
<td style="white-space:nowrap">
<code>enableExternalNameService</code>
<br>
<em>
bool
</em>
</td>
<td>
<em>(Optional)</em>
<p>EnableExternalNameService allows processing of ExternalNameServices</p>
<p>Contour&rsquo;s default is false for security reasons.</p>
</td>
</tr>
<tr>
<td style="white-space:nowrap">
<code>rateLimitService</code>
<br>
<em>
<a href="#projectcontour.io/v1alpha1.RateLimitServiceConfig">
RateLimitServiceConfig
</a>
</em>
</td>
<td>
<em>(Optional)</em>
<p>RateLimitService optionally holds properties of the Rate Limit Service
to be used for global rate limiting.</p>
</td>
</tr>
<tr>
<td style="white-space:nowrap">
<code>policy</code>
<br>
<em>
<a href="#projectcontour.io/v1alpha1.PolicyConfig">
PolicyConfig
</a>
</em>
</td>
<td>
<em>(Optional)</em>
<p>Policy specifies default policy applied if not overridden by the user</p>
</td>
</tr>
<tr>
<td style="white-space:nowrap">
<code>metrics</code>
<br>
<em>
<a href="#projectcontour.io/v1alpha1.MetricsConfig">
MetricsConfig
</a>
</em>
</td>
<td>
<em>(Optional)</em>
<p>Metrics defines the endpoint Contour uses to serve metrics.</p>
<p>Contour&rsquo;s default is { address: &ldquo;0.0.0.0&rdquo;, port: 8000 }.</p>
</td>
</tr>
</tbody>
</table>
<h3 id="projectcontour.io/v1alpha1.ContourConfigurationStatus">ContourConfigurationStatus
</h3>
<p>
(<em>Appears on:</em>
<a href="#projectcontour.io/v1alpha1.ContourConfiguration">ContourConfiguration</a>)
</p>
<p>
<p>ContourConfigurationStatus defines the observed state of a ContourConfiguration resource.</p>
</p>
<table>
<thead>
<tr>
<th>Field</th>
<th>Description</th>
</tr>
</thead>
<tbody>
<tr>
<td style="white-space:nowrap">
<code>conditions</code>
<br>
<em>
<a href="#projectcontour.io/v1.DetailedCondition">
[]DetailedCondition
</a>
</em>
</td>
<td>
<em>(Optional)</em>
<p>Conditions contains the current status of the Contour resource.</p>
<p>Contour will update a single condition, <code>Valid</code>, that is in normal-true polarity.</p>
<p>Contour will not modify any other Conditions set in this block,
in case some other controller wants to add a Condition.</p>
</td>
</tr>
</tbody>
</table>
<h3 id="projectcontour.io/v1alpha1.ContourDeploymentSpec">ContourDeploymentSpec
</h3>
<p>
(<em>Appears on:</em>
<a href="#projectcontour.io/v1alpha1.ContourDeployment">ContourDeployment</a>)
</p>
<p>
<p>ContourDeploymentSpec specifies options for how a Contour
instance should be provisioned.</p>
</p>
<table>
<thead>
<tr>
<th>Field</th>
<th>Description</th>
</tr>
</thead>
<tbody>
<tr>
<td style="white-space:nowrap">
<code>contour</code>
<br>
<em>
<a href="#projectcontour.io/v1alpha1.ContourSettings">
ContourSettings
</a>
</em>
</td>
<td>
<em>(Optional)</em>
<p>Contour specifies deployment-time settings for the Contour
part of the installation, i.e. the xDS server/control plane
and associated resources, including things like replica count
for the Deployment, and node placement constraints for the pods.</p>
</td>
</tr>
<tr>
<td style="white-space:nowrap">
<code>envoy</code>
<br>
<em>
<a href="#projectcontour.io/v1alpha1.EnvoySettings">
EnvoySettings
</a>
</em>
</td>
<td>
<em>(Optional)</em>
<p>Envoy specifies deployment-time settings for the Envoy
part of the installation, i.e. the xDS client/data plane
and associated resources, including things like the workload
type to use (DaemonSet or Deployment), node placement constraints
for the pods, and various options for the Envoy service.</p>
</td>
</tr>
<tr>
<td style="white-space:nowrap">
<code>runtimeSettings</code>
<br>
<em>
<a href="#projectcontour.io/v1alpha1.ContourConfigurationSpec">
ContourConfigurationSpec
</a>
</em>
</td>
<td>
<em>(Optional)</em>
<p>RuntimeSettings is a ContourConfiguration spec to be used when
provisioning a Contour instance that will influence aspects of
the Contour instance&rsquo;s runtime behavior.</p>
</td>
</tr>
</tbody>
</table>
<h3 id="projectcontour.io/v1alpha1.ContourDeploymentStatus">ContourDeploymentStatus
</h3>
<p>
(<em>Appears on:</em>
<a href="#projectcontour.io/v1alpha1.ContourDeployment">ContourDeployment</a>)
</p>
<p>
<p>ContourDeploymentStatus defines the observed state of a ContourDeployment resource.</p>
</p>
<table>
<thead>
<tr>
<th>Field</th>
<th>Description</th>
</tr>
</thead>
<tbody>
<tr>
<td style="white-space:nowrap">
<code>conditions</code>
<br>
<em>
<a href="https://kubernetes.io/docs/reference/generated/kubernetes-api/v1.18/#condition-v1-meta">
[]Kubernetes meta/v1.Condition
</a>
</em>
</td>
<td>
<em>(Optional)</em>
<p>Conditions describe the current conditions of the ContourDeployment resource.</p>
</td>
</tr>
</tbody>
</table>
<h3 id="projectcontour.io/v1alpha1.ContourSettings">ContourSettings
</h3>
<p>
(<em>Appears on:</em>
<a href="#projectcontour.io/v1alpha1.ContourDeploymentSpec">ContourDeploymentSpec</a>)
</p>
<p>
<p>ContourSettings contains settings for the Contour part of the installation,
i.e. the xDS server/control plane and associated resources.</p>
</p>
<table>
<thead>
<tr>
<th>Field</th>
<th>Description</th>
</tr>
</thead>
<tbody>
<tr>
<td style="white-space:nowrap">
<code>replicas</code>
<br>
<em>
int32
</em>
</td>
<td>
<p>Replicas is the desired number of Contour replicas. If unset,
defaults to 2.</p>
</td>
</tr>
<tr>
<td style="white-space:nowrap">
<code>nodePlacement</code>
<br>
<em>
<a href="#projectcontour.io/v1alpha1.NodePlacement">
NodePlacement
</a>
</em>
</td>
<td>
<em>(Optional)</em>
<p>NodePlacement describes node scheduling configuration of Contour pods.</p>
</td>
</tr>
<tr>
<td style="white-space:nowrap">
<<<<<<< HEAD
<code>logLevel</code>
<br>
<em>
<a href="#projectcontour.io/v1alpha1.LogLevel">
LogLevel
</a>
=======
<code>kubernetesLogLevel</code>
<br>
<em>
byte
>>>>>>> 81bb0202
</em>
</td>
<td>
<em>(Optional)</em>
<<<<<<< HEAD
<p>LogLevel sets the log level for Contour
Allowed values are &ldquo;info&rdquo;, &ldquo;debug&rdquo;.</p>
=======
<p>KubernetesLogLevel Enable Kubernetes client debug logging with log level. If unset,
defaults to 0.</p>
>>>>>>> 81bb0202
</td>
</tr>
</tbody>
</table>
<h3 id="projectcontour.io/v1alpha1.DebugConfig">DebugConfig
</h3>
<p>
(<em>Appears on:</em>
<a href="#projectcontour.io/v1alpha1.ContourConfigurationSpec">ContourConfigurationSpec</a>)
</p>
<p>
<p>DebugConfig contains Contour specific troubleshooting options.</p>
</p>
<table>
<thead>
<tr>
<th>Field</th>
<th>Description</th>
</tr>
</thead>
<tbody>
<tr>
<td style="white-space:nowrap">
<code>address</code>
<br>
<em>
string
</em>
</td>
<td>
<em>(Optional)</em>
<p>Defines the Contour debug address interface.</p>
<p>Contour&rsquo;s default is &ldquo;127.0.0.1&rdquo;.</p>
</td>
</tr>
<tr>
<td style="white-space:nowrap">
<code>port</code>
<br>
<em>
int
</em>
</td>
<td>
<em>(Optional)</em>
<p>Defines the Contour debug address port.</p>
<p>Contour&rsquo;s default is 6060.</p>
</td>
</tr>
</tbody>
</table>
<h3 id="projectcontour.io/v1alpha1.EnvoyConfig">EnvoyConfig
</h3>
<p>
(<em>Appears on:</em>
<a href="#projectcontour.io/v1alpha1.ContourConfigurationSpec">ContourConfigurationSpec</a>)
</p>
<p>
<p>EnvoyConfig defines how Envoy is to be Configured from Contour.</p>
</p>
<table>
<thead>
<tr>
<th>Field</th>
<th>Description</th>
</tr>
</thead>
<tbody>
<tr>
<td style="white-space:nowrap">
<code>listener</code>
<br>
<em>
<a href="#projectcontour.io/v1alpha1.EnvoyListenerConfig">
EnvoyListenerConfig
</a>
</em>
</td>
<td>
<em>(Optional)</em>
<p>Listener hold various configurable Envoy listener values.</p>
</td>
</tr>
<tr>
<td style="white-space:nowrap">
<code>service</code>
<br>
<em>
<a href="#projectcontour.io/v1alpha1.NamespacedName">
NamespacedName
</a>
</em>
</td>
<td>
<em>(Optional)</em>
<p>Service holds Envoy service parameters for setting Ingress status.</p>
<p>Contour&rsquo;s default is { namespace: &ldquo;projectcontour&rdquo;, name: &ldquo;envoy&rdquo; }.</p>
</td>
</tr>
<tr>
<td style="white-space:nowrap">
<code>http</code>
<br>
<em>
<a href="#projectcontour.io/v1alpha1.EnvoyListener">
EnvoyListener
</a>
</em>
</td>
<td>
<em>(Optional)</em>
<p>Defines the HTTP Listener for Envoy.</p>
<p>Contour&rsquo;s default is { address: &ldquo;0.0.0.0&rdquo;, port: 8080, accessLog: &ldquo;/dev/stdout&rdquo; }.</p>
</td>
</tr>
<tr>
<td style="white-space:nowrap">
<code>https</code>
<br>
<em>
<a href="#projectcontour.io/v1alpha1.EnvoyListener">
EnvoyListener
</a>
</em>
</td>
<td>
<em>(Optional)</em>
<p>Defines the HTTPS Listener for Envoy.</p>
<p>Contour&rsquo;s default is { address: &ldquo;0.0.0.0&rdquo;, port: 8443, accessLog: &ldquo;/dev/stdout&rdquo; }.</p>
</td>
</tr>
<tr>
<td style="white-space:nowrap">
<code>health</code>
<br>
<em>
<a href="#projectcontour.io/v1alpha1.HealthConfig">
HealthConfig
</a>
</em>
</td>
<td>
<em>(Optional)</em>
<p>Health defines the endpoint Envoy uses to serve health checks.</p>
<p>Contour&rsquo;s default is { address: &ldquo;0.0.0.0&rdquo;, port: 8002 }.</p>
</td>
</tr>
<tr>
<td style="white-space:nowrap">
<code>metrics</code>
<br>
<em>
<a href="#projectcontour.io/v1alpha1.MetricsConfig">
MetricsConfig
</a>
</em>
</td>
<td>
<em>(Optional)</em>
<p>Metrics defines the endpoint Envoy uses to serve metrics.</p>
<p>Contour&rsquo;s default is { address: &ldquo;0.0.0.0&rdquo;, port: 8002 }.</p>
</td>
</tr>
<tr>
<td style="white-space:nowrap">
<code>clientCertificate</code>
<br>
<em>
<a href="#projectcontour.io/v1alpha1.NamespacedName">
NamespacedName
</a>
</em>
</td>
<td>
<em>(Optional)</em>
<p>ClientCertificate defines the namespace/name of the Kubernetes
secret containing the client certificate and private key
to be used when establishing TLS connection to upstream
cluster.</p>
</td>
</tr>
<tr>
<td style="white-space:nowrap">
<code>logging</code>
<br>
<em>
<a href="#projectcontour.io/v1alpha1.EnvoyLogging">
EnvoyLogging
</a>
</em>
</td>
<td>
<em>(Optional)</em>
<p>Logging defines how Envoy&rsquo;s logs can be configured.</p>
</td>
</tr>
<tr>
<td style="white-space:nowrap">
<code>defaultHTTPVersions</code>
<br>
<em>
<a href="#projectcontour.io/v1alpha1.HTTPVersionType">
[]HTTPVersionType
</a>
</em>
</td>
<td>
<em>(Optional)</em>
<p>DefaultHTTPVersions defines the default set of HTTPS
versions the proxy should accept. HTTP versions are
strings of the form &ldquo;HTTP/xx&rdquo;. Supported versions are
&ldquo;HTTP/1.1&rdquo; and &ldquo;HTTP/2&rdquo;.</p>
<p>Values: <code>HTTP/1.1</code>, <code>HTTP/2</code> (default: both).</p>
<p>Other values will produce an error.</p>
</td>
</tr>
<tr>
<td style="white-space:nowrap">
<code>timeouts</code>
<br>
<em>
<a href="#projectcontour.io/v1alpha1.TimeoutParameters">
TimeoutParameters
</a>
</em>
</td>
<td>
<em>(Optional)</em>
<p>Timeouts holds various configurable timeouts that can
be set in the config file.</p>
</td>
</tr>
<tr>
<td style="white-space:nowrap">
<code>cluster</code>
<br>
<em>
<a href="#projectcontour.io/v1alpha1.ClusterParameters">
ClusterParameters
</a>
</em>
</td>
<td>
<em>(Optional)</em>
<p>Cluster holds various configurable Envoy cluster values that can
be set in the config file.</p>
</td>
</tr>
<tr>
<td style="white-space:nowrap">
<code>network</code>
<br>
<em>
<a href="#projectcontour.io/v1alpha1.NetworkParameters">
NetworkParameters
</a>
</em>
</td>
<td>
<em>(Optional)</em>
<p>Network holds various configurable Envoy network values.</p>
</td>
</tr>
</tbody>
</table>
<h3 id="projectcontour.io/v1alpha1.EnvoyListener">EnvoyListener
</h3>
<p>
(<em>Appears on:</em>
<a href="#projectcontour.io/v1alpha1.EnvoyConfig">EnvoyConfig</a>)
</p>
<p>
<p>EnvoyListener defines parameters for an Envoy Listener.</p>
</p>
<table>
<thead>
<tr>
<th>Field</th>
<th>Description</th>
</tr>
</thead>
<tbody>
<tr>
<td style="white-space:nowrap">
<code>address</code>
<br>
<em>
string
</em>
</td>
<td>
<em>(Optional)</em>
<p>Defines an Envoy Listener Address.</p>
</td>
</tr>
<tr>
<td style="white-space:nowrap">
<code>port</code>
<br>
<em>
int
</em>
</td>
<td>
<em>(Optional)</em>
<p>Defines an Envoy listener Port.</p>
</td>
</tr>
<tr>
<td style="white-space:nowrap">
<code>accessLog</code>
<br>
<em>
string
</em>
</td>
<td>
<em>(Optional)</em>
<p>AccessLog defines where Envoy logs are outputted for this listener.</p>
</td>
</tr>
</tbody>
</table>
<h3 id="projectcontour.io/v1alpha1.EnvoyListenerConfig">EnvoyListenerConfig
</h3>
<p>
(<em>Appears on:</em>
<a href="#projectcontour.io/v1alpha1.EnvoyConfig">EnvoyConfig</a>)
</p>
<p>
<p>EnvoyListenerConfig hold various configurable Envoy listener values.</p>
</p>
<table>
<thead>
<tr>
<th>Field</th>
<th>Description</th>
</tr>
</thead>
<tbody>
<tr>
<td style="white-space:nowrap">
<code>useProxyProtocol</code>
<br>
<em>
bool
</em>
</td>
<td>
<em>(Optional)</em>
<p>Use PROXY protocol for all listeners.</p>
<p>Contour&rsquo;s default is false.</p>
</td>
</tr>
<tr>
<td style="white-space:nowrap">
<code>disableAllowChunkedLength</code>
<br>
<em>
bool
</em>
</td>
<td>
<em>(Optional)</em>
<p>DisableAllowChunkedLength disables the RFC-compliant Envoy behavior to
strip the &ldquo;Content-Length&rdquo; header if &ldquo;Transfer-Encoding: chunked&rdquo; is
also set. This is an emergency off-switch to revert back to Envoy&rsquo;s
default behavior in case of failures. Please file an issue if failures
are encountered.
See: <a href="https://github.com/projectcontour/contour/issues/3221">https://github.com/projectcontour/contour/issues/3221</a></p>
<p>Contour&rsquo;s default is false.</p>
</td>
</tr>
<tr>
<td style="white-space:nowrap">
<code>disableMergeSlashes</code>
<br>
<em>
bool
</em>
</td>
<td>
<em>(Optional)</em>
<p>DisableMergeSlashes disables Envoy&rsquo;s non-standard merge_slashes path transformation option
which strips duplicate slashes from request URL paths.</p>
<p>Contour&rsquo;s default is false.</p>
</td>
</tr>
<tr>
<td style="white-space:nowrap">
<code>connectionBalancer</code>
<br>
<em>
string
</em>
</td>
<td>
<em>(Optional)</em>
<p>ConnectionBalancer. If the value is exact, the listener will use the exact connection balancer
See <a href="https://www.envoyproxy.io/docs/envoy/latest/api-v2/api/v2/listener.proto#envoy-api-msg-listener-connectionbalanceconfig">https://www.envoyproxy.io/docs/envoy/latest/api-v2/api/v2/listener.proto#envoy-api-msg-listener-connectionbalanceconfig</a>
for more information.</p>
<p>Values: (empty string): use the default ConnectionBalancer, <code>exact</code>: use the Exact ConnectionBalancer.</p>
<p>Other values will produce an error.</p>
</td>
</tr>
<tr>
<td style="white-space:nowrap">
<code>tls</code>
<br>
<em>
<a href="#projectcontour.io/v1alpha1.EnvoyTLS">
EnvoyTLS
</a>
</em>
</td>
<td>
<em>(Optional)</em>
<p>TLS holds various configurable Envoy TLS listener values.</p>
</td>
</tr>
</tbody>
</table>
<h3 id="projectcontour.io/v1alpha1.EnvoyLogging">EnvoyLogging
</h3>
<p>
(<em>Appears on:</em>
<a href="#projectcontour.io/v1alpha1.EnvoyConfig">EnvoyConfig</a>)
</p>
<p>
<p>EnvoyLogging defines how Envoy&rsquo;s logs can be configured.</p>
</p>
<table>
<thead>
<tr>
<th>Field</th>
<th>Description</th>
</tr>
</thead>
<tbody>
<tr>
<td style="white-space:nowrap">
<code>accessLogFormat</code>
<br>
<em>
<a href="#projectcontour.io/v1alpha1.AccessLogType">
AccessLogType
</a>
</em>
</td>
<td>
<em>(Optional)</em>
<p>AccessLogFormat sets the global access log format.</p>
<p>Values: <code>envoy</code> (default), <code>json</code>.</p>
<p>Other values will produce an error.</p>
</td>
</tr>
<tr>
<td style="white-space:nowrap">
<code>accessLogFormatString</code>
<br>
<em>
string
</em>
</td>
<td>
<em>(Optional)</em>
<p>AccessLogFormatString sets the access log format when format is set to <code>envoy</code>.
When empty, Envoy&rsquo;s default format is used.</p>
</td>
</tr>
<tr>
<td style="white-space:nowrap">
<code>accessLogJSONFields</code>
<br>
<em>
<a href="#projectcontour.io/v1alpha1.AccessLogJSONFields">
AccessLogJSONFields
</a>
</em>
</td>
<td>
<em>(Optional)</em>
<p>AccessLogJSONFields sets the fields that JSON logging will
output when AccessLogFormat is json.</p>
</td>
</tr>
<tr>
<td style="white-space:nowrap">
<code>accessLogLevel</code>
<br>
<em>
<a href="#projectcontour.io/v1alpha1.AccessLogLevel">
AccessLogLevel
</a>
</em>
</td>
<td>
<em>(Optional)</em>
<p>AccessLogLevel sets the verbosity level of the access log.</p>
<p>Values: <code>info</code> (default, meaning all requests are logged), <code>error</code> and <code>disabled</code>.</p>
<p>Other values will produce an error.</p>
</td>
</tr>
</tbody>
</table>
<h3 id="projectcontour.io/v1alpha1.EnvoySettings">EnvoySettings
</h3>
<p>
(<em>Appears on:</em>
<a href="#projectcontour.io/v1alpha1.ContourDeploymentSpec">ContourDeploymentSpec</a>)
</p>
<p>
<p>EnvoySettings contains settings for the Envoy part of the installation,
i.e. the xDS client/data plane and associated resources.</p>
</p>
<table>
<thead>
<tr>
<th>Field</th>
<th>Description</th>
</tr>
</thead>
<tbody>
<tr>
<td style="white-space:nowrap">
<code>workloadType</code>
<br>
<em>
<a href="#projectcontour.io/v1alpha1.WorkloadType">
WorkloadType
</a>
</em>
</td>
<td>
<em>(Optional)</em>
<p>WorkloadType is the type of workload to install Envoy
as. Choices are DaemonSet and Deployment. If unset, defaults
to DaemonSet.</p>
</td>
</tr>
<tr>
<td style="white-space:nowrap">
<code>replicas</code>
<br>
<em>
int32
</em>
</td>
<td>
<p>Replicas is the desired number of Envoy replicas. If WorkloadType
is not &ldquo;Deployment&rdquo;, this field is ignored. Otherwise, if unset,
defaults to 2.</p>
</td>
</tr>
<tr>
<td style="white-space:nowrap">
<code>networkPublishing</code>
<br>
<em>
<a href="#projectcontour.io/v1alpha1.NetworkPublishing">
NetworkPublishing
</a>
</em>
</td>
<td>
<p>NetworkPublishing defines how to expose Envoy to a network.</p>
</td>
</tr>
<tr>
<td style="white-space:nowrap">
<code>nodePlacement</code>
<br>
<em>
<a href="#projectcontour.io/v1alpha1.NodePlacement">
NodePlacement
</a>
</em>
</td>
<td>
<em>(Optional)</em>
<p>NodePlacement describes node scheduling configuration of Envoy pods.</p>
</td>
</tr>
</tbody>
</table>
<h3 id="projectcontour.io/v1alpha1.EnvoyTLS">EnvoyTLS
</h3>
<p>
(<em>Appears on:</em>
<a href="#projectcontour.io/v1alpha1.EnvoyListenerConfig">EnvoyListenerConfig</a>)
</p>
<p>
<p>EnvoyTLS describes tls parameters for Envoy listneners.</p>
</p>
<table>
<thead>
<tr>
<th>Field</th>
<th>Description</th>
</tr>
</thead>
<tbody>
<tr>
<td style="white-space:nowrap">
<code>minimumProtocolVersion</code>
<br>
<em>
string
</em>
</td>
<td>
<em>(Optional)</em>
<p>MinimumProtocolVersion is the minimum TLS version this vhost should
negotiate.</p>
<p>Values: <code>1.2</code> (default), <code>1.3</code>.</p>
<p>Other values will produce an error.</p>
</td>
</tr>
<tr>
<td style="white-space:nowrap">
<code>cipherSuites</code>
<br>
<em>
[]string
</em>
</td>
<td>
<em>(Optional)</em>
<p>CipherSuites defines the TLS ciphers to be supported by Envoy TLS
listeners when negotiating TLS 1.2. Ciphers are validated against the
set that Envoy supports by default. This parameter should only be used
by advanced users. Note that these will be ignored when TLS 1.3 is in
use.</p>
<p>This field is optional; when it is undefined, a Contour-managed ciphersuite list
will be used, which may be updated to keep it secure.</p>
<p>Contour&rsquo;s default list is:
- &ldquo;[ECDHE-ECDSA-AES128-GCM-SHA256|ECDHE-ECDSA-CHACHA20-POLY1305]&rdquo;
- &ldquo;[ECDHE-RSA-AES128-GCM-SHA256|ECDHE-RSA-CHACHA20-POLY1305]&rdquo;
- &ldquo;ECDHE-ECDSA-AES256-GCM-SHA384&rdquo;
- &ldquo;ECDHE-RSA-AES256-GCM-SHA384&rdquo;</p>
<p>Ciphers provided are validated against the following list:
- &ldquo;[ECDHE-ECDSA-AES128-GCM-SHA256|ECDHE-ECDSA-CHACHA20-POLY1305]&rdquo;
- &ldquo;[ECDHE-RSA-AES128-GCM-SHA256|ECDHE-RSA-CHACHA20-POLY1305]&rdquo;
- &ldquo;ECDHE-ECDSA-AES128-GCM-SHA256&rdquo;
- &ldquo;ECDHE-RSA-AES128-GCM-SHA256&rdquo;
- &ldquo;ECDHE-ECDSA-AES128-SHA&rdquo;
- &ldquo;ECDHE-RSA-AES128-SHA&rdquo;
- &ldquo;AES128-GCM-SHA256&rdquo;
- &ldquo;AES128-SHA&rdquo;
- &ldquo;ECDHE-ECDSA-AES256-GCM-SHA384&rdquo;
- &ldquo;ECDHE-RSA-AES256-GCM-SHA384&rdquo;
- &ldquo;ECDHE-ECDSA-AES256-SHA&rdquo;
- &ldquo;ECDHE-RSA-AES256-SHA&rdquo;
- &ldquo;AES256-GCM-SHA384&rdquo;
- &ldquo;AES256-SHA&rdquo;</p>
<p>Contour recommends leaving this undefined unless you are sure you must.</p>
<p>See: <a href="https://www.envoyproxy.io/docs/envoy/latest/api-v3/extensions/transport_sockets/tls/v3/common.proto#extensions-transport-sockets-tls-v3-tlsparameters">https://www.envoyproxy.io/docs/envoy/latest/api-v3/extensions/transport_sockets/tls/v3/common.proto#extensions-transport-sockets-tls-v3-tlsparameters</a>
Note: This list is a superset of what is valid for stock Envoy builds and those using BoringSSL FIPS.</p>
</td>
</tr>
</tbody>
</table>
<h3 id="projectcontour.io/v1alpha1.ExtensionProtocolVersion">ExtensionProtocolVersion
(<code>string</code> alias)</p></h3>
<p>
(<em>Appears on:</em>
<a href="#projectcontour.io/v1alpha1.ExtensionServiceSpec">ExtensionServiceSpec</a>)
</p>
<p>
<p>ExtensionProtocolVersion is the version of the GRPC protocol used
to access extension services. The only version currently supported
is &ldquo;v3&rdquo;.</p>
</p>
<table>
<thead>
<tr>
<th>Value</th>
<th>Description</th>
</tr>
</thead>
<tbody><tr><td><p>&#34;v2&#34;</p></td>
<td><p>SupportProtocolVersion2 requests the &ldquo;v2&rdquo; support protocol version.</p>
<p>Deprecated: this protocol version is no longer supported and the
constant is retained for backwards compatibility only.</p>
</td>
</tr><tr><td><p>&#34;v3&#34;</p></td>
<td><p>SupportProtocolVersion3 requests the &ldquo;v3&rdquo; support protocol version.</p>
</td>
</tr></tbody>
</table>
<h3 id="projectcontour.io/v1alpha1.ExtensionServiceSpec">ExtensionServiceSpec
</h3>
<p>
(<em>Appears on:</em>
<a href="#projectcontour.io/v1alpha1.ExtensionService">ExtensionService</a>)
</p>
<p>
<p>ExtensionServiceSpec defines the desired state of an ExtensionService resource.</p>
</p>
<table>
<thead>
<tr>
<th>Field</th>
<th>Description</th>
</tr>
</thead>
<tbody>
<tr>
<td style="white-space:nowrap">
<code>services</code>
<br>
<em>
<a href="#projectcontour.io/v1alpha1.ExtensionServiceTarget">
[]ExtensionServiceTarget
</a>
</em>
</td>
<td>
<p>Services specifies the set of Kubernetes Service resources that
receive GRPC extension API requests.
If no weights are specified for any of the entries in
this array, traffic will be spread evenly across all the
services.
Otherwise, traffic is balanced proportionally to the
Weight field in each entry.</p>
</td>
</tr>
<tr>
<td style="white-space:nowrap">
<code>validation</code>
<br>
<em>
<a href="#projectcontour.io/v1.UpstreamValidation">
UpstreamValidation
</a>
</em>
</td>
<td>
<em>(Optional)</em>
<p>UpstreamValidation defines how to verify the backend service&rsquo;s certificate</p>
</td>
</tr>
<tr>
<td style="white-space:nowrap">
<code>protocol</code>
<br>
<em>
string
</em>
</td>
<td>
<em>(Optional)</em>
<p>Protocol may be used to specify (or override) the protocol used to reach this Service.
Values may be h2 or h2c. If omitted, protocol-selection falls back on Service annotations.</p>
</td>
</tr>
<tr>
<td style="white-space:nowrap">
<code>loadBalancerPolicy</code>
<br>
<em>
<a href="#projectcontour.io/v1.LoadBalancerPolicy">
LoadBalancerPolicy
</a>
</em>
</td>
<td>
<em>(Optional)</em>
<p>The policy for load balancing GRPC service requests. Note that the
<code>Cookie</code> and <code>RequestHash</code> load balancing strategies cannot be used
here.</p>
</td>
</tr>
<tr>
<td style="white-space:nowrap">
<code>timeoutPolicy</code>
<br>
<em>
<a href="#projectcontour.io/v1.TimeoutPolicy">
TimeoutPolicy
</a>
</em>
</td>
<td>
<em>(Optional)</em>
<p>The timeout policy for requests to the services.</p>
</td>
</tr>
<tr>
<td style="white-space:nowrap">
<code>protocolVersion</code>
<br>
<em>
<a href="#projectcontour.io/v1alpha1.ExtensionProtocolVersion">
ExtensionProtocolVersion
</a>
</em>
</td>
<td>
<em>(Optional)</em>
<p>This field sets the version of the GRPC protocol that Envoy uses to
send requests to the extension service. Since Contour always uses the
v3 Envoy API, this is currently fixed at &ldquo;v3&rdquo;. However, other
protocol options will be available in future.</p>
</td>
</tr>
</tbody>
</table>
<h3 id="projectcontour.io/v1alpha1.ExtensionServiceStatus">ExtensionServiceStatus
</h3>
<p>
(<em>Appears on:</em>
<a href="#projectcontour.io/v1alpha1.ExtensionService">ExtensionService</a>)
</p>
<p>
<p>ExtensionServiceStatus defines the observed state of an
ExtensionService resource.</p>
</p>
<table>
<thead>
<tr>
<th>Field</th>
<th>Description</th>
</tr>
</thead>
<tbody>
<tr>
<td style="white-space:nowrap">
<code>conditions</code>
<br>
<em>
<a href="#projectcontour.io/v1.DetailedCondition">
[]DetailedCondition
</a>
</em>
</td>
<td>
<em>(Optional)</em>
<p>Conditions contains the current status of the ExtensionService resource.</p>
<p>Contour will update a single condition, <code>Valid</code>, that is in normal-true polarity.</p>
<p>Contour will not modify any other Conditions set in this block,
in case some other controller wants to add a Condition.</p>
</td>
</tr>
</tbody>
</table>
<h3 id="projectcontour.io/v1alpha1.ExtensionServiceTarget">ExtensionServiceTarget
</h3>
<p>
(<em>Appears on:</em>
<a href="#projectcontour.io/v1alpha1.ExtensionServiceSpec">ExtensionServiceSpec</a>)
</p>
<p>
<p>ExtensionServiceTarget defines an Kubernetes Service to target with
extension service traffic.</p>
</p>
<table>
<thead>
<tr>
<th>Field</th>
<th>Description</th>
</tr>
</thead>
<tbody>
<tr>
<td style="white-space:nowrap">
<code>name</code>
<br>
<em>
string
</em>
</td>
<td>
<p>Name is the name of Kubernetes service that will accept service
traffic.</p>
</td>
</tr>
<tr>
<td style="white-space:nowrap">
<code>port</code>
<br>
<em>
int
</em>
</td>
<td>
<p>Port (defined as Integer) to proxy traffic to since a service can have multiple defined.</p>
</td>
</tr>
<tr>
<td style="white-space:nowrap">
<code>weight</code>
<br>
<em>
uint32
</em>
</td>
<td>
<em>(Optional)</em>
<p>Weight defines proportion of traffic to balance to the Kubernetes Service.</p>
</td>
</tr>
</tbody>
</table>
<h3 id="projectcontour.io/v1alpha1.GatewayConfig">GatewayConfig
</h3>
<p>
(<em>Appears on:</em>
<a href="#projectcontour.io/v1alpha1.ContourConfigurationSpec">ContourConfigurationSpec</a>)
</p>
<p>
<p>GatewayConfig holds the config for Gateway API controllers.</p>
</p>
<table>
<thead>
<tr>
<th>Field</th>
<th>Description</th>
</tr>
</thead>
<tbody>
<tr>
<td style="white-space:nowrap">
<code>controllerName</code>
<br>
<em>
string
</em>
</td>
<td>
<em>(Optional)</em>
<p>ControllerName is used to determine whether Contour should reconcile a
GatewayClass. The string takes the form of &ldquo;projectcontour.io/<namespace>/contour&rdquo;.
If unset, the gatewayclass controller will not be started.
Exactly one of ControllerName or GatewayRef must be set.</p>
</td>
</tr>
<tr>
<td style="white-space:nowrap">
<code>gatewayRef</code>
<br>
<em>
<a href="#projectcontour.io/v1alpha1.NamespacedName">
NamespacedName
</a>
</em>
</td>
<td>
<em>(Optional)</em>
<p>GatewayRef defines a specific Gateway that this Contour
instance corresponds to. If set, Contour will reconcile
only this gateway, and will not reconcile any gateway
classes.
Exactly one of ControllerName or GatewayRef must be set.</p>
</td>
</tr>
</tbody>
</table>
<h3 id="projectcontour.io/v1alpha1.HTTPProxyConfig">HTTPProxyConfig
</h3>
<p>
(<em>Appears on:</em>
<a href="#projectcontour.io/v1alpha1.ContourConfigurationSpec">ContourConfigurationSpec</a>)
</p>
<p>
<p>HTTPProxyConfig defines parameters on HTTPProxy.</p>
</p>
<table>
<thead>
<tr>
<th>Field</th>
<th>Description</th>
</tr>
</thead>
<tbody>
<tr>
<td style="white-space:nowrap">
<code>disablePermitInsecure</code>
<br>
<em>
bool
</em>
</td>
<td>
<em>(Optional)</em>
<p>DisablePermitInsecure disables the use of the
permitInsecure field in HTTPProxy.</p>
<p>Contour&rsquo;s default is false.</p>
</td>
</tr>
<tr>
<td style="white-space:nowrap">
<code>rootNamespaces</code>
<br>
<em>
[]string
</em>
</td>
<td>
<em>(Optional)</em>
<p>Restrict Contour to searching these namespaces for root ingress routes.</p>
</td>
</tr>
<tr>
<td style="white-space:nowrap">
<code>fallbackCertificate</code>
<br>
<em>
<a href="#projectcontour.io/v1alpha1.NamespacedName">
NamespacedName
</a>
</em>
</td>
<td>
<em>(Optional)</em>
<p>FallbackCertificate defines the namespace/name of the Kubernetes secret to
use as fallback when a non-SNI request is received.</p>
</td>
</tr>
</tbody>
</table>
<h3 id="projectcontour.io/v1alpha1.HTTPVersionType">HTTPVersionType
(<code>string</code> alias)</p></h3>
<p>
(<em>Appears on:</em>
<a href="#projectcontour.io/v1alpha1.EnvoyConfig">EnvoyConfig</a>)
</p>
<p>
<p>HTTPVersionType is the name of a supported HTTP version.</p>
</p>
<table>
<thead>
<tr>
<th>Value</th>
<th>Description</th>
</tr>
</thead>
<tbody><tr><td><p>&#34;HTTP/1.1&#34;</p></td>
<td><p>HTTPVersion1 is the name of the HTTP/1.1 version.</p>
</td>
</tr><tr><td><p>&#34;HTTP/2&#34;</p></td>
<td><p>HTTPVersion2 is the name of the HTTP/2 version.</p>
</td>
</tr></tbody>
</table>
<h3 id="projectcontour.io/v1alpha1.HeadersPolicy">HeadersPolicy
</h3>
<p>
(<em>Appears on:</em>
<a href="#projectcontour.io/v1alpha1.PolicyConfig">PolicyConfig</a>)
</p>
<p>
</p>
<table>
<thead>
<tr>
<th>Field</th>
<th>Description</th>
</tr>
</thead>
<tbody>
<tr>
<td style="white-space:nowrap">
<code>set</code>
<br>
<em>
map[string]string
</em>
</td>
<td>
<em>(Optional)</em>
</td>
</tr>
<tr>
<td style="white-space:nowrap">
<code>remove</code>
<br>
<em>
[]string
</em>
</td>
<td>
<em>(Optional)</em>
</td>
</tr>
</tbody>
</table>
<h3 id="projectcontour.io/v1alpha1.HealthConfig">HealthConfig
</h3>
<p>
(<em>Appears on:</em>
<a href="#projectcontour.io/v1alpha1.ContourConfigurationSpec">ContourConfigurationSpec</a>, 
<a href="#projectcontour.io/v1alpha1.EnvoyConfig">EnvoyConfig</a>)
</p>
<p>
<p>HealthConfig defines the endpoints to enable health checks.</p>
</p>
<table>
<thead>
<tr>
<th>Field</th>
<th>Description</th>
</tr>
</thead>
<tbody>
<tr>
<td style="white-space:nowrap">
<code>address</code>
<br>
<em>
string
</em>
</td>
<td>
<em>(Optional)</em>
<p>Defines the health address interface.</p>
</td>
</tr>
<tr>
<td style="white-space:nowrap">
<code>port</code>
<br>
<em>
int
</em>
</td>
<td>
<em>(Optional)</em>
<p>Defines the health port.</p>
</td>
</tr>
</tbody>
</table>
<h3 id="projectcontour.io/v1alpha1.IngressConfig">IngressConfig
</h3>
<p>
(<em>Appears on:</em>
<a href="#projectcontour.io/v1alpha1.ContourConfigurationSpec">ContourConfigurationSpec</a>)
</p>
<p>
<p>IngressConfig defines ingress specific config items.</p>
</p>
<table>
<thead>
<tr>
<th>Field</th>
<th>Description</th>
</tr>
</thead>
<tbody>
<tr>
<td style="white-space:nowrap">
<code>classNames</code>
<br>
<em>
[]string
</em>
</td>
<td>
<em>(Optional)</em>
<p>Ingress Class Names Contour should use.</p>
</td>
</tr>
<tr>
<td style="white-space:nowrap">
<code>statusAddress</code>
<br>
<em>
string
</em>
</td>
<td>
<em>(Optional)</em>
<p>Address to set in Ingress object status.</p>
</td>
</tr>
</tbody>
</table>
<h3 id="projectcontour.io/v1alpha1.LogLevel">LogLevel
(<code>string</code> alias)</p></h3>
<p>
(<em>Appears on:</em>
<a href="#projectcontour.io/v1alpha1.ContourSettings">ContourSettings</a>)
</p>
<p>
<p>LogLevel is the logging levels available.</p>
</p>
<table>
<thead>
<tr>
<th>Value</th>
<th>Description</th>
</tr>
</thead>
<tbody><tr><td><p>&#34;debug&#34;</p></td>
<td><p>DebugLog sets the log level for Contour to <code>debug</code>.</p>
</td>
</tr><tr><td><p>&#34;info&#34;</p></td>
<td><p>InfoLog sets the log level for Contour to <code>info</code>.</p>
</td>
</tr></tbody>
</table>
<h3 id="projectcontour.io/v1alpha1.MetricsConfig">MetricsConfig
</h3>
<p>
(<em>Appears on:</em>
<a href="#projectcontour.io/v1alpha1.ContourConfigurationSpec">ContourConfigurationSpec</a>, 
<a href="#projectcontour.io/v1alpha1.EnvoyConfig">EnvoyConfig</a>)
</p>
<p>
<p>MetricsConfig defines the metrics endpoint.</p>
</p>
<table>
<thead>
<tr>
<th>Field</th>
<th>Description</th>
</tr>
</thead>
<tbody>
<tr>
<td style="white-space:nowrap">
<code>address</code>
<br>
<em>
string
</em>
</td>
<td>
<em>(Optional)</em>
<p>Defines the metrics address interface.</p>
</td>
</tr>
<tr>
<td style="white-space:nowrap">
<code>port</code>
<br>
<em>
int
</em>
</td>
<td>
<em>(Optional)</em>
<p>Defines the metrics port.</p>
</td>
</tr>
<tr>
<td style="white-space:nowrap">
<code>tls</code>
<br>
<em>
<a href="#projectcontour.io/v1alpha1.MetricsTLS">
MetricsTLS
</a>
</em>
</td>
<td>
<em>(Optional)</em>
<p>TLS holds TLS file config details.
Metrics and health endpoints cannot have same port number when metrics is served over HTTPS.</p>
</td>
</tr>
</tbody>
</table>
<h3 id="projectcontour.io/v1alpha1.MetricsTLS">MetricsTLS
</h3>
<p>
(<em>Appears on:</em>
<a href="#projectcontour.io/v1alpha1.MetricsConfig">MetricsConfig</a>)
</p>
<p>
<p>TLS holds TLS file config details.</p>
</p>
<table>
<thead>
<tr>
<th>Field</th>
<th>Description</th>
</tr>
</thead>
<tbody>
<tr>
<td style="white-space:nowrap">
<code>caFile</code>
<br>
<em>
string
</em>
</td>
<td>
<em>(Optional)</em>
<p>CA filename.</p>
</td>
</tr>
<tr>
<td style="white-space:nowrap">
<code>certFile</code>
<br>
<em>
string
</em>
</td>
<td>
<em>(Optional)</em>
<p>Client certificate filename.</p>
</td>
</tr>
<tr>
<td style="white-space:nowrap">
<code>keyFile</code>
<br>
<em>
string
</em>
</td>
<td>
<em>(Optional)</em>
<p>Client key filename.</p>
</td>
</tr>
</tbody>
</table>
<h3 id="projectcontour.io/v1alpha1.NamespacedName">NamespacedName
</h3>
<p>
(<em>Appears on:</em>
<a href="#projectcontour.io/v1alpha1.EnvoyConfig">EnvoyConfig</a>, 
<a href="#projectcontour.io/v1alpha1.GatewayConfig">GatewayConfig</a>, 
<a href="#projectcontour.io/v1alpha1.HTTPProxyConfig">HTTPProxyConfig</a>, 
<a href="#projectcontour.io/v1alpha1.RateLimitServiceConfig">RateLimitServiceConfig</a>)
</p>
<p>
<p>NamespacedName defines the namespace/name of the Kubernetes resource referred from the config file.
Used for Contour config YAML file parsing, otherwise we could use K8s types.NamespacedName.</p>
</p>
<table>
<thead>
<tr>
<th>Field</th>
<th>Description</th>
</tr>
</thead>
<tbody>
<tr>
<td style="white-space:nowrap">
<code>name</code>
<br>
<em>
string
</em>
</td>
<td>
</td>
</tr>
<tr>
<td style="white-space:nowrap">
<code>namespace</code>
<br>
<em>
string
</em>
</td>
<td>
</td>
</tr>
</tbody>
</table>
<h3 id="projectcontour.io/v1alpha1.NetworkParameters">NetworkParameters
</h3>
<p>
(<em>Appears on:</em>
<a href="#projectcontour.io/v1alpha1.EnvoyConfig">EnvoyConfig</a>)
</p>
<p>
<p>NetworkParameters hold various configurable network values.</p>
</p>
<table>
<thead>
<tr>
<th>Field</th>
<th>Description</th>
</tr>
</thead>
<tbody>
<tr>
<td style="white-space:nowrap">
<code>numTrustedHops</code>
<br>
<em>
uint32
</em>
</td>
<td>
<em>(Optional)</em>
<p>XffNumTrustedHops defines the number of additional ingress proxy hops from the
right side of the x-forwarded-for HTTP header to trust when determining the origin
client’s IP address.</p>
<p>See <a href="https://www.envoyproxy.io/docs/envoy/v1.17.0/api-v3/extensions/filters/network/http_connection_manager/v3/http_connection_manager.proto?highlight=xff_num_trusted_hops">https://www.envoyproxy.io/docs/envoy/v1.17.0/api-v3/extensions/filters/network/http_connection_manager/v3/http_connection_manager.proto?highlight=xff_num_trusted_hops</a>
for more information.</p>
<p>Contour&rsquo;s default is 0.</p>
</td>
</tr>
<tr>
<td style="white-space:nowrap">
<code>adminPort</code>
<br>
<em>
int
</em>
</td>
<td>
<em>(Optional)</em>
<p>Configure the port used to access the Envoy Admin interface.
If configured to port &ldquo;0&rdquo; then the admin interface is disabled.</p>
<p>Contour&rsquo;s default is 9001.</p>
</td>
</tr>
</tbody>
</table>
<h3 id="projectcontour.io/v1alpha1.NetworkPublishing">NetworkPublishing
</h3>
<p>
(<em>Appears on:</em>
<a href="#projectcontour.io/v1alpha1.EnvoySettings">EnvoySettings</a>)
</p>
<p>
<p>NetworkPublishing defines the schema for publishing to a network.</p>
</p>
<table>
<thead>
<tr>
<th>Field</th>
<th>Description</th>
</tr>
</thead>
<tbody>
<tr>
<td style="white-space:nowrap">
<code>type</code>
<br>
<em>
<a href="#projectcontour.io/v1alpha1.NetworkPublishingType">
NetworkPublishingType
</a>
</em>
</td>
<td>
<em>(Optional)</em>
<p>NetworkPublishingType is the type of publishing strategy to use. Valid values are:</p>
<ul>
<li>LoadBalancerService</li>
</ul>
<p>In this configuration, network endpoints for Envoy use container networking.
A Kubernetes LoadBalancer Service is created to publish Envoy network
endpoints.</p>
<p>See: <a href="https://kubernetes.io/docs/concepts/services-networking/service/#loadbalancer">https://kubernetes.io/docs/concepts/services-networking/service/#loadbalancer</a></p>
<ul>
<li>NodePortService</li>
</ul>
<p>Publishes Envoy network endpoints using a Kubernetes NodePort Service.</p>
<p>In this configuration, Envoy network endpoints use container networking. A Kubernetes
NodePort Service is created to publish the network endpoints.</p>
<p>See: <a href="https://kubernetes.io/docs/concepts/services-networking/service/#nodeport">https://kubernetes.io/docs/concepts/services-networking/service/#nodeport</a></p>
<ul>
<li>ClusterIPService</li>
</ul>
<p>Publishes Envoy network endpoints using a Kubernetes ClusterIP Service.</p>
<p>In this configuration, Envoy network endpoints use container networking. A Kubernetes
ClusterIP Service is created to publish the network endpoints.</p>
<p>See: <a href="https://kubernetes.io/docs/concepts/services-networking/service/#publishing-services-service-types">https://kubernetes.io/docs/concepts/services-networking/service/#publishing-services-service-types</a></p>
<p>If unset, defaults to LoadBalancerService.</p>
</td>
</tr>
<tr>
<td style="white-space:nowrap">
<code>serviceAnnotations</code>
<br>
<em>
map[string]string
</em>
</td>
<td>
<em>(Optional)</em>
<p>ServiceAnnotations is the annotations to add to
the provisioned Envoy service.</p>
</td>
</tr>
</tbody>
</table>
<h3 id="projectcontour.io/v1alpha1.NetworkPublishingType">NetworkPublishingType
(<code>string</code> alias)</p></h3>
<p>
(<em>Appears on:</em>
<a href="#projectcontour.io/v1alpha1.NetworkPublishing">NetworkPublishing</a>)
</p>
<p>
<p>NetworkPublishingType is a way to publish network endpoints.</p>
</p>
<table>
<thead>
<tr>
<th>Value</th>
<th>Description</th>
</tr>
</thead>
<tbody><tr><td><p>&#34;ClusterIPService&#34;</p></td>
<td><p>ClusterIPServicePublishingType publishes a network endpoint using a Kubernetes
ClusterIP Service.</p>
</td>
</tr><tr><td><p>&#34;LoadBalancerService&#34;</p></td>
<td><p>LoadBalancerServicePublishingType publishes a network endpoint using a Kubernetes
LoadBalancer Service.</p>
</td>
</tr><tr><td><p>&#34;NodePortService&#34;</p></td>
<td><p>NodePortServicePublishingType publishes a network endpoint using a Kubernetes
NodePort Service.</p>
</td>
</tr></tbody>
</table>
<h3 id="projectcontour.io/v1alpha1.NodePlacement">NodePlacement
</h3>
<p>
(<em>Appears on:</em>
<a href="#projectcontour.io/v1alpha1.ContourSettings">ContourSettings</a>, 
<a href="#projectcontour.io/v1alpha1.EnvoySettings">EnvoySettings</a>)
</p>
<p>
<p>NodePlacement describes node scheduling configuration for pods.
If nodeSelector and tolerations are specified, the scheduler will use both to
determine where to place the pod(s).</p>
</p>
<table>
<thead>
<tr>
<th>Field</th>
<th>Description</th>
</tr>
</thead>
<tbody>
<tr>
<td style="white-space:nowrap">
<code>nodeSelector</code>
<br>
<em>
map[string]string
</em>
</td>
<td>
<em>(Optional)</em>
<p>NodeSelector is the simplest recommended form of node selection constraint
and specifies a map of key-value pairs. For the pod to be eligible
to run on a node, the node must have each of the indicated key-value pairs
as labels (it can have additional labels as well).</p>
<p>If unset, the pod(s) will be scheduled to any available node.</p>
</td>
</tr>
<tr>
<td style="white-space:nowrap">
<code>tolerations</code>
<br>
<em>
<a href="https://kubernetes.io/docs/reference/generated/kubernetes-api/v1.18/#toleration-v1-core">
[]Kubernetes core/v1.Toleration
</a>
</em>
</td>
<td>
<em>(Optional)</em>
<p>Tolerations work with taints to ensure that pods are not scheduled
onto inappropriate nodes. One or more taints are applied to a node; this
marks that the node should not accept any pods that do not tolerate the
taints.</p>
<p>The default is an empty list.</p>
<p>See <a href="https://kubernetes.io/docs/concepts/configuration/taint-and-toleration/">https://kubernetes.io/docs/concepts/configuration/taint-and-toleration/</a>
for additional details.</p>
</td>
</tr>
</tbody>
</table>
<h3 id="projectcontour.io/v1alpha1.PolicyConfig">PolicyConfig
</h3>
<p>
(<em>Appears on:</em>
<a href="#projectcontour.io/v1alpha1.ContourConfigurationSpec">ContourConfigurationSpec</a>)
</p>
<p>
<p>PolicyConfig holds default policy used if not explicitly set by the user</p>
</p>
<table>
<thead>
<tr>
<th>Field</th>
<th>Description</th>
</tr>
</thead>
<tbody>
<tr>
<td style="white-space:nowrap">
<code>requestHeaders</code>
<br>
<em>
<a href="#projectcontour.io/v1alpha1.HeadersPolicy">
HeadersPolicy
</a>
</em>
</td>
<td>
<em>(Optional)</em>
<p>RequestHeadersPolicy defines the request headers set/removed on all routes</p>
</td>
</tr>
<tr>
<td style="white-space:nowrap">
<code>responseHeaders</code>
<br>
<em>
<a href="#projectcontour.io/v1alpha1.HeadersPolicy">
HeadersPolicy
</a>
</em>
</td>
<td>
<em>(Optional)</em>
<p>ResponseHeadersPolicy defines the response headers set/removed on all routes</p>
</td>
</tr>
<tr>
<td style="white-space:nowrap">
<code>applyToIngress</code>
<br>
<em>
bool
</em>
</td>
<td>
<em>(Optional)</em>
<p>ApplyToIngress determines if the Policies will apply to ingress objects</p>
<p>Contour&rsquo;s default is false.</p>
</td>
</tr>
</tbody>
</table>
<h3 id="projectcontour.io/v1alpha1.RateLimitServiceConfig">RateLimitServiceConfig
</h3>
<p>
(<em>Appears on:</em>
<a href="#projectcontour.io/v1alpha1.ContourConfigurationSpec">ContourConfigurationSpec</a>)
</p>
<p>
<p>RateLimitServiceConfig defines properties of a global Rate Limit Service.</p>
</p>
<table>
<thead>
<tr>
<th>Field</th>
<th>Description</th>
</tr>
</thead>
<tbody>
<tr>
<td style="white-space:nowrap">
<code>extensionService</code>
<br>
<em>
<a href="#projectcontour.io/v1alpha1.NamespacedName">
NamespacedName
</a>
</em>
</td>
<td>
<p>ExtensionService identifies the extension service defining the RLS.</p>
</td>
</tr>
<tr>
<td style="white-space:nowrap">
<code>domain</code>
<br>
<em>
string
</em>
</td>
<td>
<em>(Optional)</em>
<p>Domain is passed to the Rate Limit Service.</p>
</td>
</tr>
<tr>
<td style="white-space:nowrap">
<code>failOpen</code>
<br>
<em>
bool
</em>
</td>
<td>
<em>(Optional)</em>
<p>FailOpen defines whether to allow requests to proceed when the
Rate Limit Service fails to respond with a valid rate limit
decision within the timeout defined on the extension service.</p>
</td>
</tr>
<tr>
<td style="white-space:nowrap">
<code>enableXRateLimitHeaders</code>
<br>
<em>
bool
</em>
</td>
<td>
<em>(Optional)</em>
<p>EnableXRateLimitHeaders defines whether to include the X-RateLimit
headers X-RateLimit-Limit, X-RateLimit-Remaining, and X-RateLimit-Reset
(as defined by the IETF Internet-Draft linked below), on responses
to clients when the Rate Limit Service is consulted for a request.</p>
<p>ref. <a href="https://tools.ietf.org/id/draft-polli-ratelimit-headers-03.html">https://tools.ietf.org/id/draft-polli-ratelimit-headers-03.html</a></p>
</td>
</tr>
</tbody>
</table>
<h3 id="projectcontour.io/v1alpha1.TLS">TLS
</h3>
<p>
(<em>Appears on:</em>
<a href="#projectcontour.io/v1alpha1.XDSServerConfig">XDSServerConfig</a>)
</p>
<p>
<p>TLS holds TLS file config details.</p>
</p>
<table>
<thead>
<tr>
<th>Field</th>
<th>Description</th>
</tr>
</thead>
<tbody>
<tr>
<td style="white-space:nowrap">
<code>caFile</code>
<br>
<em>
string
</em>
</td>
<td>
<em>(Optional)</em>
<p>CA filename.</p>
</td>
</tr>
<tr>
<td style="white-space:nowrap">
<code>certFile</code>
<br>
<em>
string
</em>
</td>
<td>
<em>(Optional)</em>
<p>Client certificate filename.</p>
</td>
</tr>
<tr>
<td style="white-space:nowrap">
<code>keyFile</code>
<br>
<em>
string
</em>
</td>
<td>
<em>(Optional)</em>
<p>Client key filename.</p>
</td>
</tr>
<tr>
<td style="white-space:nowrap">
<code>insecure</code>
<br>
<em>
bool
</em>
</td>
<td>
<em>(Optional)</em>
<p>Allow serving the xDS gRPC API without TLS.</p>
</td>
</tr>
</tbody>
</table>
<h3 id="projectcontour.io/v1alpha1.TimeoutParameters">TimeoutParameters
</h3>
<p>
(<em>Appears on:</em>
<a href="#projectcontour.io/v1alpha1.EnvoyConfig">EnvoyConfig</a>)
</p>
<p>
<p>TimeoutParameters holds various configurable proxy timeout values.</p>
</p>
<table>
<thead>
<tr>
<th>Field</th>
<th>Description</th>
</tr>
</thead>
<tbody>
<tr>
<td style="white-space:nowrap">
<code>requestTimeout</code>
<br>
<em>
string
</em>
</td>
<td>
<em>(Optional)</em>
<p>RequestTimeout sets the client request timeout globally for Contour. Note that
this is a timeout for the entire request, not an idle timeout. Omit or set to
&ldquo;infinity&rdquo; to disable the timeout entirely.</p>
<p>See <a href="https://www.envoyproxy.io/docs/envoy/latest/api-v3/extensions/filters/network/http_connection_manager/v3/http_connection_manager.proto#envoy-v3-api-field-extensions-filters-network-http-connection-manager-v3-httpconnectionmanager-request-timeout">https://www.envoyproxy.io/docs/envoy/latest/api-v3/extensions/filters/network/http_connection_manager/v3/http_connection_manager.proto#envoy-v3-api-field-extensions-filters-network-http-connection-manager-v3-httpconnectionmanager-request-timeout</a>
for more information.</p>
</td>
</tr>
<tr>
<td style="white-space:nowrap">
<code>connectionIdleTimeout</code>
<br>
<em>
string
</em>
</td>
<td>
<em>(Optional)</em>
<p>ConnectionIdleTimeout defines how long the proxy should wait while there are
no active requests (for HTTP/1.1) or streams (for HTTP/2) before terminating
an HTTP connection. Set to &ldquo;infinity&rdquo; to disable the timeout entirely.</p>
<p>See <a href="https://www.envoyproxy.io/docs/envoy/latest/api-v3/config/core/v3/protocol.proto#envoy-v3-api-field-config-core-v3-httpprotocoloptions-idle-timeout">https://www.envoyproxy.io/docs/envoy/latest/api-v3/config/core/v3/protocol.proto#envoy-v3-api-field-config-core-v3-httpprotocoloptions-idle-timeout</a>
for more information.</p>
</td>
</tr>
<tr>
<td style="white-space:nowrap">
<code>streamIdleTimeout</code>
<br>
<em>
string
</em>
</td>
<td>
<em>(Optional)</em>
<p>StreamIdleTimeout defines how long the proxy should wait while there is no
request activity (for HTTP/1.1) or stream activity (for HTTP/2) before
terminating the HTTP request or stream. Set to &ldquo;infinity&rdquo; to disable the
timeout entirely.</p>
<p>See <a href="https://www.envoyproxy.io/docs/envoy/latest/api-v3/extensions/filters/network/http_connection_manager/v3/http_connection_manager.proto#envoy-v3-api-field-extensions-filters-network-http-connection-manager-v3-httpconnectionmanager-stream-idle-timeout">https://www.envoyproxy.io/docs/envoy/latest/api-v3/extensions/filters/network/http_connection_manager/v3/http_connection_manager.proto#envoy-v3-api-field-extensions-filters-network-http-connection-manager-v3-httpconnectionmanager-stream-idle-timeout</a>
for more information.</p>
</td>
</tr>
<tr>
<td style="white-space:nowrap">
<code>maxConnectionDuration</code>
<br>
<em>
string
</em>
</td>
<td>
<em>(Optional)</em>
<p>MaxConnectionDuration defines the maximum period of time after an HTTP connection
has been established from the client to the proxy before it is closed by the proxy,
regardless of whether there has been activity or not. Omit or set to &ldquo;infinity&rdquo; for
no max duration.</p>
<p>See <a href="https://www.envoyproxy.io/docs/envoy/latest/api-v3/config/core/v3/protocol.proto#envoy-v3-api-field-config-core-v3-httpprotocoloptions-max-connection-duration">https://www.envoyproxy.io/docs/envoy/latest/api-v3/config/core/v3/protocol.proto#envoy-v3-api-field-config-core-v3-httpprotocoloptions-max-connection-duration</a>
for more information.</p>
</td>
</tr>
<tr>
<td style="white-space:nowrap">
<code>delayedCloseTimeout</code>
<br>
<em>
string
</em>
</td>
<td>
<em>(Optional)</em>
<p>DelayedCloseTimeout defines how long envoy will wait, once connection
close processing has been initiated, for the downstream peer to close
the connection before Envoy closes the socket associated with the connection.</p>
<p>Setting this timeout to &lsquo;infinity&rsquo; will disable it, equivalent to setting it to &lsquo;0&rsquo;
in Envoy. Leaving it unset will result in the Envoy default value being used.</p>
<p>See <a href="https://www.envoyproxy.io/docs/envoy/latest/api-v3/extensions/filters/network/http_connection_manager/v3/http_connection_manager.proto#envoy-v3-api-field-extensions-filters-network-http-connection-manager-v3-httpconnectionmanager-delayed-close-timeout">https://www.envoyproxy.io/docs/envoy/latest/api-v3/extensions/filters/network/http_connection_manager/v3/http_connection_manager.proto#envoy-v3-api-field-extensions-filters-network-http-connection-manager-v3-httpconnectionmanager-delayed-close-timeout</a>
for more information.</p>
</td>
</tr>
<tr>
<td style="white-space:nowrap">
<code>connectionShutdownGracePeriod</code>
<br>
<em>
string
</em>
</td>
<td>
<em>(Optional)</em>
<p>ConnectionShutdownGracePeriod defines how long the proxy will wait between sending an
initial GOAWAY frame and a second, final GOAWAY frame when terminating an HTTP/2 connection.
During this grace period, the proxy will continue to respond to new streams. After the final
GOAWAY frame has been sent, the proxy will refuse new streams.</p>
<p>See <a href="https://www.envoyproxy.io/docs/envoy/latest/api-v3/extensions/filters/network/http_connection_manager/v3/http_connection_manager.proto#envoy-v3-api-field-extensions-filters-network-http-connection-manager-v3-httpconnectionmanager-drain-timeout">https://www.envoyproxy.io/docs/envoy/latest/api-v3/extensions/filters/network/http_connection_manager/v3/http_connection_manager.proto#envoy-v3-api-field-extensions-filters-network-http-connection-manager-v3-httpconnectionmanager-drain-timeout</a>
for more information.</p>
</td>
</tr>
<tr>
<td style="white-space:nowrap">
<code>connectTimeout</code>
<br>
<em>
string
</em>
</td>
<td>
<em>(Optional)</em>
<p>ConnectTimeout defines how long the proxy should wait when establishing connection to upstream service.
If not set, a default value of 2 seconds will be used.</p>
<p>See <a href="https://www.envoyproxy.io/docs/envoy/latest/api-v3/config/cluster/v3/cluster.proto#envoy-v3-api-field-config-cluster-v3-cluster-connect-timeout">https://www.envoyproxy.io/docs/envoy/latest/api-v3/config/cluster/v3/cluster.proto#envoy-v3-api-field-config-cluster-v3-cluster-connect-timeout</a>
for more information.</p>
</td>
</tr>
</tbody>
</table>
<h3 id="projectcontour.io/v1alpha1.WorkloadType">WorkloadType
(<code>string</code> alias)</p></h3>
<p>
(<em>Appears on:</em>
<a href="#projectcontour.io/v1alpha1.EnvoySettings">EnvoySettings</a>)
</p>
<p>
<p>WorkloadType is the type of Kubernetes workload to use for a component.</p>
</p>
<h3 id="projectcontour.io/v1alpha1.XDSServerConfig">XDSServerConfig
</h3>
<p>
(<em>Appears on:</em>
<a href="#projectcontour.io/v1alpha1.ContourConfigurationSpec">ContourConfigurationSpec</a>)
</p>
<p>
<p>XDSServerConfig holds the config for the Contour xDS server.</p>
</p>
<table>
<thead>
<tr>
<th>Field</th>
<th>Description</th>
</tr>
</thead>
<tbody>
<tr>
<td style="white-space:nowrap">
<code>type</code>
<br>
<em>
<a href="#projectcontour.io/v1alpha1.XDSServerType">
XDSServerType
</a>
</em>
</td>
<td>
<em>(Optional)</em>
<p>Defines the XDSServer to use for <code>contour serve</code>.</p>
<p>Values: <code>contour</code> (default), <code>envoy</code>.</p>
<p>Other values will produce an error.</p>
</td>
</tr>
<tr>
<td style="white-space:nowrap">
<code>address</code>
<br>
<em>
string
</em>
</td>
<td>
<em>(Optional)</em>
<p>Defines the xDS gRPC API address which Contour will serve.</p>
<p>Contour&rsquo;s default is &ldquo;0.0.0.0&rdquo;.</p>
</td>
</tr>
<tr>
<td style="white-space:nowrap">
<code>port</code>
<br>
<em>
int
</em>
</td>
<td>
<em>(Optional)</em>
<p>Defines the xDS gRPC API port which Contour will serve.</p>
<p>Contour&rsquo;s default is 8001.</p>
</td>
</tr>
<tr>
<td style="white-space:nowrap">
<code>tls</code>
<br>
<em>
<a href="#projectcontour.io/v1alpha1.TLS">
TLS
</a>
</em>
</td>
<td>
<em>(Optional)</em>
<p>TLS holds TLS file config details.</p>
<p>Contour&rsquo;s default is { caFile: &ldquo;/certs/ca.crt&rdquo;, certFile: &ldquo;/certs/tls.cert&rdquo;, keyFile: &ldquo;/certs/tls.key&rdquo;, insecure: false }.</p>
</td>
</tr>
</tbody>
</table>
<h3 id="projectcontour.io/v1alpha1.XDSServerType">XDSServerType
(<code>string</code> alias)</p></h3>
<p>
(<em>Appears on:</em>
<a href="#projectcontour.io/v1alpha1.XDSServerConfig">XDSServerConfig</a>)
</p>
<p>
<p>XDSServerType is the type of xDS server implementation.</p>
</p>
<table>
<thead>
<tr>
<th>Value</th>
<th>Description</th>
</tr>
</thead>
<tbody><tr><td><p>&#34;contour&#34;</p></td>
<td><p>Use Contour&rsquo;s xDS server.</p>
</td>
</tr><tr><td><p>&#34;envoy&#34;</p></td>
<td><p>Use the upstream <code>go-control-plane</code>-based xDS server.</p>
</td>
</tr></tbody>
</table>
<hr/>
<p><em>
Generated with <code>gen-crd-api-reference-docs</code>.
</em></p><|MERGE_RESOLUTION|>--- conflicted
+++ resolved
@@ -4862,30 +4862,32 @@
 </tr>
 <tr>
 <td style="white-space:nowrap">
-<<<<<<< HEAD
+<code>kubernetesLogLevel</code>
+<br>
+<em>
+byte
+</em>
+</td>
+<td>
+<em>(Optional)</em>
+<p>KubernetesLogLevel Enable Kubernetes client debug logging with log level. If unset,
+defaults to 0.</p>
+</td>
+</tr>
+<tr>
+<td style="white-space:nowrap">
 <code>logLevel</code>
 <br>
 <em>
 <a href="#projectcontour.io/v1alpha1.LogLevel">
 LogLevel
 </a>
-=======
-<code>kubernetesLogLevel</code>
-<br>
-<em>
-byte
->>>>>>> 81bb0202
-</em>
-</td>
-<td>
-<em>(Optional)</em>
-<<<<<<< HEAD
+</em>
+</td>
+<td>
+<em>(Optional)</em>
 <p>LogLevel sets the log level for Contour
 Allowed values are &ldquo;info&rdquo;, &ldquo;debug&rdquo;.</p>
-=======
-<p>KubernetesLogLevel Enable Kubernetes client debug logging with log level. If unset,
-defaults to 0.</p>
->>>>>>> 81bb0202
 </td>
 </tr>
 </tbody>

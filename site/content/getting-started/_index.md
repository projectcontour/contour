
---
title: Getting Started with Contour
description: Getting Started with Contour
id: getting-started
---

This guide installs Contour with a sample workload in a test environment in two ways:  

- Quickstart: installs and demonstrates how Contour works with a workload application
- Quickstart using Helm: installs contour using the helm package manager  

The quickstart guide uses all default settings. No additional configuration is required.

# What is Contour?  

Contour is an open source Kubernetes ingress controller providing the control plane for the Envoy edge and service proxy.​ Contour supports dynamic configuration updates and multi-team ingress delegation out of the box while maintaining a lightweight profile.  

# Philosophy
- Follow an opinionated approach which allows us to better serve most users
- Design Contour to serve both the cluster administrator and the application developer
- Use our experience with ingress to define reasonable defaults for both cluster administrators and application developers.
- Meet users where they are by understanding and adapting Contour to their use cases  

See the full [Contour Philosophy][5] page.

# Why Contour?
Contour bridges other solution gaps in several ways:
- Dynamically update the ingress configuration with minimal dropped connections
- Safely support multiple types of ingress config in multi-team Kubernetes clusters
- Improve on core ingress configuration methods using our HTTPProxy custom resource
- Cleanly integrate with the Kubernetes object model  

# Quickstart
This quickstart guide installs Contour on a kubernetes cluster with a web application workload.
1. Set up a kubernetes environment
1. Install a Contour service
1. Install a kuard workload


## 1. Set up a kubernetes environment
This procedure uses Docker and kind to deploy a kubernetes cluster. If you already have a cluster available, skip to step 3  – Install a Contour service.  

<<<<<<< HEAD
### Install kind:
=======
__FEATURE STATE:__ The Contour Operator is currently in [alpha][13].
>>>>>>> c64cde84

See the download and install instructions for kind [here][22].

Verfiy kind is installed by running:

```yaml
$ kind
```
You should see a list of kind commands.  

### Install Docker:  

You can find Docker installation information [here][23].  

Verify Docker is installed by running:

```yaml
$ docker
```
You should see a list of docker commands.

### Create a kind configuration file:  

Create yaml file on your local system to allow port 80 and 443. Copy the text below into the local yaml file **kind.config.yaml**.
```yaml
kind: Cluster
apiVersion: kind.x-k8s.io/v1alpha4
nodes:
- role: control-plane
- role: worker
  extraPortMappings:
  - containerPort: 80
    hostPort: 80
    listenAddress: "0.0.0.0"  
  - containerPort: 443
    hostPort: 443
    listenAddress: "0.0.0.0"
``` 
	    
### Create a Kubernetes cluster using kind:  

Create a cluster using kind.config.yaml file  

```yaml
$ kind create cluster --config=kind.config.yaml
```

Verify the nodes are ready by running:  

```yaml
$ kubectl get no
```  

You should see a 2 nodes listed with status **Ready**:  
- kind-control-plane
- kind-worker

Congratulations, you have created your cluster environment. You're ready to install Contour.  
 
## 2. Install Contour and Envoy
Run the following to install Contour:

```yaml
$ kubectl apply -f https://projectcontour.io/quickstart/contour.yaml
```

Verify the Contour pods are ready by running the following: 

```yaml
$ kubectl get pods -n projectcontour -o wide
```  
You should see the following:
- 2 Contour pods with each status **Running** and 1/1 **Ready**  
- 1 Envoy pod with the status **Running** and 1/1 **Ready**  

Congratulations, you have installed Contour and Envoy! Let's install a web application workload and get some traffic flowing to the backend.
 
## 3. Install a kuard workload (simple application)  
This section installs [kuard][9] to verify web traffic is flowing to the pods through envoy.

Note: It is not recommended to expose kuard to the public.

Install kuard by running the following:  

```yaml
$ kubectl apply -f https://projectcontour.io/examples/kuard.yaml
```  
Verify the pods and service are ready by running:
```yaml
$ kubectl get po,svc,ing -l app=kuard
```  
You should see the following:
- 3 instances of pods/kuard, each with status **Running** and 1/1 **Ready**
- 1 service/kuard CLUSTER-IP on port 80
- 1 ingress on port 80


Verify web access by browsing to [http://127.0.0.1.](http://127.0.0.1.) You can refresh multiple times to cycle through each pod workload.  
 
Congratulations, you have installed Contour with a backend web application on a kubernetes cluster! This installation has created the following:

- Namespace <code>projectcontour</code>
- Two instances of Contour in the namespace
- A Kubernetes Daemonset running Envoy on each node in the cluster listening on host ports 80/443
- A Service of <code>type: LoadBalancer</code> that points to the Contour’s Envoy instances

Note: When you are done with the cluster, you can delete it by running:  
```yaml
$ kind delete cluster
```  
---
# Quickstart using Helm
Prerequisites: 
- kubernetes cluster environment.  

See Quickstart (above) to install a kubernetes cluster using kind and Docker.  

This guide installs Contour using Helm and a simple web application workload.

1. Install Helm  
1. Add bitnami Helm repo  
1. Install Contour  
1. Install a kuard workload 

## 1. Install Helm  

You can find instructions to install Helm [here][24]. 
  
## 2. Add bitnami Helm repo  
Add the bitnami repository by running the following:  

```yaml  
$ helm repo add bitnami https://charts.bitnami.com/bitnami  
```
Note: you may need to run the following to update your repo:
``` yaml
helm repo update
```
## 3. Install Contour  
Install Contour by running the following:
```yaml 
$ helm install my-release bitnami/contour
```  
Verify Contour is ready by running:
```yaml
$ kubectl get po,svc

```  
You should see the following:
- 2 instances of pod/my-release-contour-contour
- 1 instance of pod/my-release-contour-envoy
- 1 instance of service/my-release-contour 
- 1 instance of service/my-release-contour-envoy

## 4. Install a kuard workload (simple application)  
Install kuard web application workload to have traffic flowing to the backend.

Note: It is not recommended to expose kuard to the public.

To install kuard, run the following:
```yaml
kubectl apply -f https://projectcontour.io/examples/kuard.yaml
```
Verify the pods and service are ready by running:
```yaml
$ kubectl get po,svc,ing -l app=kuard
```  
You should see the following:
- 3 instances of pods/kuard, each with status **Running** and 1/1 **Ready**
- 1 service/kuard CLUSTER-IP listed on port 80
- 1 ingress on port 80

Verify web access by browsing to [127.0.0.1](http://127.0.0.1). You can refresh multiple times to cycle through each pod workload.  

Congratulations, you have installed Contour with a backend web application workload using Helm .

Note: When you are done with the cluster, you can delete it by running:  
```yaml
$ kind delete cluster
```  
---
# Next Steps  
Now that you have a basic Contour installation, where to go from here?

- Explore [HTTPProxy][2], a cluster-wide reverse proxy
- Explore [contour-operator][14] (experimental) to manage multiple instances of contour
- Explore other [deployment options][1]

Check out the following demo videos:
- [Contour 101 - Kubernetes Ingress and Blue/Green Deployments][20]
- [HTTPProxy in Action][19]  
- [Contour Demos and Deep Dives videos][21]

Explore the documentation:  
- [FAQ][4]
- [Contour Architecture][18]
- [Contour Configuration Reference][7]
  
# Connect with the Team
Have questions? Send a Slack message on the Contour channel, an email on the mailing list, or join a Contour meeting.
- Slack: kubernetes.slack.com [#contour][12]
- Join us in a [User Group][10] or [Office Hours][11] meeting 
- Join the [mailing list][25] for the latest information


# Troubleshooting

If you encounter issues, review the [troubleshooting][17] page, [file an issue][6], or talk to us on the [#contour channel][12] on Kubernetes Slack.

[1]: /docs/{{< param latest_version >}}/deploy-options
[2]: /docs/{{< param latest_version >}}/config/fundamentals
[3]: /docs/{{< param latest_version >}}
[4]: {{< ref "resources/faq.md" >}}
[5]: {{< relref "resources/philosophy.md" >}}
[6]: {{< param github_url >}}/issues
[7]: /docs/{{< param latest_version >}}/configuration/
[9]: https://github.com/kubernetes-up-and-running/kuard
[10]: {{< relref "community.md" >}}
[11]: https://github.com/projectcontour/community/wiki/Office-Hours
[12]: {{< param slack_url >}}
[13]: https://projectcontour.io/resources/deprecation-policy/
[14]: https://github.com/projectcontour/contour-operator/blob/main/README.md
[15]: https://github.com/bitnami/charts/tree/master/bitnami/contour
[16]: https://github.com/helm/charts#%EF%B8%8F-deprecation-and-archive-notice
[17]: /docs/{{< param latest_version >}}/troubleshooting
[18]: /docs/{{< param latest_version >}}/architecture
[19]: https://youtu.be/YA82A4Rcs_A
[20]: https://www.youtube.com/watch?v=xUJbTnN3Dmw
[21]: https://www.youtube.com/playlist?list=PL7bmigfV0EqRTmmjwWm4SxuCZwNvze7se
[22]: https://kind.sigs.k8s.io/docs/user/quick-start/
[23]: https://docs.docker.com/desktop/#download-and-install
[24]: https://helm.sh/docs/intro/install/
[25]: https://lists.cncf.io/g/cncf-contour-users/<|MERGE_RESOLUTION|>--- conflicted
+++ resolved
@@ -41,15 +41,12 @@
 ## 1. Set up a kubernetes environment
 This procedure uses Docker and kind to deploy a kubernetes cluster. If you already have a cluster available, skip to step 3  – Install a Contour service.  
 
-<<<<<<< HEAD
+
 ### Install kind:
-=======
-__FEATURE STATE:__ The Contour Operator is currently in [alpha][13].
->>>>>>> c64cde84
 
 See the download and install instructions for kind [here][22].
 
-Verfiy kind is installed by running:
+Verify kind is installed by running:
 
 ```yaml
 $ kind
